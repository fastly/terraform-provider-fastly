on:
  pull_request:
  repository_dispatch:
    types: [ok-to-test-command] # corresponds to ./ok-to-test.yml `commands:` field
name: Pull request
jobs:
  lint:
    runs-on: ubuntu-latest
    steps:
    - name: Checkout code
      uses: actions/checkout@v4
    - name: Install Go
      uses: actions/setup-go@v4
      with:
        go-version: 1.19.x
    - name: Restore cache
      uses: actions/cache@v3
      with:
        path: ~/go/pkg/mod
        key: ${{ runner.os }}-go-mod-${{ hashFiles('**/go.sum') }}
        restore-keys: |
          ${{ runner.os }}-go-mod-
    - name: Fmt
      run: make fmt
    - name: Vet
      run: make vet
    - name: tfproviderlintx
      run: make tfproviderlintx
  test:
    strategy:
      matrix:
        go-version: [1.19.x]
        platform: [ubuntu-latest, macos-latest, windows-latest]
    runs-on: ${{ matrix.platform }}
    steps:
    - name: Checkout code
      uses: actions/checkout@v4
    - name: Install Go
      uses: actions/setup-go@v4
      with:
        go-version: ${{ matrix.go-version }}
    - name: Restore cache
      uses: actions/cache@v3
      with:
        path: ~/go/pkg/mod
        key: ${{ runner.os }}-go-mod-${{ hashFiles('**/go.sum') }}
        restore-keys: |
          ${{ runner.os }}-go-mod-
    - name: Test
      run: make test
  docs:
    runs-on: ubuntu-latest
    steps:
    - name: Checkout code
      uses: actions/checkout@v4
      with:
        fetch-depth: 0
    - name: Install Go
      uses: actions/setup-go@v4
      with:
        go-version: 1.19.x
    - name: Generate Docs
      run: |
        make generate-docs
    - name: Check diff
      run: |
        git diff --exit-code --ignore-all-space ./docs/

  # NOTE: The following two `validate-` jobs (and the top-of-file config) are inspired by: https://github.com/imjohnbo/ok-to-test

  # Branch-based pull request from owner or trusted developer who has WRITE access.
  validate-interface-trusted:
    if: "!contains(github.event.pull_request.labels.*.name, 'breaking-change') && github.event_name == 'pull_request' && github.event.pull_request.head.repo.full_name == github.repository"
    runs-on: ubuntu-latest
    steps:
    - name: Checkout code
      uses: actions/checkout@v4
    - name: Install Go
      uses: actions/setup-go@v4
      with:
        go-version: 1.19.x
    - name: Restore cache
      uses: actions/cache@v3
      with:
        path: ~/go/pkg/mod
        key: ${{ runner.os }}-go-mod-${{ hashFiles('**/go.sum') }}
        restore-keys: |
          ${{ runner.os }}-go-mod-
    - name: Install Terraform CLI
      uses: hashicorp/setup-terraform@v3
    - name: Validate Interface
      run: make validate-interface
      env:
        FASTLY_API_KEY: ${{ secrets.FASTLY_API_TOKEN }}
        # IMPORTANT: Workflows from forks do not have access to sensitive data such as secrets
        # https://bit.ly/gh-actions-fork-secret-access
        # We work around this using ./ok-to-test.yml

<<<<<<< HEAD
=======
  check-inputs:
    runs-on: ubuntu-latest
    steps:
      - name: Print Info
        run: |
          echo 'github.event.pull_request.labels.*.name: ${{ github.event.pull_request.labels.*.name }}'
          echo 'github.event_name: ${{ github.event_name }}'
          echo 'github.event.client_payload: ${{ github.event.client_payload }}'
          echo 'github.event.client_payload.pull_request.head.sha: ${{ github.event.client_payload.pull_request.head.sha }}'
          echo 'github.event.client_payload.slash_command.args.named.sha: ${{ github.event.client_payload.slash_command.args.named.sha }}'
          echo 'github.event.client_payload.pull_request.number: ${{ github.event.client_payload.pull_request.number }}'

>>>>>>> 72bb441f
  # Repo owner has commented /ok-to-test on a (fork-based) pull request
  # This will run the build not as the forked owner but as your own token user.
  validate-interface-fork:
    if: |
      !contains(github.event.pull_request.labels.*.name, 'breaking-change') &&
      github.event_name == 'repository_dispatch' &&
      github.event.client_payload.slash_command.args.named.sha != '' &&
      contains(
        github.event.client_payload.pull_request.head.sha,
        github.event.client_payload.slash_command.args.named.sha
      )
    runs-on: ubuntu-latest
    steps:
      - name: Fork based /ok-to-test checkout
        uses: actions/checkout@v4
        with:
          ref: 'refs/pull/${{ github.event.client_payload.pull_request.number }}/merge'
<<<<<<< HEAD

      # START `validate-interface-trusted`
=======
>>>>>>> 72bb441f
      - name: Install Go
        uses: actions/setup-go@v4
        with:
          go-version: 1.19.x
      - name: Restore cache
        uses: actions/cache@v3
        with:
          path: ~/go/pkg/mod
          key: ${{ runner.os }}-go-mod-${{ hashFiles('**/go.sum') }}
          restore-keys: |
            ${{ runner.os }}-go-mod-
      - name: Install Terraform CLI
        uses: hashicorp/setup-terraform@v3
      - name: Validate Interface
        run: make validate-interface
        env:
          FASTLY_API_KEY: ${{ secrets.FASTLY_API_TOKEN }}
<<<<<<< HEAD
      # END `validate-interface-trusted`

      - run: |
          echo "Integration tests... success! ;-)"

      # Update check run called "integration-fork"
=======
>>>>>>> 72bb441f
      - uses: actions/github-script@v6
        id: update-check-run
        if: ${{ always() }}
        env:
          number: ${{ github.event.client_payload.pull_request.number }}
          job: ${{ github.job }}
          # Conveniently, job.status maps to https://developer.github.com/v3/checks/runs/#update-a-check-run
          conclusion: ${{ job.status }}
        with:
          github-token: ${{ secrets.GITHUB_TOKEN }}
          script: |
            const { data: pull } = await github.rest.pulls.get({
              ...context.repo,
              pull_number: process.env.number
            });
            const ref = pull.head.sha;

            const { data: checks } = await github.rest.checks.listForRef({
              ...context.repo,
              ref
            });

            const check = checks.check_runs.filter(c => c.name === process.env.job);

            const { data: result } = await github.rest.checks.update({
              ...context.repo,
              check_run_id: check[0].id,
              status: 'completed',
              conclusion: process.env.conclusion
            });

            return result;
<<<<<<< HEAD
=======

>>>>>>> 72bb441f
  validate-goreleaser:
    runs-on: ubuntu-latest
    steps:
      - name: Checkout code
        uses: actions/checkout@v4
      - name: Install Go
        uses: actions/setup-go@v4
        with:
          go-version: 1.19.x
      - name: Restore cache
        uses: actions/cache@v3
        with:
          path: ~/go/pkg/mod
          key: ${{ runner.os }}-go-mod-${{ hashFiles('**/go.sum') }}
          restore-keys: |
            ${{ runner.os }}-go-mod-
      - name: Run GoReleaser
        uses: goreleaser/goreleaser-action@v5
        with:
          install-only: true
      - name: Validate Goreleaser
        run: make goreleaser GORELEASER_ARGS="--skip-validate --clean --snapshot" # snapshot is needed as local git has no tags<|MERGE_RESOLUTION|>--- conflicted
+++ resolved
@@ -96,8 +96,6 @@
         # https://bit.ly/gh-actions-fork-secret-access
         # We work around this using ./ok-to-test.yml
 
-<<<<<<< HEAD
-=======
   check-inputs:
     runs-on: ubuntu-latest
     steps:
@@ -110,7 +108,6 @@
           echo 'github.event.client_payload.slash_command.args.named.sha: ${{ github.event.client_payload.slash_command.args.named.sha }}'
           echo 'github.event.client_payload.pull_request.number: ${{ github.event.client_payload.pull_request.number }}'
 
->>>>>>> 72bb441f
   # Repo owner has commented /ok-to-test on a (fork-based) pull request
   # This will run the build not as the forked owner but as your own token user.
   validate-interface-fork:
@@ -128,11 +125,6 @@
         uses: actions/checkout@v4
         with:
           ref: 'refs/pull/${{ github.event.client_payload.pull_request.number }}/merge'
-<<<<<<< HEAD
-
-      # START `validate-interface-trusted`
-=======
->>>>>>> 72bb441f
       - name: Install Go
         uses: actions/setup-go@v4
         with:
@@ -150,15 +142,6 @@
         run: make validate-interface
         env:
           FASTLY_API_KEY: ${{ secrets.FASTLY_API_TOKEN }}
-<<<<<<< HEAD
-      # END `validate-interface-trusted`
-
-      - run: |
-          echo "Integration tests... success! ;-)"
-
-      # Update check run called "integration-fork"
-=======
->>>>>>> 72bb441f
       - uses: actions/github-script@v6
         id: update-check-run
         if: ${{ always() }}
@@ -191,10 +174,7 @@
             });
 
             return result;
-<<<<<<< HEAD
-=======
 
->>>>>>> 72bb441f
   validate-goreleaser:
     runs-on: ubuntu-latest
     steps:
