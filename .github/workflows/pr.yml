on:
  pull_request:
  repository_dispatch:
    types: [ok-to-test-command] # corresponds to ./ok-to-test.yml `commands:` field
name: Pull request
jobs:
  lint:
    runs-on: ubuntu-latest
    steps:
    - name: Checkout code
      uses: actions/checkout@v4
    - name: Install Go
      uses: actions/setup-go@v4
      with:
        go-version: 1.19.x
    - name: Restore cache
      uses: actions/cache@v3
      with:
        path: ~/go/pkg/mod
        key: ${{ runner.os }}-go-mod-${{ hashFiles('**/go.sum') }}
        restore-keys: |
          ${{ runner.os }}-go-mod-
    - name: Fmt
      run: make fmt
    - name: Vet
      run: make vet
    - name: tfproviderlintx
      run: make tfproviderlintx
  test:
    strategy:
      matrix:
        go-version: [1.19.x]
        platform: [ubuntu-latest, macos-latest, windows-latest]
    runs-on: ${{ matrix.platform }}
    steps:
    - name: Checkout code
      uses: actions/checkout@v4
    - name: Install Go
      uses: actions/setup-go@v4
      with:
        go-version: ${{ matrix.go-version }}
    - name: Restore cache
      uses: actions/cache@v3
      with:
        path: ~/go/pkg/mod
        key: ${{ runner.os }}-go-mod-${{ hashFiles('**/go.sum') }}
        restore-keys: |
          ${{ runner.os }}-go-mod-
    - name: Test
      run: make test
  docs:
    runs-on: ubuntu-latest
    steps:
    - name: Checkout code
      uses: actions/checkout@v4
      with:
        fetch-depth: 0
    - name: Install Go
      uses: actions/setup-go@v4
      with:
        go-version: 1.19.x
    - name: Generate Docs
      run: |
        make generate-docs
    - name: Check diff
      run: |
        git diff --exit-code --ignore-all-space ./docs/
<<<<<<< HEAD
=======

  # NOTE: The following two `validate-` jobs (and the top-of-file config) are inspired by: https://github.com/imjohnbo/ok-to-test

>>>>>>> e0f27f6f
  # Branch-based pull request from owner or trusted developer who has WRITE access.
  validate-interface-trusted:
    if: "!contains(github.event.pull_request.labels.*.name, 'breaking-change') && github.event_name == 'pull_request' && github.event.pull_request.head.repo.full_name == github.repository"
    runs-on: ubuntu-latest
    steps:
    - name: Checkout code
      uses: actions/checkout@v4
    - name: Install Go
      uses: actions/setup-go@v4
      with:
        go-version: 1.19.x
    - name: Restore cache
      uses: actions/cache@v3
      with:
        path: ~/go/pkg/mod
        key: ${{ runner.os }}-go-mod-${{ hashFiles('**/go.sum') }}
        restore-keys: |
          ${{ runner.os }}-go-mod-
    - name: Install Terraform CLI
      uses: hashicorp/setup-terraform@v3
    - name: Validate Interface
      run: make validate-interface
      env:
        FASTLY_API_KEY: ${{ secrets.FASTLY_API_TOKEN }}
        # IMPORTANT: Workflows from forks do not have access to sensitive data such as secrets
        # https://bit.ly/gh-actions-fork-secret-access
        # We work around this using ./ok-to-test.yml

  # Repo owner has commented /ok-to-test on a (fork-based) pull request
  # This will run the build not as the forked owner but as your own token user.
  validate-interface-fork:
    permissions:
      pull-requests: write
      checks: write
    if: |
      !contains(github.event.pull_request.labels.*.name, 'breaking-change') &&
      github.event_name == 'repository_dispatch' &&
      github.event.client_payload.slash_command.args.named.sha != '' &&
      contains(
        github.event.client_payload.pull_request.head.sha,
        github.event.client_payload.slash_command.args.named.sha
      )
    runs-on: ubuntu-latest
    steps:
      - name: Fork based /ok-to-test checkout
        uses: actions/checkout@v4
        with:
          ref: 'refs/pull/${{ github.event.client_payload.pull_request.number }}/merge'

      # START `validate-interface-trusted`
      - name: Install Go
        uses: actions/setup-go@v4
        with:
          go-version: 1.19.x
      - name: Restore cache
        uses: actions/cache@v3
        with:
          path: ~/go/pkg/mod
          key: ${{ runner.os }}-go-mod-${{ hashFiles('**/go.sum') }}
          restore-keys: |
            ${{ runner.os }}-go-mod-
      - name: Install Terraform CLI
        uses: hashicorp/setup-terraform@v3
      - name: Validate Interface
        run: make validate-interface
        env:
          FASTLY_API_KEY: ${{ secrets.FASTLY_API_TOKEN }}
      # END `validate-interface-trusted`

      - run: |
          echo "Integration tests... success! ;-)"

      # Update check run called "integration-fork"
      - uses: actions/github-script@v6
        id: update-check-run
        if: ${{ always() }}
        env:
          number: ${{ github.event.client_payload.pull_request.number }}
          job: ${{ github.job }}
          # Conveniently, job.status maps to https://developer.github.com/v3/checks/runs/#update-a-check-run
          conclusion: ${{ job.status }}
        with:
          github-token: ${{ secrets.GITHUB_TOKEN }}
          script: |
            const { data: pull } = await github.rest.pulls.get({
              ...context.repo,
              pull_number: process.env.number
            });
            const ref = pull.head.sha;

            const { data: checks } = await github.rest.checks.listForRef({
              ...context.repo,
              ref
            });

            const check = checks.check_runs.filter(c => c.name === process.env.job);

            const { data: result } = await github.rest.checks.update({
              ...context.repo,
              check_run_id: check[0].id,
              status: 'completed',
              conclusion: process.env.conclusion
            });

            return result;
  validate-goreleaser:
    runs-on: ubuntu-latest
    steps:
      - name: Checkout code
        uses: actions/checkout@v4
      - name: Install Go
        uses: actions/setup-go@v4
        with:
          go-version: 1.19.x
      - name: Restore cache
        uses: actions/cache@v3
        with:
          path: ~/go/pkg/mod
          key: ${{ runner.os }}-go-mod-${{ hashFiles('**/go.sum') }}
          restore-keys: |
            ${{ runner.os }}-go-mod-
      - name: Run GoReleaser
        uses: goreleaser/goreleaser-action@v5
        with:
          install-only: true
      - name: Validate Goreleaser
        run: make goreleaser GORELEASER_ARGS="--skip-validate --clean --snapshot" # snapshot is needed as local git has no tags<|MERGE_RESOLUTION|>--- conflicted
+++ resolved
@@ -65,12 +65,9 @@
     - name: Check diff
       run: |
         git diff --exit-code --ignore-all-space ./docs/
-<<<<<<< HEAD
-=======
 
   # NOTE: The following two `validate-` jobs (and the top-of-file config) are inspired by: https://github.com/imjohnbo/ok-to-test
 
->>>>>>> e0f27f6f
   # Branch-based pull request from owner or trusted developer who has WRITE access.
   validate-interface-trusted:
     if: "!contains(github.event.pull_request.labels.*.name, 'breaking-change') && github.event_name == 'pull_request' && github.event.pull_request.head.repo.full_name == github.repository"
