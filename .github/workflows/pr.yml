on:
  pull_request:
  repository_dispatch:
    types: [ok-to-test-command] # corresponds to ./ok-to-test.yml `commands:` field
name: Pull request
jobs:
  lint:
    runs-on: ubuntu-latest
    steps:
    - name: Checkout code
      uses: actions/checkout@v4
    - name: Install Go
      uses: actions/setup-go@v4
      with:
        go-version: 1.19.x
    - name: Restore cache
      uses: actions/cache@v3
      with:
        path: ~/go/pkg/mod
        key: ${{ runner.os }}-go-mod-${{ hashFiles('**/go.sum') }}
        restore-keys: |
          ${{ runner.os }}-go-mod-
    - name: Fmt
      run: make fmt
    - name: Vet
      run: make vet
    - name: tfproviderlintx
      run: make tfproviderlintx
  test:
    strategy:
      matrix:
        go-version: [1.19.x]
        platform: [ubuntu-latest, macos-latest, windows-latest]
    runs-on: ${{ matrix.platform }}
    steps:
    - name: Checkout code
      uses: actions/checkout@v4
    - name: Install Go
      uses: actions/setup-go@v4
      with:
        go-version: ${{ matrix.go-version }}
    - name: Restore cache
      uses: actions/cache@v3
      with:
        path: ~/go/pkg/mod
        key: ${{ runner.os }}-go-mod-${{ hashFiles('**/go.sum') }}
        restore-keys: |
          ${{ runner.os }}-go-mod-
    - name: Test
      run: make test
  docs:
    runs-on: ubuntu-latest
    steps:
    - name: Checkout code
      uses: actions/checkout@v4
      with:
        fetch-depth: 0
    - name: Install Go
      uses: actions/setup-go@v4
      with:
        go-version: 1.19.x
    - name: Generate Docs
      run: |
        make generate-docs
    - name: Check diff
      run: |
        git diff --exit-code --ignore-all-space ./docs/

  # NOTE: The following two `validate-` jobs (and the top-of-file config) are inspired by: https://github.com/imjohnbo/ok-to-test

  # Branch-based pull request from owner or trusted developer who has WRITE access.
  validate-interface-trusted:
    if: "!contains(github.event.pull_request.labels.*.name, 'breaking-change') && github.event_name == 'pull_request' && github.event.pull_request.head.repo.full_name == github.repository"
    runs-on: ubuntu-latest
    steps:
    - name: Checkout code
      uses: actions/checkout@v4
    - name: Install Go
      uses: actions/setup-go@v4
      with:
        go-version: 1.19.x
    - name: Restore cache
      uses: actions/cache@v3
      with:
        path: ~/go/pkg/mod
        key: ${{ runner.os }}-go-mod-${{ hashFiles('**/go.sum') }}
        restore-keys: |
          ${{ runner.os }}-go-mod-
    - name: Install Terraform CLI
      uses: hashicorp/setup-terraform@v3
    - name: Validate Interface
      run: make validate-interface
      env:
        FASTLY_API_KEY: ${{ secrets.FASTLY_API_TOKEN }}
        # IMPORTANT: Workflows from forks do not have access to sensitive data such as secrets
        # https://bit.ly/gh-actions-fork-secret-access
        # We work around this using ./ok-to-test.yml

<<<<<<< HEAD
=======
  check-inputs:
    runs-on: ubuntu-latest
    steps:
      - name: Print Info
        run: |
          echo 'github.event.pull_request.labels.*.name: ${{ github.event.pull_request.labels.*.name }}'
          echo 'github.event_name: ${{ github.event_name }}'
          echo 'github.event.client_payload.pull_request.head.sha: ${{ github.event.client_payload.pull_request.head.sha }}'
          echo 'github.event.client_payload.slash_command.args.named.sha: ${{ github.event.client_payload.slash_command.args.named.sha }}'
          echo 'github.event.client_payload.pull_request.number: ${{ github.event.client_payload.pull_request.number }}'

>>>>>>> ca6d334c
  # Repo owner has commented /ok-to-test on a (fork-based) pull request
  # This will run the build not as the forked owner but as your own token user.
  validate-interface-fork:
    if: |
      !contains(github.event.pull_request.labels.*.name, 'breaking-change') &&
      github.event_name == 'repository_dispatch' &&
      github.event.client_payload.slash_command.args.named.sha != '' &&
      contains(
        github.event.client_payload.pull_request.head.sha,
        github.event.client_payload.slash_command.args.named.sha
      )
    runs-on: ubuntu-latest
    steps:
      - name: Fork based /ok-to-test checkout
        uses: actions/checkout@v4
        with:
          ref: 'refs/pull/${{ github.event.client_payload.pull_request.number }}/merge'
<<<<<<< HEAD

      # START `validate-interface-trusted`
=======
>>>>>>> ca6d334c
      - name: Install Go
        uses: actions/setup-go@v4
        with:
          go-version: 1.19.x
      - name: Restore cache
        uses: actions/cache@v3
        with:
          path: ~/go/pkg/mod
          key: ${{ runner.os }}-go-mod-${{ hashFiles('**/go.sum') }}
          restore-keys: |
            ${{ runner.os }}-go-mod-
      - name: Install Terraform CLI
        uses: hashicorp/setup-terraform@v3
      - name: Validate Interface
        run: make validate-interface
        env:
          FASTLY_API_KEY: ${{ secrets.FASTLY_API_TOKEN }}
<<<<<<< HEAD
      # END `validate-interface-trusted`

      - run: |
          echo "Integration tests... success! ;-)"

      # Update check run called "integration-fork"
=======
>>>>>>> ca6d334c
      - uses: actions/github-script@v6
        id: update-check-run
        if: ${{ always() }}
        env:
          number: ${{ github.event.client_payload.pull_request.number }}
          job: ${{ github.job }}
          # Conveniently, job.status maps to https://developer.github.com/v3/checks/runs/#update-a-check-run
          conclusion: ${{ job.status }}
        with:
          github-token: ${{ secrets.GITHUB_TOKEN }}
          script: |
            const { data: pull } = await github.rest.pulls.get({
              ...context.repo,
              pull_number: process.env.number
            });
            const ref = pull.head.sha;

            const { data: checks } = await github.rest.checks.listForRef({
              ...context.repo,
              ref
            });

            const check = checks.check_runs.filter(c => c.name === process.env.job);

            const { data: result } = await github.rest.checks.update({
              ...context.repo,
              check_run_id: check[0].id,
              status: 'completed',
              conclusion: process.env.conclusion
            });

            return result;
<<<<<<< HEAD
=======

>>>>>>> ca6d334c
  validate-goreleaser:
    runs-on: ubuntu-latest
    steps:
      - name: Checkout code
        uses: actions/checkout@v4
      - name: Install Go
        uses: actions/setup-go@v4
        with:
          go-version: 1.19.x
      - name: Restore cache
        uses: actions/cache@v3
        with:
          path: ~/go/pkg/mod
          key: ${{ runner.os }}-go-mod-${{ hashFiles('**/go.sum') }}
          restore-keys: |
            ${{ runner.os }}-go-mod-
      - name: Run GoReleaser
        uses: goreleaser/goreleaser-action@v5
        with:
          install-only: true
      - name: Validate Goreleaser
        run: make goreleaser GORELEASER_ARGS="--skip-validate --clean --snapshot" # snapshot is needed as local git has no tags<|MERGE_RESOLUTION|>--- conflicted
+++ resolved
@@ -96,8 +96,6 @@
         # https://bit.ly/gh-actions-fork-secret-access
         # We work around this using ./ok-to-test.yml
 
-<<<<<<< HEAD
-=======
   check-inputs:
     runs-on: ubuntu-latest
     steps:
@@ -109,7 +107,6 @@
           echo 'github.event.client_payload.slash_command.args.named.sha: ${{ github.event.client_payload.slash_command.args.named.sha }}'
           echo 'github.event.client_payload.pull_request.number: ${{ github.event.client_payload.pull_request.number }}'
 
->>>>>>> ca6d334c
   # Repo owner has commented /ok-to-test on a (fork-based) pull request
   # This will run the build not as the forked owner but as your own token user.
   validate-interface-fork:
@@ -127,11 +124,6 @@
         uses: actions/checkout@v4
         with:
           ref: 'refs/pull/${{ github.event.client_payload.pull_request.number }}/merge'
-<<<<<<< HEAD
-
-      # START `validate-interface-trusted`
-=======
->>>>>>> ca6d334c
       - name: Install Go
         uses: actions/setup-go@v4
         with:
@@ -149,15 +141,6 @@
         run: make validate-interface
         env:
           FASTLY_API_KEY: ${{ secrets.FASTLY_API_TOKEN }}
-<<<<<<< HEAD
-      # END `validate-interface-trusted`
-
-      - run: |
-          echo "Integration tests... success! ;-)"
-
-      # Update check run called "integration-fork"
-=======
->>>>>>> ca6d334c
       - uses: actions/github-script@v6
         id: update-check-run
         if: ${{ always() }}
@@ -190,10 +173,6 @@
             });
 
             return result;
-<<<<<<< HEAD
-=======
-
->>>>>>> ca6d334c
   validate-goreleaser:
     runs-on: ubuntu-latest
     steps:
