## [UNRELEASED]

### BREAKING:

### ENHANCEMENTS:

<<<<<<< HEAD
- feat(service): improve Fastly 404 error message for service permissions [#964](https://github.com/fastly/terraform-provider-fastly/pull/964)
=======
- feat(logging): Restore support for 'placement' attribute
>>>>>>> 35ca47dd

### BUG FIXES:

### DEPENDENCIES:

## 6.0.1 (March 25, 2025)

### BUG FIXES:

- fix(dictionary): add error check preventing deletion of write only dictionaries without force destroy [#959](https://github.com/fastly/terraform-provider-fastly/pull/959)
- fix(product_enablement): first check if state exists before accessing it [#961](https://github.com/fastly/terraform-provider-fastly/pull/961)

### DEPENDENCIES:

- build(deps): `github.com/hashicorp/terraform-plugin-sdk/v2` from 2.34.0 to 2.36.1 ([#960](https://github.com/fastly/terraform-provider-fastly/pull/960))

## 6.0.0 (March 20, 2025)

### BREAKING:

- breaking(waf): support for the Fastly WAF (legacy, not Next-Gen WAF)
  product has been removed. The product passed its End-of-Life date
  quite some time ago, and it is no longer in use by customers
  [#936](https://github.com/fastly/terraform-provider-fastly/pull/936)

- breaking(logging): the 'placement' attribute in the logging
  endpoints has been changed to ignore any value provided by the user;
  it was only used in combination with the Fastly WAF, which is no
  longer supported
  [#936](https://github.com/fastly/terraform-provider-fastly/pull/936)

### ENHANCEMENTS:

- feat(product_enablement): add DDoS protection product enablement/configuration ([#954](https://github.com/fastly/terraform-provider-fastly/pull/954))
- feat(product_enablement): add Next-Gen WAF product enablement/configuration ([#956](https://github.com/fastly/terraform-provider-fastly/pull/956))
- feat(object_storage_access_key): add object storage access keys configuration ([#955](https://github.com/fastly/terraform-provider-fastly/pull/955))

### DEPENDENCIES:

- build(go.mod) upgrade to go 1.23.0
- build(deps): `github.com/hashicorp/go-cty` from 1.4.1-0.20200414143053-d3edf31b6320 to 1.4.1 ([#946](https://github.com/fastly/terraform-provider-fastly/pull/946))
- build(deps): `github.com/fastly/go-fastly/v9` from 9.13.1 to 9.14.0 ([#947](https://github.com/fastly/terraform-provider-fastly/pull/947))
- build(deps): `golang.org/x/net` from 0.35.0 to 0.37.0 ([#948](https://github.com/fastly/terraform-provider-fastly/pull/948))
- build(deps): `github.com/deckarep/golang-set/v2` from 2.7.0 to 2.8.0 ([#953](https://github.com/fastly/terraform-provider-fastly/pull/953))
- build(deps): `github.com/hashicorp/go-cty` from 1.4.1 to 1.5.0 ([#952](https://github.com/fastly/terraform-provider-fastly/pull/952))

## 5.17.0 (March 10, 2025)

### ENHANCEMENTS:

- feat(staging): add support for 'staging' of service versions ([#933](https://github.com/fastly/terraform-provider-fastly/pull/933))

### BUG FIXES:

- fix(fastly_vcl_service): always 'validate' services after applying changes ([#942](https://github.com/fastly/terraform-provider-fastly/pull/942))

### DEPENDENCIES:

- build(deps): `github.com/hashicorp/terraform-plugin-docs` from 0.19.4 to 0.21.0 ([#937](https://github.com/fastly/terraform-provider-fastly/pull/937))
- build(deps): `github.com/google/go-cmp` from 0.6.0 to 0.7.0 ([#932](https://github.com/fastly/terraform-provider-fastly/pull/932))
- build(deps): `golang.org/x/net` from 0.34.0 to 0.35.0 ([#921](https://github.com/fastly/terraform-provider-fastly/pull/921))
- build(deps): `github.com/fastly/go-fastly/v9` from 9.13.0 to 9.13.1 ([#927](https://github.com/fastly/terraform-provider-fastly/pull/927))
- build(deps): `github.com/bflad/tfproviderlint` from 0.30.0 to 0.31.0 ([#928](https://github.com/fastly/terraform-provider-fastly/pull/928))

## 5.16.0 (January 31, 2025)

ENHANCEMENTS:

- feat(domains): add support for v1 functionality [#917](https://github.com/fastly/terraform-provider-fastly/pull/917)
- feat(dashboard): add support for Observability custom dashboards [#905](https://github.com/fastly/terraform-provider-fastly/pull/905)
- feat(alerts): append 'Managed by Terraform' to descriptions [#914](https://github.com/fastly/terraform-provider-fastly/pull/914)

BUG FIXES:

- fix(fastly_package_hash): unnecessary `source_code_hash` conflict [#909](https://github.com/fastly/terraform-provider-fastly/pull/909)

DEPENDENCIES:

- build(deps): bump github.com/stretchr/testify from 1.8.4 to 1.10.0 [#901](https://github.com/fastly/terraform-provider-fastly/pull/901)

DOCUMENTATION:

- docs: correct links in Product Enablement documentation [#907](https://github.com/fastly/terraform-provider-fastly/pull/907)

## 5.15.0 (November 12, 2024)

ENHANCEMENTS:

- Support for Grafana Cloud Logs. [#895](https://github.com/fastly/terraform-provider-fastly/pull/895)
- feat(product_enablement): Add support for Log Explorer & Insights product. [#896](https://github.com/fastly/terraform-provider-fastly/pull/896)

BUG FIXES:

- fix(tls_mutual_authentication): Ensure that 'enforced' property does not revert to default during changes. [#890](https://github.com/fastly/terraform-provider-fastly/pull/890)
- breaking(product_enablement): Remove support for NGWAF product. [#893](https://github.com/fastly/terraform-provider-fastly/pull/893)

DEPENDENCIES:

- build(deps): bump golang.org/x/net from 0.29.0 to 0.30.0 [#889](https://github.com/fastly/terraform-provider-fastly/pull/889)
- build(deps): Update to go-fastly 9.12.0. [#894](https://github.com/fastly/terraform-provider-fastly/pull/894)
- build(deps): bump golang.org/x/net from 0.30.0 to 0.31.0 [#897](https://github.com/fastly/terraform-provider-fastly/pull/897)

## 5.14.0 (October 3, 2024)

ENHANCEMENTS:

- feat(product_enablement): Add support for NGWAF product. [#886](https://github.com/fastly/terraform-provider-fastly/pull/886)

DEPENDENCIES:

- build(deps): bump golang.org/x/net from 0.28.0 to 0.29.0 [#882](https://github.com/fastly/terraform-provider-fastly/pull/882)
- build(deps): bump github.com/fastly/go-fastly/v9 from 9.9.0 to 9.10.0 [#883](https://github.com/fastly/terraform-provider-fastly/pull/883)
- build(deps): Update to go-fastly 9.11.0. [#886](https://github.com/fastly/terraform-provider-fastly/pull/886)

## 5.13.0 (August 26, 2024)

ENHANCEMENTS:

- feat(product_enablement) - Add support for Fastly Bot Management. [#880](https://github.com/fastly/terraform-provider-fastly/pull/880)

DEPENDENCIES:

- build(deps): bump github.com/fastly/go-fastly/v9 from 9.8.0 to 9.9.0 (part of #880)

## 5.12.0 (August 15, 2024)

ENHANCEMENTS:

- feat(tls_activation): support mutual_authentication_id in domain activation at creation [#875](https://github.com/fastly/terraform-provider-fastly/pull/875)

BUG FIXES:

- Clarify Image Optimizer shield requirements [#874](https://github.com/fastly/terraform-provider-fastly/pull/874)

DEPENDENCIES:

- build(deps): bump golang.org/x/net from 0.26.0 to 0.27.0 [#872](https://github.com/fastly/terraform-provider-fastly/pull/872)
- build(deps): bump golang.org/x/net from 0.27.0 to 0.28.0 [#877](https://github.com/fastly/terraform-provider-fastly/pull/877)
- build(deps): bump github.com/fastly/go-fastly/v9 from 9.7.0 to 9.8.0 [#878](https://github.com/fastly/terraform-provider-fastly/pull/878)

## 5.11.0 (July 2, 2024)

BUG FIXES:

- fix(alerts): make service_id attribute optional [#852](https://github.com/fastly/terraform-provider-fastly/pull/852)
- fix handling of config store entries when store has been deleted [#864](https://github.com/fastly/terraform-provider-fastly/pull/864)
- fix(tls_activation): update mutual_authentication_id [#866](https://github.com/fastly/terraform-provider-fastly/pull/866)
- fix(alerts): ensure that alert creation works properly when 'ignore_below' is not specified [#869](https://github.com/fastly/terraform-provider-fastly/pull/869)

DEPENDENCIES:

- build(deps): bump github.com/bflad/tfproviderlint from 0.29.0 to 0.30.0 [#850](https://github.com/fastly/terraform-provider-fastly/pull/850)
- build(deps): bump github.com/hashicorp/terraform-plugin-sdk/v2 [#853](https://github.com/fastly/terraform-provider-fastly/pull/853)
- build(deps): bump github.com/hashicorp/terraform-plugin-docs [#857](https://github.com/fastly/terraform-provider-fastly/pull/857)
- build(deps): bump golang.org/x/net from 0.25.0 to 0.26.0 [#859](https://github.com/fastly/terraform-provider-fastly/pull/859)
- build(deps): bump github.com/fastly/go-fastly/v9 from 9.4.0 to 9.7.0 [#867](https://github.com/fastly/terraform-provider-fastly/pull/867)

## 5.10.0 (May 16, 2024)

ENHANCEMENTS:

- feat(image_optimizer_default_settings): add Image Optimizer default settings API [#832](https://github.com/fastly/terraform-provider-fastly/pull/832)

## 5.9.0 (May 9, 2024)

ENHANCEMENTS:

- feat(fastly_integration): implement resource and documentation [#844](https://github.com/fastly/terraform-provider-fastly/pull/844)
- feat(fastly_alerts): add percentage alerts [#845](https://github.com/fastly/terraform-provider-fastly/pull/845)

DEPENDENCIES:

- build(deps): bump golang.org/x/net from 0.19.0 to 0.24.0 [#842](https://github.com/fastly/terraform-provider-fastly/pull/842)
- build(deps): bump github.com/hashicorp/terraform-plugin-docs [#841](https://github.com/fastly/terraform-provider-fastly/pull/841)
- build(deps): bump github.com/hashicorp/terraform-plugin-docs [#843](https://github.com/fastly/terraform-provider-fastly/pull/843)
- build(deps): bump golang.org/x/net from 0.24.0 to 0.25.0 [#846](https://github.com/fastly/terraform-provider-fastly/pull/846)

## 5.8.0 (April 18, 2024)

BUG FIXES:

- fix(fastly_vcl_service): ensure backend names are unique [#836](https://github.com/fastly/terraform-provider-fastly/pull/836)

ENHANCEMENTS:

- feat: vcl_snippets [#835](https://github.com/fastly/terraform-provider-fastly/pull/835)
- Add support for specifying location when creating KV stores [#834](https://github.com/fastly/terraform-provider-fastly/pull/834)

## 5.7.3 (April 16, 2024)

BUG FIXES:

- Fix stats alerts, add all service aggregate alerts [#831](https://github.com/fastly/terraform-provider-fastly/pull/831)

## 5.7.2 (April 15, 2024)

ENHANCEMENTS:

- fix: update the default timeout value for healthcheck consistency with Fastly App (UI) [#827](https://github.com/fastly/terraform-provider-fastly/pull/827)

BUG FIXES:

- fix(rate_limiter): persist uri_dictionary_name to state [#828](https://github.com/fastly/terraform-provider-fastly/pull/828)
- fix(tls_subscription): ensure configuration_id is current value (not initial) [#824](https://github.com/fastly/terraform-provider-fastly/pull/824)
- fix(tls_mutual_authentication): update activation after mtls creation [#829](https://github.com/fastly/terraform-provider-fastly/pull/829)

DOCUMENTATION:

- Update Certainly Documentation to Remove Beta Label [#826](https://github.com/fastly/terraform-provider-fastly/pull/826)

## 5.7.1 (March 15, 2024)

ENHANCEMENTS:

- feat(scalyr): add project_id [#822](https://github.com/fastly/terraform-provider-fastly/pull/822)

DEPENDENCIES:

- chore: avoid extra string interpolation [#820](https://github.com/fastly/terraform-provider-fastly/pull/820)

## 5.7.0 (February 29, 2024)

BUG FIXES:

- remove: mTLS from state if API returns 404 [#794](https://github.com/fastly/terraform-provider-fastly/pull/794)
- fix(docs): YAML Frontmatter formatting in product_enablement.md [#788](https://github.com/fastly/terraform-provider-fastly/pull/788)
- fix(request_settings): allow unsetting of action [#814](https://github.com/fastly/terraform-provider-fastly/pull/814)

ENHANCEMENTS:

- ci: add golangci-lint action [#777](https://github.com/fastly/terraform-provider-fastly/pull/777)
- feat(logging_newrelicotlp): add new logging block [#786](https://github.com/fastly/terraform-provider-fastly/pull/786)
- ci: slash command to trigger tests for forked PRs [#785](https://github.com/fastly/terraform-provider-fastly/pull/785)
- ci: fix ok-to-test [#796](https://github.com/fastly/terraform-provider-fastly/pull/796)
- refactor(all): support go-fastly v9 [#808](https://github.com/fastly/terraform-provider-fastly/pull/808)
- feat(fastly_alert): implement resource and documentation [#810](https://github.com/fastly/terraform-provider-fastly/pull/810)

DEPENDENCIES:

- build(deps): bump hashicorp/setup-terraform from 2 to 3 [#776](https://github.com/fastly/terraform-provider-fastly/pull/776)
- build(deps): bump github.com/fastly/go-fastly/v8 from 8.6.2 to 8.6.4 [#779](https://github.com/fastly/terraform-provider-fastly/pull/779)
- build(deps): bump google.golang.org/grpc from 1.57.0 to 1.57.1 [#780](https://github.com/fastly/terraform-provider-fastly/pull/780)
- build(deps): bump actions/setup-go from 4 to 5 [#789](https://github.com/fastly/terraform-provider-fastly/pull/789)
- build(deps): bump golang.org/x/crypto from 0.14.0 to 0.17.0 [#793](https://github.com/fastly/terraform-provider-fastly/pull/793)
- build(deps): bump golang.org/x/net from 0.17.0 to 0.19.0 [#784](https://github.com/fastly/terraform-provider-fastly/pull/784)

## 5.6.0 (October 18, 2023)

BUG FIXES:

- fix(product_enablement): avoid accidentally disabling products on update [#763](https://github.com/fastly/terraform-provider-fastly/pull/763)

ENHANCEMENTS:

- refactor(product_enablement): make Read() logic consistent with other resource types [#773](https://github.com/fastly/terraform-provider-fastly/pull/773)

DEPENDENCIES:

- build(deps): bump github.com/fastly/go-fastly/v8 from 8.6.1 to 8.6.2 [#765](https://github.com/fastly/terraform-provider-fastly/pull/765)
- build(deps): bump golang.org/x/net from 0.15.0 to 0.17.0 [#771](https://github.com/fastly/terraform-provider-fastly/pull/771)
- build(deps): bump github.com/google/go-cmp from 0.5.9 to 0.6.0 [#770](https://github.com/fastly/terraform-provider-fastly/pull/770)

DOCUMENTATION:

- docs: product enablement [#762](https://github.com/fastly/terraform-provider-fastly/pull/762)
- doc: rename Compute@Edge to Compute [#769](https://github.com/fastly/terraform-provider-fastly/pull/769)

## 5.5.0 (September 19, 2023)

ENHANCEMENTS:

- feat(backend): support share_key attribute [#747](https://github.com/fastly/terraform-provider-fastly/pull/747)
- test(interface): add more resources [#746](https://github.com/fastly/terraform-provider-fastly/pull/746)
- test(interface): add more fastly_service_vcl attributes/blocks [#756](https://github.com/fastly/terraform-provider-fastly/pull/756)
- test(interface): add rate_limiter resource [#759](https://github.com/fastly/terraform-provider-fastly/pull/759)

BUG FIXES:

- fix: use paginator to fetch all ACL entries [#758](https://github.com/fastly/terraform-provider-fastly/pull/758)

DEPENDENCIES:

- build(deps): bump actions/checkout from 3 to 4 [#744](https://github.com/fastly/terraform-provider-fastly/pull/744)
- build(deps): bump github.com/fastly/go-fastly/v8 from 8.5.9 to 8.6.1 [#745](https://github.com/fastly/terraform-provider-fastly/pull/745)
- build(deps): bump github.com/hashicorp/terraform-plugin-sdk/v2 from 2.28.0 to 2.29.0 [#752](https://github.com/fastly/terraform-provider-fastly/pull/752)
- build(deps): bump goreleaser/goreleaser-action from 4 to 5 [#754](https://github.com/fastly/terraform-provider-fastly/pull/754)
- build(deps): bump golang.org/x/net from 0.14.0 to 0.15.0 [#753](https://github.com/fastly/terraform-provider-fastly/pull/753)

## 5.4.0 (September 1, 2023)

ENHANCEMENTS:

- feat(fastly_secretstore): implement resource and documentation [#707](https://github.com/fastly/terraform-provider-fastly/pull/707)
- ci: validate interface not broken [#735](https://github.com/fastly/terraform-provider-fastly/pull/735)

BUG FIXES:

- fix(product_enablement): add additional error message filter [#740](https://github.com/fastly/terraform-provider-fastly/pull/740)

DEPENDENCIES:

- build: update all dependencies [#739](https://github.com/fastly/terraform-provider-fastly/pull/739)
- build(deps): bump golang.org/x/net from 0.12.0 to 0.14.0 [#734](https://github.com/fastly/terraform-provider-fastly/pull/734)

## 5.3.1 (August 9, 2023)

ENHANCEMENTS:

- feat(package): make package optional [#733](https://github.com/fastly/terraform-provider-fastly/pull/733)

BUG FIXES:

- revert(backend): revert removal of `error_threshold` attribute [#731](https://github.com/fastly/terraform-provider-fastly/pull/731)

## 5.3.0 (August 4, 2023)

ENHANCEMENTS:

- feat: create fastly_configstores data source [#729](https://github.com/fastly/terraform-provider-fastly/pull/729)
- feat: create fastly_kvstores data source [#730](https://github.com/fastly/terraform-provider-fastly/pull/730)

BUG FIXES:

- fix(request_settings): don't send empty string for request_condition [#722](https://github.com/fastly/terraform-provider-fastly/pull/722)
- fix(backend): remove redundant error_threshold attribute [#731](https://github.com/fastly/terraform-provider-fastly/pull/731)

DEPENDENCIES:

- build(deps): bump github.com/hashicorp/terraform-plugin-sdk/v2 [#723](https://github.com/fastly/terraform-provider-fastly/pull/723)
- build(deps): bump github.com/hashicorp/terraform-plugin-docs [#726](https://github.com/fastly/terraform-provider-fastly/pull/726)
- build(deps): bump golang.org/x/net from 0.11.0 to 0.12.0 [#725](https://github.com/fastly/terraform-provider-fastly/pull/725)
- build(deps): bump github.com/fastly/go-fastly/v8 from 8.5.4 to 8.5.7 [#727](https://github.com/fastly/terraform-provider-fastly/pull/727)

## 5.2.2 (June 29, 2023)

BUG FIXES:

- fix(stores): remove store from state if not found remotely [#719](https://github.com/fastly/terraform-provider-fastly/pull/719)

DEPENDENCIES:

- build(deps): bump go-fastly to latest 8.5.4 [#720](https://github.com/fastly/terraform-provider-fastly/pull/720)

## 5.2.1 (June 23, 2023)

DEPENDENCIES:

- build(deps): update go-fastly to latest 8.5.2 release [#717](https://github.com/fastly/terraform-provider-fastly/pull/717)

## 5.2.0 (June 22, 2023)

ENHANCEMENTS:

- feat: add file_max_bytes attribute to logging_s3 resource [#711](https://github.com/fastly/terraform-provider-fastly/pull/711)

BUG FIXES:

- fix(rate_limiter): add rate limter ID to delete call [#714](https://github.com/fastly/terraform-provider-fastly/pull/714)
- fix(rate_limiter): lookup new ID before actioning a deletion [#715](https://github.com/fastly/terraform-provider-fastly/pull/715)

DEPENDENCIES:

- build(deps): bump golang.org/x/net from 0.10.0 to 0.11.0 [#712](https://github.com/fastly/terraform-provider-fastly/pull/712)

## 5.1.0 (June 13, 2023)

ENHANCEMENTS:

- feat(kv_store): support KV Store [#691](https://github.com/fastly/terraform-provider-fastly/pull/691)
- feat(mutual_authentication): implement mTLS resource [#702](https://github.com/fastly/terraform-provider-fastly/pull/702)
- feat(config_store): implement config store resource [#705](https://github.com/fastly/terraform-provider-fastly/pull/705)

BUG FIXES:

- fix(rate_limiter): fix multiple runtime panics [#706](https://github.com/fastly/terraform-provider-fastly/pull/706)

DEPENDENCIES:

- build(deps): bump github.com/stretchr/testify from 1.8.2 to 1.8.3 [#700](https://github.com/fastly/terraform-provider-fastly/pull/700)
- build(deps): bump github.com/stretchr/testify from 1.8.3 to 1.8.4 [#704](https://github.com/fastly/terraform-provider-fastly/pull/704)
- build(deps): bump github.com/hashicorp/terraform-plugin-docs from 0.14.1 to 0.15.0 [#709](https://github.com/fastly/terraform-provider-fastly/pull/709)

## 5.0.0 (May 22, 2023)

BREAKING:

There was a long-standing issue with how Terraform reacted to the `package.tar.gz` file that the CLI produces. Effectively, hashing the package was inconsistent and caused Terraform to think the code had changed even when it hadn't.

To resolve the issue the Package API now returns a new metadata property (`files_hash`) that calculates the hash from a sorted list of the files within the package.

This PR updates the Terraform provider to use this new property instead of the original `hashsum` metadata property and exposes a new `fastly_package_hash` data source that will generate the appropriate value for the `source_code_hash` attribute.

Although the public interface has not changed, the underlying implementation changes have meant customers will no longer be able to use the previous approach of using `filesha512` to generate a hash from their package file. So we must consider this PR a breaking change.

This does require a slight change to a customer's process, which prior to this release looked like this...

```tf
source_code_hash = filesha512("package.tar.gz")
```

As of this release, we recommend the use of the `fastly_package_hash` data source...

```tf
data "fastly_package_hash" "example" {
  filename = "./path/to/package.tar.gz"
}

resource "fastly_service_compute" "example" {
  # ...

  package {
    filename         = "./path/to/package.tar.gz"
    source_code_hash = data.fastly_package_hash.example.hash
  }
}
```

- breaking(compute): fix package hash bug [#698](https://github.com/fastly/terraform-provider-fastly/pull/698)

## 4.3.3 (May 12, 2023)

BUG FIXES:

- fix(gcs): `project_id` should be optional [#693](https://github.com/fastly/terraform-provider-fastly/pull/693)

DEPENDENCIES:

- build(deps): bump golang.org/x/net from 0.9.0 to 0.10.0 [#692](https://github.com/fastly/terraform-provider-fastly/pull/692)

## 4.3.2 (May 2, 2023)

BUG FIXES:

- fix(product_enablement): avoid unexpected diff [#689](https://github.com/fastly/terraform-provider-fastly/pull/689)

## 4.3.1 (April 29, 2023)

ENHANCEMENTS:

- Bump go-fastly to new v8 major release to add project-id in GCS for logging [#685](https://github.com/fastly/terraform-provider-fastly/pull/685)

BUG FIXES:

- fix(product_enablement): error message check was too specific [#687](https://github.com/fastly/terraform-provider-fastly/pull/687)

## 4.3.0 (April 19, 2023)

ENHANCEMENTS:

- feat(data_source): new dictionaries data source [#682](https://github.com/fastly/terraform-provider-fastly/pull/682)

DEPENDENCIES:

- build(deps): bump golang.org/x/net from 0.8.0 to 0.9.0 [#680](https://github.com/fastly/terraform-provider-fastly/pull/680)
- build(deps): bump github.com/bflad/tfproviderlint from 0.28.1 to 0.29.0 [#681](https://github.com/fastly/terraform-provider-fastly/pull/681)

## 4.2.0 (April 1, 2023)

ENHANCEMENTS:

- feat(ratelimiter): implement Rate Limiter API [#678](https://github.com/fastly/terraform-provider-fastly/pull/678)

## 4.1.2 (March 29, 2023)

BUG FIXES:

- fix(fastly_service_vcl): validate snippet names [#673](https://github.com/fastly/terraform-provider-fastly/pull/673)
- fix(fastly_service_vcl): don't call http3 endpoint if already enabled [#675](https://github.com/fastly/terraform-provider-fastly/pull/675)

DEPENDENCIES:

- Bump github.com/hashicorp/terraform-plugin-sdk/v2 from 2.26.0 to 2.26.1 [#671](https://github.com/fastly/terraform-provider-fastly/pull/671)

## 4.1.1 (March 27, 2023)

BUG FIXES:

- fix(tls/subscriptions): tls configuration id should always be passed [#670](https://github.com/fastly/terraform-provider-fastly/pull/670)

DOCUMENTATION:

- docs(tls/subscriptions): clarify default tls config [commit](https://github.com/fastly/terraform-provider-fastly/commit/e0c80d39060082271f382965d21d341e1affaeb0)

DEPENDENCIES:

- build(dependencies): bump github.com/hashicorp/terraform-plugin-sdk/v2 [#667](https://github.com/fastly/terraform-provider-fastly/pull/667)
- Bump actions/setup-go from 3 to 4 [#664](https://github.com/fastly/terraform-provider-fastly/pull/664)
- Bump github.com/fastly/go-fastly/v7 from 7.4.0 to 7.5.0 [#665](https://github.com/fastly/terraform-provider-fastly/pull/665)

## 4.1.0 (March 16, 2023)

ENHANCEMENTS:

- feat(fastly_service_compute): support new `content` attribute [#661](https://github.com/fastly/terraform-provider-fastly/pull/661)

DOCUMENTATION:

- docs(dictionary): add import note [#662](https://github.com/fastly/terraform-provider-fastly/pull/662)

DEPENDENCIES:

- Bump github.com/hashicorp/terraform-plugin-docs from 0.13.0 to 0.14.1 [#656](https://github.com/fastly/terraform-provider-fastly/pull/656)
- Bump golang.org/x/net from 0.0.0-20211112202133-69e39bad7dc2 to 0.8.0 [#655](https://github.com/fastly/terraform-provider-fastly/pull/655)
- Bump github.com/hashicorp/terraform-plugin-sdk/v2 from 2.24.0 to 2.25 [#642](https://github.com/fastly/terraform-provider-fastly/pull/642)
- Bump github.com/stretchr/testify from 1.8.1 to 1.8.2 [#647](https://github.com/fastly/terraform-provider-fastly/pull/647)

## 4.0.0 (March 9, 2023)

BREAKING:

Only one minor breaking interface change has been made: the removal of the `auto_loadbalance` attribute from the `backend` block, which is still supported for the `fastly_service_vcl` resource but was never actually supported under the `fastly_service_compute` resource.

- fix(backend): remove `auto_loadbalance` from compute service [#657](https://github.com/fastly/terraform-provider-fastly/pull/657)

BUG FIXES:

- fix: add missing format attribute when updating [#659](https://github.com/fastly/terraform-provider-fastly/pull/659)

ENHANCEMENTS:

- Enable the declaration of the keepalive_time backend attribute [#658](https://github.com/fastly/terraform-provider-fastly/pull/658)

## 3.2.0 (March 2, 2023)

ENHANCEMENTS:

- Allow certainly as a certificate authority [#648](https://github.com/fastly/terraform-provider-fastly/pull/648)

BUG FIXES:

- fix(product_enablement): improve error handling for user scenarios without self-enablement [#651](https://github.com/fastly/terraform-provider-fastly/pull/651)

DOCUMENTATION:

- docs: tls subscriptions [#649](https://github.com/fastly/terraform-provider-fastly/pull/649)

## 3.1.0 (February 21, 2023)

ENHANCEMENTS:

- feat(http3): implementing the HTTP3 API [#640](https://github.com/fastly/terraform-provider-fastly/pull/640)
- feat(product_enablement): implement product enablement APIs [#641](https://github.com/fastly/terraform-provider-fastly/pull/641)

## 3.0.4 (January 9, 2023)

BUG FIXES:

- fix: force refresh when service version is reverted outside of Terraform [#630](https://github.com/fastly/terraform-provider-fastly/pull/630)

DEPENDENCIES:

- Bump goreleaser/goreleaser-action from 3 to 4 [#626](https://github.com/fastly/terraform-provider-fastly/pull/626)

## 3.0.3 (December 7, 2022)

BUG FIXES:

- Prevent SSL related fields from being sent empty to the Fastly API [#622](https://github.com/fastly/terraform-provider-fastly/pull/622)

DOCUMENTATION:

- docs: remove 'alpha' notice from custom health check http headers feature [#623](https://github.com/fastly/terraform-provider-fastly/pull/623)

## 3.0.2 (November 23, 2022)

BUG FIXES:

- Fix logging endpoints to not send empty placement value [#620](https://github.com/fastly/terraform-provider-fastly/pull/620)

## 3.0.1 (November 22, 2022)

BUG FIXES:

- Backends send empty string to API [#618](https://github.com/fastly/terraform-provider-fastly/pull/618)

## 3.0.0 (November 16, 2022)

The major v7 release of the go-fastly API client resulted in substantial changes to the internals of the Fastly Terraform provider, and so we felt it was safer to release a new major version.

Additionally, the long deprecated `ssl_hostname` backend attribute has now officially been removed from the provider (refer to the documentation for `ssl_cert_hostname` and `ssl_sni_hostname`).

There has also been many bug fixes as part of the integration with the latest go-fastly release.

BREAKING:

- Bump go-fastly to new v7 major release [#614](https://github.com/fastly/terraform-provider-fastly/pull/614)

ENHANCEMENTS:

- feat: dependabot workflow automation for updating dependency [#604](https://github.com/fastly/terraform-provider-fastly/pull/604)
- Add google account name to all gcp logging endpoints [#603](https://github.com/fastly/terraform-provider-fastly/pull/603)

BUG FIXES:

- fix incorrect update reference [#599](https://github.com/fastly/terraform-provider-fastly/pull/599)

DEPENDENCIES:

- Bump actions/checkout from 2 to 3 [#605](https://github.com/fastly/terraform-provider-fastly/pull/605)
- Bump goreleaser/goreleaser-action from 2 to 3 [#606](https://github.com/fastly/terraform-provider-fastly/pull/606)
- Bump github.com/bflad/tfproviderlint from 0.27.1 to 0.28.1 [#611](https://github.com/fastly/terraform-provider-fastly/pull/611)
- Bump github.com/stretchr/testify from 1.7.0 to 1.8.1 [#610](https://github.com/fastly/terraform-provider-fastly/pull/610)
- Bump github.com/google/go-cmp from 0.5.6 to 0.5.9 [#608](https://github.com/fastly/terraform-provider-fastly/pull/608)
- Bump actions/setup-go from 2 to 3 [#607](https://github.com/fastly/terraform-provider-fastly/pull/607)
- Bump github.com/hashicorp/terraform-plugin-docs from 0.5.0 to 0.13.0 [#612](https://github.com/fastly/terraform-provider-fastly/pull/612)
- Bump actions/cache from 2 to 3 [#616](https://github.com/fastly/terraform-provider-fastly/pull/616)

## 2.4.0 (October 13, 2022)

ENHANCEMENTS:

- Support health check headers [#598](https://github.com/fastly/terraform-provider-fastly/pull/598)
- Code base refactor with tfproviderlintx [#596](https://github.com/fastly/terraform-provider-fastly/pull/596)

## 2.3.3 (October 3, 2022)

ENHANCEMENTS:

- Reduce unnecessary API calls [#593](https://github.com/fastly/terraform-provider-fastly/pull/593)

## 2.3.2 (September 20, 2022)

ENHANCEMENTS:

- Support for additional S3 storage classes [#589](https://github.com/fastly/terraform-provider-fastly/pull/589)

DOCUMENTATION:

- Remove inconsistent 'warning' message [#591](https://github.com/fastly/terraform-provider-fastly/pull/591)

## 2.3.1 (September 12, 2022)

BUG FIXES:

- Bump dependencies to fix Dependabot vulnerability [#586](https://github.com/fastly/terraform-provider-fastly/pull/586)

## 2.3.0 (September 5, 2022)

ENHANCEMENTS:

- Allow services to be reused [#578](https://github.com/fastly/terraform-provider-fastly/pull/578)
- Static analysis refactoring [#581](https://github.com/fastly/terraform-provider-fastly/pull/581)
- Revive linter refactoring [#584](https://github.com/fastly/terraform-provider-fastly/pull/584)

DOCUMENTATION:

- Document updating `fastly_tls_certificate` [#582](https://github.com/fastly/terraform-provider-fastly/pull/582)

## 2.2.1 (July 21, 2022)

BUG FIXES:

- Fix Splunk `token` attribute to be required [#579](https://github.com/fastly/terraform-provider-fastly/pull/579)

## 2.2.0 (July 5, 2022)

ENHANCEMENTS:

- Data Source: fastly_services [#575](https://github.com/fastly/terraform-provider-fastly/pull/575)

## 2.1.0 (June 27, 2022)

ENHANCEMENTS:

- Support Service Authorizations [#572](https://github.com/fastly/terraform-provider-fastly/pull/572)

BUG FIXES:

- Fix integration tests [#573](https://github.com/fastly/terraform-provider-fastly/pull/573)

## 2.0.0 (May 10, 2022)

BUG FIXES:

- Remove unsupported features (Healthchecks, Directors and VCL settings) from `fastly_service_compute` [#569](https://github.com/fastly/terraform-provider-fastly/pull/569)

## 1.1.4 (April 28, 2022)

ENHANCEMENTS:

- Avoid unnecessary API calls for `director` block. [#567](https://github.com/fastly/terraform-provider-fastly/pull/567)

BUG FIXES:

- Fix `fastly_tls_configuration` pagination logic [#565](https://github.com/fastly/terraform-provider-fastly/pull/565)

## 1.1.3 (April 25, 2022)

ENHANCEMENTS:

- The `backend` block is no longer required within the `fastly_service_compute` resource [#563](https://github.com/fastly/terraform-provider-fastly/pull/563)

DOCUMENTATION:

- Clarify key/cert update flow [#561](https://github.com/fastly/terraform-provider-fastly/pull/562)
- Typo in `fastly_tls_certificate` resource [#560](https://github.com/fastly/terraform-provider-fastly/pull/560)
- Typo in `manage_entries` attribute [#559](https://github.com/fastly/terraform-provider-fastly/pull/559)

## 1.1.2 (March 4, 2022)

BUG FIXES:

- Add Terraform provider version to User-Agent [#553](https://github.com/fastly/terraform-provider-fastly/pull/553)

## 1.1.1 (March 3, 2022)

DOCUMENTATION:

- Add 1.0.0 Migration Guide to Documentation [#551](https://github.com/fastly/terraform-provider-fastly/pull/551)

## 1.1.0 (February 23, 2022)

ENHANCEMENTS:

- Add `fastly_datacenters` data resource [#540](https://github.com/fastly/terraform-provider-fastly/pull/540)

BUG FIXES:

- Support removing backends from a `director` [#547](https://github.com/fastly/terraform-provider-fastly/pull/547)

DOCUMENTATION:

- Fix `fastly-s3` hyperlinks [#542](https://github.com/fastly/terraform-provider-fastly/pull/542)

## 1.0.0 (February 8, 2022)

ENHANCEMENTS:

- Changes for v1.0.0 [#534](https://github.com/fastly/terraform-provider-fastly/pull/534)

BUG FIXES:

- Fix the example usage in docs/index.md [#533](https://github.com/fastly/terraform-provider-fastly/pull/533)
- Support Terraform CLI 1.1.4 [#536](https://github.com/fastly/terraform-provider-fastly/pull/536)

## 0.41.0 (January 21, 2022)

ENHANCEMENTS:

- Add activate attribute support for `fastly_service_waf_configuration` resource [#530](https://github.com/fastly/terraform-provider-fastly/pull/530)
- Support updating TLS subscriptions in pending state [#528](https://github.com/fastly/terraform-provider-fastly/pull/528)

DOCUMENTATION:

- Revamp fastly_tls_subscription examples [#527](https://github.com/fastly/terraform-provider-fastly/pull/527)

## 0.40.0 (January 13, 2022)

ENHANCEMENTS:

- Bump go-fastly to v6.0.0 [#525](https://github.com/fastly/terraform-provider-fastly/pull/525)
- Add new `modsec_rule_ids` filter to `fastly_waf_rules` [#521](https://github.com/fastly/terraform-provider-fastly/pull/521)
- Force creation of new condition if type changed [#518](https://github.com/fastly/terraform-provider-fastly/pull/518)

DOCUMENTATION:

- Simplify example in `fastly_tls_subscription` [#516](https://github.com/fastly/terraform-provider-fastly/pull/516)
- Update VCL snippet type description [#519](https://github.com/fastly/terraform-provider-fastly/pull/519)

## 0.39.0 (December 8, 2021)

ENHANCEMENTS:

- Bump go-fastly to v5.1.3 [#511](https://github.com/fastly/terraform-provider-fastly/pull/511)
- Expose `certificate_id` read-only attribute from `fastly_tls_subscription` [#506](https://github.com/fastly/terraform-provider-fastly/pull/506)
- Dynamically generate provider version [#500](https://github.com/fastly/terraform-provider-fastly/pull/500)

BUG FIXES:

- Fix constants formatting [#504](https://github.com/fastly/terraform-provider-fastly/pull/504)
- Remove `-i` flag from `go test` [#503](https://github.com/fastly/terraform-provider-fastly/pull/503)

DOCUMENTATION:

- Consistent description for attributes using constants [#502](https://github.com/fastly/terraform-provider-fastly/pull/502)
- Update `RELEASE.md` [#499](https://github.com/fastly/terraform-provider-fastly/pull/499)

## 0.38.0 (November 4, 2021)

BUG FIXES:

- Do not send 0 `subnet` value unless explicitly set [#496](https://github.com/fastly/terraform-provider-fastly/pull/496)

DOCUMENTATION:

- Utilise `codefile` and `tffile` functions from tfplugindocs [#497](https://github.com/fastly/terraform-provider-fastly/pull/497)

## 0.37.0 (November 1, 2021)

BUG FIXES:

- Ignore 404 on GetPackage when importing wasm service [#487](https://github.com/fastly/terraform-provider-fastly/pull/487)
- Properly set `IdleConnTimeout` to prevent resource exhaustion on tests [#491](https://github.com/fastly/terraform-provider-fastly/pull/491)

ENHANCEMENTS:

- Remove TLS subscriptions that 404 from state [#479](https://github.com/fastly/terraform-provider-fastly/pull/479)
- Override `Transport` to enable keepalive and add new `force_http2` provider option [#485](https://github.com/fastly/terraform-provider-fastly/pull/485)
- Rename GNUmakefile to Makefile [#483](https://github.com/fastly/terraform-provider-fastly/pull/483)
- Only update service `name` and `comment` if `activate` is true [#481](https://github.com/fastly/terraform-provider-fastly/pull/481)
- Add `use_tls` attribute for Splunk logging [#482](https://github.com/fastly/terraform-provider-fastly/pull/482)

DOCUMENTATION:

- Convert `index.md` to template to inject provider version [#492](https://github.com/fastly/terraform-provider-fastly/pull/492)

## 0.36.0 (September 27, 2021)

BUG FIXES:

- Bump go-fastly to v5 to fix API client bugs [#477](https://github.com/fastly/terraform-provider-fastly/pull/477)
- Update `terraform-json` dependency so test suite runs successfully with Terraform v1 [#474](https://github.com/fastly/terraform-provider-fastly/pull/474)

ENHANCEMENTS:

- Add support for `stale-if-error` [#475](https://github.com/fastly/terraform-provider-fastly/pull/475)

DOCUMENTATION:

- Clarify edge private dictionary usage [#472](https://github.com/fastly/terraform-provider-fastly/pull/472)
- Correct ACL typos [#473](https://github.com/fastly/terraform-provider-fastly/pull/473)

## 0.35.0 (September 15, 2021)

ENHANCEMENTS:

- Make `backend` block optional [#457](https://github.com/fastly/terraform-provider-fastly/pull/457)
- Audit `sensitive` attributes [#458](https://github.com/fastly/terraform-provider-fastly/pull/458)
- Tests should not error when no backends defined (now considered as warning) [#462](https://github.com/fastly/terraform-provider-fastly/pull/462)
- Refactor service attribute handlers into CRUD-style functions [#463](https://github.com/fastly/terraform-provider-fastly/pull/463)
- Change to accept multi-pem blocks [#469](https://github.com/fastly/terraform-provider-fastly/pull/469)
- Bump go-fastly version [#467](https://github.com/fastly/terraform-provider-fastly/pull/467)

BUG FIXES:

- Fix `fastly_service_waf_configuration` not updating `rule` attributes correctly [#464](https://github.com/fastly/terraform-provider-fastly/pull/464)
- Correctly update `version_comment` [#466](https://github.com/fastly/terraform-provider-fastly/pull/466)

DEPRECATED:

- Deprecate `geo_headers` attribute [#456](https://github.com/fastly/terraform-provider-fastly/pull/456)

## 0.34.0 (August 9, 2021)

ENHANCEMENTS:

- Avoid unnecessary state refresh when importing (and enable service version selection) [#448](https://github.com/fastly/terraform-provider-fastly/pull/448)

BUG FIXES:

- Fix TLS Subscription updates not triggering update to managed DNS Challenges [#453](https://github.com/fastly/terraform-provider-fastly/pull/453)

## 0.33.0 (July 16, 2021)

ENHANCEMENTS:

- Upgrade to Go 1.16 to allow `darwin/arm64` builds [#447](https://github.com/fastly/terraform-provider-fastly/pull/447)
- Replace `ActivateVCL` call with `Main` field on `CreateVCL` [#446](https://github.com/fastly/terraform-provider-fastly/pull/446)
- Add limitations for `write_only` dictionaries [#445](https://github.com/fastly/terraform-provider-fastly/pull/445)
- Replace `StateFunc` with `ValidateDiagFunc` [#439](https://github.com/fastly/terraform-provider-fastly/pull/439)

BUG FIXES:

- Don't use `ParallelTest` for `no_auth` data source [#449](https://github.com/fastly/terraform-provider-fastly/pull/449)
- Introduce `no_auth` provider option [#444](https://github.com/fastly/terraform-provider-fastly/pull/444)
- Suppress gzip diff unless fields are explicitly set [#441](https://github.com/fastly/terraform-provider-fastly/pull/441)
- Fix parsing of log-levels by removing date/time prefix [#440](https://github.com/fastly/terraform-provider-fastly/pull/440)
- Fix bug with `fastly_tls_subscription` multi-SAN challenge [#435](https://github.com/fastly/terraform-provider-fastly/pull/435)
- Output variable refresh bug [#388](https://github.com/fastly/terraform-provider-fastly/pull/388)
- Use correct 'shield' value [#437](https://github.com/fastly/terraform-provider-fastly/pull/437)
- Fix `default_host` not being removed [#434](https://github.com/fastly/terraform-provider-fastly/pull/434)
- In `fastly_waf_rules` data source, request rule revisions from API [#428](https://github.com/fastly/terraform-provider-fastly/pull/428)

## 0.32.0 (June 17, 2021)

ENHANCEMENTS:

- Return 404 for non-existent service instead of a low-level nil entry error [#422](https://github.com/fastly/terraform-provider-fastly/pull/422)

BUG FIXES:

- Fix runtime panic in request-settings caused by incorrect type cast [#424](https://github.com/fastly/terraform-provider-fastly/pull/424)
- When `activate=true`, always read and clone from the active version [#423](https://github.com/fastly/terraform-provider-fastly/pull/423)

## 0.31.0 (June 14, 2021)

ENHANCEMENTS:

- Add support for ACL and extra redundancy options in S3 logging block [#417](https://github.com/fastly/terraform-provider-fastly/pull/417)
- Update default initial value for health check [#414](https://github.com/fastly/terraform-provider-fastly/pull/414)

BUG FIXES:

- Only set `cloned_version` after the version has been successfully validated [#418](https://github.com/fastly/terraform-provider-fastly/pull/418)

## 0.30.0 (May 12, 2021)

ENHANCEMENTS:

- Add director support for compute resource [#410](https://github.com/fastly/terraform-provider-fastly/pull/410)

## 0.29.1 (May 7, 2021)

BUG FIXES:

- Fix Header resource key names [#407](https://github.com/fastly/terraform-provider-fastly/pull/407)

## 0.29.0 (May 4, 2021)

ENHANCEMENTS:

- Add support for `file_max_bytes` configuration for Azure logging endpoint [#398](https://github.com/fastly/terraform-provider-fastly/pull/398)
- Support usage of IAM role in S3 and Kinesis logging endpoints [#403](https://github.com/fastly/terraform-provider-fastly/pull/403)
- Add support for `compression_codec` to logging file sink endpoints [#402](https://github.com/fastly/terraform-provider-fastly/pull/402)

DOCUMENTATION:

- Update debug mode instructions for Terraform 0.12.x [#405](https://github.com/fastly/terraform-provider-fastly/pull/405)

OTHER:

- Replace `master` with `main`. [#404](https://github.com/fastly/terraform-provider-fastly/pull/404)

## 0.28.2 (April 9, 2021)

BUG FIXES:

- Catch case where state from older version could be unexpected [#396](https://github.com/fastly/terraform-provider-fastly/pull/396)

## 0.28.1 (April 8, 2021)

BUG FIXES:

- Clone from `cloned_version` not `active_version` [#390](https://github.com/fastly/terraform-provider-fastly/pull/390)

## 0.28.0 (April 6, 2021)

ENHANCEMENTS:

- PATCH endpoint for TLS subscriptions [#370](https://github.com/fastly/terraform-provider-fastly/pull/370)
- Ensure passwords are marked as sensitive [#389](https://github.com/fastly/terraform-provider-fastly/pull/389)
- Add debug mode [#386](https://github.com/fastly/terraform-provider-fastly/pull/386)

BUG FIXES:

- Fix custom TLS configuration incorrectly omitting DNS records data [#392](https://github.com/fastly/terraform-provider-fastly/pull/392)
- Fix backend diff output incorrectly showing multiple resources being updated [#387](https://github.com/fastly/terraform-provider-fastly/pull/387)

DOCUMENTATION:

- Terraform 0.12+ no longer uses interpolation syntax for non-constant expressions [#384](https://github.com/fastly/terraform-provider-fastly/pull/384)

## 0.27.0 (March 16, 2021)

ENHANCEMENTS:

- Terraform Plugin SDK Upgrade [#379](https://github.com/fastly/terraform-provider-fastly/pull/379)
- Automate developer override for testing locally built provider [#382](https://github.com/fastly/terraform-provider-fastly/pull/382)

## 0.26.0 (March 5, 2021)

ENHANCEMENTS:

- Better sensitive value handling in Google pub/sub logging provider [#376](https://github.com/fastly/terraform-provider-fastly/pull/376)

BUG FIXES:

- Fix panic caused by incorrect type assert [#377](https://github.com/fastly/terraform-provider-fastly/pull/377)

## 0.25.0 (February 26, 2021)

ENHANCEMENTS:

- Add TLSCLientCert and TLSClientKey options for splunk logging ([#353](https://github.com/fastly/terraform-provider-fastly/pull/353))
- Add Dictionary to Compute service ([#361](https://github.com/fastly/terraform-provider-fastly/pull/361))
- Resources for Custom TLS and Platform TLS products ([#364](https://github.com/fastly/terraform-provider-fastly/pull/364))
- Managed TLS Subscriptions Resources ([#365](https://github.com/fastly/terraform-provider-fastly/pull/365))
- Ensure schema.Set uses custom SetDiff algorithm ([#366](https://github.com/fastly/terraform-provider-fastly/pull/366))
- Test speedup ([#371](https://github.com/fastly/terraform-provider-fastly/pull/371))
- Add service test sweeper ([#373](https://github.com/fastly/terraform-provider-fastly/pull/373))
- Add force_destroy flag to ACLs and Dicts to allow deleting non-empty lists ([#372](https://github.com/fastly/terraform-provider-fastly/pull/372))

## 0.24.0 (February 4, 2021)

ENHANCEMENTS:

- CI: check if docs need to be regenerated ([#362](https://github.com/fastly/terraform-provider-fastly/pull/362))
- Update go-fastly dependency to 3.0.0 ([#359](https://github.com/fastly/terraform-provider-fastly/pull/359))

BUG FIXES:

- Replace old doc generation process with new tfplugindocs tool ([#356](https://github.com/fastly/terraform-provider-fastly/pull/356))

## 0.23.0 (January 14, 2021)

ENHANCEMENT:

- Add support for kafka endpoints with sasl options ([#342](https://github.com/fastly/terraform-provider-fastly/pull/342))

## 0.22.0 (January 08, 2021)

ENHANCEMENT:

- Add Kinesis logging support ([#351](https://github.com/fastly/terraform-provider-fastly/pull/351))

## 0.21.3 (January 04, 2021)

NOTES:

- provider: Change version of go-fastly to v2.0.0 ([#341](https://github.com/fastly/terraform-provider-fastly/pull/341))

## 0.21.2 (December 16, 2020)

BUG FIXES:

- resource/fastly_service\_\*: Ensure we still refresh remote state when `activate` is set to `false` ([#345](https://github.com/fastly/terraform-provider-fastly/pull/345))

## 0.21.1 (October 15, 2020)

BUG FIXES:

- resource/fastly_service_waf_configuration: Guard `rule_exclusion` read to ensure API is only called if used. ([#330](https://github.com/fastly/terraform-provider-fastly/pull/330))

## 0.21.0 (October 14, 2020)

ENHANCEMENTS:

- resource/fastly_service_waf_configuration: Add `rule_exclusion` block which allows rules to be excluded from the WAF configuration. ([#328](https://github.com/fastly/terraform-provider-fastly/pull/328))

NOTES:

- provider: Change version of go-fastly to v2.0.0-alpha.1 ([#327](https://github.com/fastly/terraform-provider-fastly/pull/327))

## 0.20.4 (September 30, 2020)

NOTES:

- resource/fastly_service_acl_entries_v1: Change ACL documentation examples to use `for_each` attributes instead of `for` expressions. ([#324](https://github.com/fastly/terraform-provider-fastly/pull/324))
- resource/fastly_service_dictionary_items_v1: Change Dictionary documentation examples to use `for_each` attributes instead of `for` expressions. ([#324](https://github.com/fastly/terraform-provider-fastly/pull/324))
- resource/fastly_service_dynamic_snippet_content_v1: Change Dynamic Snippet documentation examples to use `for_each` attributes instead of `for` expressions. ([#324](https://github.com/fastly/terraform-provider-fastly/pull/324))
- resource/fastly_service_waf_configuration: Correctly mark `allowed_request_content_type_charset` as optional in documentation. ([#324](https://github.com/fastly/terraform-provider-fastly/pull/322))

## 0.20.3 (September 23, 2020)

BUG FIXES:

- resource/fastly_service_v1/bigquerylogging: Ensure BigQuery logging `email`, `secret_key` fields are required and not optional. ([#319](https://github.com/fastly/terraform-provider-fastly/pull/319))

## 0.20.2 (September 22, 2020)

BUG FIXES:

- resource/fastly_service_v1: Improve performance of service read and delete logic. ([#311](https://github.com/fastly/terraform-provider-fastly/pull/311))
- resource/fastly_service_v1/logging_scalyr: Ensure `token` field is `sensitive` and thus hidden from plan. ([#310](https://github.com/fastly/terraform-provider-fastly/pull/310))

NOTES:

- resource/fastly_service_v1/s3logging: Document `server_side_encryption` and `server_side_encryption_kms_key_id` fields. ([#317](https://github.com/fastly/terraform-provider-fastly/pull/310))

## 0.20.1 (September 2, 2020)

BUG FIXES:

- resource/fastly_service_v1/backend: Ensure changes to backend fields result in updates instead of destroy and recreate. ([#304](https://github.com/fastly/terraform-provider-fastly/pull/304))
- resource/fastly_service_v1/logging\_\*: Fix logging acceptance tests by ensuring formatVersion in VCLLoggingAttributes is a \*uint. ([#307](https://github.com/fastly/terraform-provider-fastly/pull/307))

NOTES:

- provider: Add a [CONTRIBUTING.md](https://github.com/fastly/terraform-provider-fastly/blob/main/CONTRIBUTING.md) containing contributing guidelines and documentation. ([#305](https://github.com/fastly/terraform-provider-fastly/pull/307))

## 0.20.0 (August 10, 2020)

FEATURES:

- **New Data Source:** `fastly_waf_rules` Use this data source to fetch Fastly WAF rules and pass to a `fastly_service_waf_configuration`. ([#291](https://github.com/fastly/terraform-provider-fastly/pull/291))
- **New Resource:** `fastly_service_waf_configuration` Provides a Web Application Firewall configuration and rules that can be applied to a service. ([#291](https://github.com/fastly/terraform-provider-fastly/pull/291))

ENHANCEMENTS:

- resource/fastly_service_v1/waf: Add `waf` block to enable and configure a Web Application Firewall on a service. ([#285](https://github.com/fastly/terraform-provider-fastly/pull/285))

## 0.19.3 (July 30, 2020)

NOTES:

- provider: Initial release to the [Terraform Registry](https://registry.terraform.io/)

## 0.19.2 (July 22, 2020)

NOTES:

- resource/fastly_service_compute: Fixes resource references in website documentation ([#296](https://github.com/fastly/terraform-provider-fastly/pull/296))

## 0.19.1 (July 22, 2020)

NOTES:

- resource/fastly_service_compute: Update website documentation for compute resource to include correct terminology ([#294](https://github.com/fastly/terraform-provider-fastly/pull/294))

## 0.19.0 (July 22, 2020)

FEATURES:

- **New Resource:** `fastly_service_compute` ([#281](https://github.com/fastly/terraform-provider-fastly/pull/281))

ENHANCEMENTS:

- resource/fastly_service_compute: Add support for all logging providers ([#285](https://github.com/fastly/terraform-provider-fastly/pull/285))
- resource/fastly_service_compute: Add support for importing compute services ([#286](https://github.com/fastly/terraform-provider-fastly/pull/286))
- resource/fastly_service_v1/ftp_logging: Add support for `message_type` field to FTP logging endpoint ([#288](https://github.com/fastly/terraform-provider-fastly/pull/288))

BUG FIXES:

- resource/fastly_service_v1/s3logging: Fix error check which was causing a runtime panic with s3logging ([#290](https://github.com/fastly/terraform-provider-fastly/pull/290))

NOTES:

- provider: Update `go-fastly` client to v1.16.2 ([#288](https://github.com/fastly/terraform-provider-fastly/pull/288))
- provider: Refactor documentation templating and compilation ([#283](https://github.com/fastly/terraform-provider-fastly/pull/283))

## 0.18.0 (July 01, 2020)

ENHANCEMENTS:

- resource/fastly_service_v1/logging_digitalocean: Add DigitalOcean Spaces logging support ([#276](https://github.com/fastly/terraform-provider-fastly/pull/276))
- resource/fastly_service_v1/logging_cloudfiles: Add Rackspace Cloud Files logging support ([#275](https://github.com/fastly/terraform-provider-fastly/pull/275))
- resource/fastly_service_v1/logging_openstack: Add OpenStack logging support ([#273](https://github.com/fastly/terraform-provider-fastly/pull/274))
- resource/fastly_service_v1/logging_logshuttle: Add Log Shuttle logging support ([#273](https://github.com/fastly/terraform-provider-fastly/pull/273))
- resource/fastly_service_v1/logging_honeycomb: Add Honeycomb logging support ([#272](https://github.com/fastly/terraform-provider-fastly/pull/272))
- resource/fastly_service_v1/logging_heroku: Add Heroku logging support ([#271](https://github.com/fastly/terraform-provider-fastly/pull/271))

NOTES:

- resource/fastly_service_v1/\*: "GZIP" -> "Gzip" ([#279](https://github.com/fastly/terraform-provider-fastly/pull/279))
- resource/fastly_service_v1/logging_sftp: Update SFTP logging to use `ValidateFunc` for validating the `message_type` field ([#278](https://github.com/fastly/terraform-provider-fastly/pull/278))
- resource/fastly_service_v1/gcslogging: Update GCS logging to use `ValidateFunc` for validating the `message_type` field ([#278](https://github.com/fastly/terraform-provider-fastly/pull/278))
- resource/fastly_service_v1/blobstoragelogging: Update Azure Blob Storage logging to use a custom `StateFunc` for trimming whitespace from the `public_key` field ([#277](https://github.com/fastly/terraform-provider-fastly/pull/277))
- resource/fastly_service_v1/logging_ftp: Update FTP logging to use a custom `StateFunc` for trimming whitespace from the `public_key` field ([#277](https://github.com/fastly/terraform-provider-fastly/pull/277))
- resource/fastly_service_v1/s3logging: Update S3 logging to use a custom `StateFunc` for trimming whitespace from the `public_key` field ([#277](https://github.com/fastly/terraform-provider-fastly/pull/277))

## 0.17.1 (June 24, 2020)

NOTES:

- resource/fastly_service_v1/\*: Migrates service resources to implement the `ServiceAttributeDefinition` `interface` ([#269](https://github.com/fastly/terraform-provider-fastly/pull/269))

## 0.17.0 (June 22, 2020)

ENHANCEMENTS:

- resource/fastly_service_v1/logging_googlepubsub: Add Google Cloud Pub/Sub logging support ([#258](https://github.com/fastly/terraform-provider-fastly/pull/258))
- resource/fastly_service_v1/logging_kafka: Add Kafka logging support ([#254](https://github.com/fastly/terraform-provider-fastly/pull/254))
- resource/fastly_service_v1/logging_scalyr: Add Scalyr logging support ([#252](https://github.com/fastly/terraform-provider-fastly/pull/252))
- resource/fastly_service_v1/s3logging: Add support for public key field ([#249](https://github.com/fastly/terraform-provider-fastly/pull/249))
- resource/fastly_service_v1/logging_newrelic: Add New Relic logging support ([#243](https://github.com/fastly/terraform-provider-fastly/pull/243))
- resource/fastly_service_v1/logging_datadog: Add Datadog logging support ([#242](https://github.com/fastly/terraform-provider-fastly/pull/242))
- resource/fastly_service_v1/logging_loggly: Add Loggly logging support ([#241](https://github.com/fastly/terraform-provider-fastly/pull/241))
- resource/fastly_service_v1/logging_sftp: Add SFTP logging support ([#236](https://github.com/fastly/terraform-provider-fastly/pull/236))
- resource/fastly_service_v1/logging_ftp: Add FTP logging support ([#235](https://github.com/fastly/terraform-provider-fastly/pull/235))
- resource/fastly_service_v1/logging_elasticsearch: Add Elasticsearch logging support ([#234](https://github.com/fastly/terraform-provider-fastly/pull/234))

NOTES:

- resource/fastly_service_v1/sftp: Use `trimSpaceStateFunc` to trim leading and trailing whitespace from the `public_key` and `secret_key` fields ([#268](https://github.com/fastly/terraform-provider-fastly/pull/268))
- resource/fastly_service_v1/bigquerylogging: Use `trimSpaceStateFunc` to trim leading and trailing whitespace from the `secret_key` field ([#268](https://github.com/fastly/terraform-provider-fastly/pull/268))
- resource/fastly_service_v1/httpslogging: Use `trimSpaceStateFunc` to trim leading and trailing whitespace from the `tls_ca_cert`, `tls_client_cert` and `tls_client_key` fields ([#264](https://github.com/fastly/terraform-provider-fastly/pull/264))
- resource/fastly_service_v1/splunk: Use `trimSpaceStateFunc` to trim leading and trailing whitespace from the `tls_ca_cert` field ([#264](https://github.com/fastly/terraform-provider-fastly/pull/264))
- resource/fastly_service_v1/\*: Migrate schemas to block separate block files ([#262](https://github.com/fastly/terraform-provider-fastly/pull/262))
- resource/fastly_service_v1/acl: Migrated to block file ([#253](https://github.com/fastly/terraform-provider-fastly/pull/253))
- provider: Update `go-fastly` client to v1.5.0 ([#248](https://github.com/fastly/terraform-provider-fastly/pull/248))

## 0.16.1 (June 03, 2020)

BUG FIXES:

- resource/fastly_service_v1/s3logging: Fix persistence of `server_side_encryption` and `server_side_encryption_kms_key_id` arguments ([#246](https://github.com/fastly/terraform-provider-fastly/pull/246))

## 0.16.0 (June 01, 2020)

ENHANCEMENTS:

- data-source/fastly_ip_ranges: Expose Fastly's IpV6 CIDR ranges via `ipv6_cidr_blocks` property ([#201](https://github.com/fastly/terraform-provider-fastly/pull/240))

NOTES:

- provider: Update `go-fastly` client to v1.14.1 ([#184](https://github.com/fastly/terraform-provider-fastly/pull/240))

## 0.15.0 (April 28, 2020)

ENHANCEMENTS:

- resource/fastly_service_v1: Add `httpslogging` argument ([#222](https://github.com/fastly/terraform-provider-fastly/pull/222))
- resource/fastly_service_v1/splunk: Add `tls_hostname` and `tls_ca_cert` arguments ([#221](https://github.com/fastly/terraform-provider-fastly/pull/221))

NOTES:

- provider: Update `go-fastly` client to v1.10.0 ([#220](https://github.com/fastly/terraform-provider-fastly/pull/220))

## 0.14.0 (April 14, 2020)

FEATURES:

- **New Resource:** `fastly_user_v1` ([#214](https://github.com/fastly/terraform-provider-fastly/pull/214))

BUG FIXES:

- resource/fastly_service_v1/snippet: Fix support for `hash` snippet type ([#217](https://github.com/fastly/terraform-provider-fastly/pull/217))

NOTES:

- provider: Update `go` to v1.14.x ([#215](https://github.com/fastly/terraform-provider-fastly/pull/215))

## 0.13.0 (April 01, 2020)

ENHANCEMENTS:

- resource/fastly_service_v1/s3logging: Add `server_side_encryption` and `server_side_encryption_kms_key_id` arguments ([#206](https://github.com/fastly/terraform-provider-fastly/pull/206))
- resource/fastly_service_v1/snippet: Support `hash` in `type` validation ([#211](https://github.com/fastly/terraform-provider-fastly/issues/211))
- resource/fastly_service_v1/dynamicsnippet: Support `hash` in `type` validation ([#211](https://github.com/fastly/terraform-provider-fastly/issues/211))

NOTES:

- provider: Update `go-fastly` client to v1.7.2 ([#213](https://github.com/fastly/terraform-provider-fastly/pull/213))

## 0.12.1 (January 23, 2020)

BUG FIXES:

- resource/fastly_service_v1: Allow a service to be created with a `default_ttl` of `0` ([#205](https://github.com/fastly/terraform-provider-fastly/pull/205))

## 0.12.0 (January 21, 2020)

ENHANCEMENTS:

- resource/fastly_service_v1/syslog: Add `tls_client_cert` and `tls_client_key` arguments ([#203](https://github.com/fastly/terraform-provider-fastly/pull/203))

## 0.11.1 (December 16, 2019)

BUG FIXES:

- data-source/fastly_ip_ranges: Use `go-fastly` client in order to fetch Fastly's assigned IP ranges ([#201](https://github.com/fastly/terraform-provider-fastly/pull/201))

## 0.11.0 (October 15, 2019)

ENHANCEMENTS:

- resource/fastly_service_v1/dictionary: Add `write_only` argument ([#189](https://github.com/fastly/terraform-provider-fastly/pull/189))

NOTES:

- provider: The underlying Terraform codebase dependency for the provider SDK and acceptance testing framework has been migrated from `github.com/hashicorp/terraform` to `github.com/hashicorp/terraform-plugin-sdk`. They are functionality equivalent and this should only impact codebase development to switch imports. For more information see the [Terraform Plugin SDK page in the Extending Terraform documentation](https://www.terraform.io/docs/extend/plugin-sdk.html). ([#191](https://github.com/fastly/terraform-provider-fastly/pull/191))
- provider: The actual Terraform version used by the provider will now be included in the `User-Agent` header for Terraform 0.12 and later. Terraform 0.11 and earlier will use `Terraform/0.11+compatible` as this information was not accessible in those versions. ([#182](https://github.com/fastly/terraform-provider-fastly/pull/182))

## 0.10.0 (October 02, 2019)

ENHANCEMENTS:

- resource/fastly_service_v1: Add `cloned_version` argument ([#190](https://github.com/fastly/terraform-provider-fastly/pull/190))

## 0.9.0 (August 07, 2019)

FEATURES:

- **New Resource:** `fastly_service_acl_entries_v1` ([#184](https://github.com/fastly/terraform-provider-fastly/pull/184))
- **New Resource:** `fastly_service_dictionary_items_v1` ([#184](https://github.com/fastly/terraform-provider-fastly/pull/184))
- **New Resource:** `fastly_service_dynamic_snippet_content_v1` ([#184](https://github.com/fastly/terraform-provider-fastly/pull/184))

ENHANCEMENTS:

- resource/fastly_service_v1: Add `acl` argument ([#184](https://github.com/fastly/terraform-provider-fastly/pull/184))
- resource/fastly_service_v1: Add `dictionary` argument ([#184](https://github.com/fastly/terraform-provider-fastly/pull/184))
- resource/fastly_service_v1: Add `dynamicsnippet` argument ([#184](https://github.com/fastly/terraform-provider-fastly/pull/184))

NOTES:

- provider: Update `go-fastly` client to v1.2.1 ([#184](https://github.com/fastly/terraform-provider-fastly/pull/184))

## 0.8.1 (July 12, 2019)

BUG FIXES:

- resource/fastly_service_v1/condition: Support `PREFETCH` in `type` validation ([#171](https://github.com/fastly/terraform-provider-fastly/issues/171))

## 0.8.0 (June 28, 2019)

NOTES:

- provider: This release includes only a Terraform SDK upgrade with compatibility for Terraform v0.12. The provider remains backwards compatible with Terraform v0.11 and there should not be any significant behavioural changes. ([#173](https://github.com/fastly/terraform-provider-fastly/pull/173))

## 0.7.0 (June 25, 2019)

ENHANCEMENTS:

- resource/fastly_service_v1: Add `splunk` argument ([#130](https://github.com/fastly/terraform-provider-fastly/issues/130))
- resource/fastly_service_v1: Add `blobstoragelogging` argument ([#117](https://github.com/fastly/terraform-provider-fastly/issues/117))
- resource/fastly_service_v1: Add `comment` argument ([#70](https://github.com/fastly/terraform-provider-fastly/issues/70))
- resource/fastly_service_v1: Add `version_comment` argument ([#126](https://github.com/fastly/terraform-provider-fastly/issues/126))
- resource/fastly_service_v1/backend: Add `override_host` argument ([#163](https://github.com/fastly/terraform-provider-fastly/issues/163))
- resource/fastly_service_v1/condition: Add validation for `type` argument ([#148](https://github.com/fastly/terraform-provider-fastly/issues/148))

NOTES:

- provider: Update `go-fastly` client to v1.0.0 ([#165](https://github.com/fastly/terraform-provider-fastly/pull/165))

## 0.6.1 (May 29, 2019)

NOTES:

- provider: Switch codebase dependency management from `govendor` to Go modules ([#128](https://github.com/fastly/terraform-provider-fastly/pull/128))
- provider: Update `go-fastly` client to v0.4.3 ([#154](https://github.com/fastly/terraform-provider-fastly/pull/154))

## 0.6.0 (February 08, 2019)

ENHANCEMENTS:

- provider: Enable request/response logging ([#120](https://github.com/fastly/terraform-provider-fastly/issues/120))
- resource/fastly_service_v1: Add `activate` argument ([#45](https://github.com/fastly/terraform-provider-fastly/pull/45))

## 0.5.0 (January 08, 2019)

ENHANCEMENTS:

- resource/fastly_service_v1/s3logging: Add `placement` argument ([#106](https://github.com/fastly/terraform-provider-fastly/pull/106))
- resource/fastly_service_v1/papertrail: Add `placement` argument ([#106](https://github.com/fastly/terraform-provider-fastly/pull/106))
- resource/fastly_service_v1/sumologic: Add `placement` argument ([#106](https://github.com/fastly/terraform-provider-fastly/pull/106))
- resource/fastly_service_v1/gcslogging: Add `placement` argument ([#106](https://github.com/fastly/terraform-provider-fastly/pull/106))
- resource/fastly_service_v1/bigquerylogging: Add `placement` argument ([#106](https://github.com/fastly/terraform-provider-fastly/pull/106))
- resource/fastly_service_v1/syslog: Add `placement` argument ([#106](https://github.com/fastly/terraform-provider-fastly/pull/106))
- resource/fastly_service_v1/logentries: Add `placement` argument ([#106](https://github.com/fastly/terraform-provider-fastly/pull/106))

BUG FIXES:

- resource/fastly_service_v1/snippet: Exclude dynamic snippets ([#107](https://github.com/fastly/terraform-provider-fastly/pull/107))

## 0.4.0 (October 02, 2018)

ENHANCEMENTS:

- resource/fastly_service_v1: Add `snippet` argument ([#93](https://github.com/fastly/terraform-provider-fastly/pull/93))
- resource/fastly_service_v1: Add `director` argument ([#43](https://github.com/fastly/terraform-provider-fastly/pull/43))
- resource/fastly_service_v1/bigquerylogging: Add `template` argument ([#90](https://github.com/fastly/terraform-provider-fastly/pull/90))

BUG FIXES:

- resource/fastly_service_v1: Handle deletion of already deleted or never created resources ([#89](https://github.com/fastly/terraform-provider-fastly/pull/89))

## 0.3.0 (August 02, 2018)

ENHANCEMENTS:

- resource/fastly_service_v1: Add `bigquerylogging` argument ([#80](https://github.com/fastly/terraform-provider-fastly/issues/80))

## 0.2.0 (June 04, 2018)

ENHANCEMENTS:

- resource/fastly_service_v1/s3logging: Add `redundancy` argument ([64](https://github.com/fastly/terraform-provider-fastly/pull/64))
- provider: Support for overriding base API URL ([68](https://github.com/fastly/terraform-provider-fastly/pull/68))
- provider: Support for overriding user agent ([62](https://github.com/fastly/terraform-provider-fastly/pull/62))

BUG FIXES:

- resource/fastly_service_v1/sumologic: Properly detect changes and update resource ([56](https://github.com/fastly/terraform-provider-fastly/pull/56))

## 0.1.4 (January 16, 2018)

ENHANCEMENTS:

- resource/fastly_service_v1/s3logging: Add StateFunc to hash secrets ([#63](https://github.com/fastly/terraform-provider-fastly/issues/63))

## 0.1.3 (December 18, 2017)

ENHANCEMENTS:

- resource/fastly_service_v1: Add `logentries` argument ([#24](https://github.com/fastly/terraform-provider-fastly/issues/24))
- resource/fastly_service_v1: Add `syslog` argument ([#16](https://github.com/fastly/terraform-provider-fastly/issues/16))

ENHANCEMENTS:

- resource/fastly_service_v1/syslog: Add `message_type` argument ([#30](https://github.com/fastly/terraform-provider-fastly/issues/30))

## 0.1.2 (August 02, 2017)

ENHANCEMENTS:

- resource/fastly_service_v1/backend: Add `ssl_ca_cert` argument ([#11](https://github.com/fastly/terraform-provider-fastly/issues/11))
- resource/fastly_service_v1/s3logging: Add `message_type` argument ([#14](https://github.com/fastly/terraform-provider-fastly/issues/14))
- resource/fastly_service_v1/gcslogging: Add environment variable support for `secret_key` argument ([#15](https://github.com/fastly/terraform-provider-fastly/issues/15))

BUG FIXES:

- resource/fastly_service_v1/s3logging: Update default value of `domain` argument ([#12](https://github.com/fastly/terraform-provider-fastly/issues/12))

## 0.1.1 (June 21, 2017)

NOTES:

- provider: Bumping the provider version to get around provider caching issues - still same functionality

## 0.1.0 (June 20, 2017)

NOTES:

- provider: Same functionality as that of Terraform 0.9.8. Repacked as part of [Provider Splitout](https://www.hashicorp.com/blog/upcoming-provider-changes-in-terraform-0-10/)<|MERGE_RESOLUTION|>--- conflicted
+++ resolved
@@ -4,11 +4,8 @@
 
 ### ENHANCEMENTS:
 
-<<<<<<< HEAD
 - feat(service): improve Fastly 404 error message for service permissions [#964](https://github.com/fastly/terraform-provider-fastly/pull/964)
-=======
 - feat(logging): Restore support for 'placement' attribute
->>>>>>> 35ca47dd
 
 ### BUG FIXES:
 
