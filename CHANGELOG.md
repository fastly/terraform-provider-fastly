## [UNRELEASED]

<<<<<<< HEAD
BREAKING:

- breaking(waf): Support for the Fastly WAF (legacy, not Next-Gen WAF)
  product has been removed. The product passed its End-of-Life date
  quite some time ago, and it is no longer in use by customers.
  [#936](https://github.com/fastly/terraform-provider-fastly/pull/936)

- breaking(logging): The 'placement' attribute in the logging
  endpoints has been changed to ignore any value provided by the user;
  it was only used in combination with the Fastly WAF, which is no
  longer supported.
  [#936](https://github.com/fastly/terraform-provider-fastly/pull/936)

ENHANCEMENTS:
=======
### ENHANCEMENTS:
>>>>>>> b5749b55

### BUG FIXES:

### DEPENDENCIES:

### DOCUMENTATION:

## 5.17.0 (March 10, 2025)

### ENHANCEMENTS:

- feat(fastly_compute_service): Add support for 'staging' of service versions.
- feat(fastly_vcl_service): Add support for 'staging' of service versions.

### BUG FIXES:

- fix(fastly_vcl_service): Always 'validate' services after applying changes.

### DEPENDENCIES:

- build(deps): `github.com/hashicorp/terraform-plugin-docs` from 0.19.4 to 0.21.0 ([#937](https://github.com/fastly/terraform-provider-fastly/pull/937))
- build(deps): `github.com/google/go-cmp` from 0.6.0 to 0.7.0 ([#932](https://github.com/fastly/terraform-provider-fastly/pull/932))
- build(deps): `golang.org/x/net` from 0.34.0 to 0.35.0 ([#921](https://github.com/fastly/terraform-provider-fastly/pull/921))
- build(deps): `github.com/fastly/go-fastly/v9` from 9.13.0 to 9.13.1 ([#927](https://github.com/fastly/terraform-provider-fastly/pull/927))
- build(deps): `github.com/bflad/tfproviderlint` from 0.30.0 to 0.31.0 ([#928](https://github.com/fastly/terraform-provider-fastly/pull/928))

## 5.16.0 (January 31, 2025)

ENHANCEMENTS:

- feat(domains): add support for v1 functionality [#917](https://github.com/fastly/terraform-provider-fastly/pull/917)
- feat(dashboard): add support for Observability custom dashboards [#905](https://github.com/fastly/terraform-provider-fastly/pull/905)
- feat(alerts): append 'Managed by Terraform' to descriptions [#914](https://github.com/fastly/terraform-provider-fastly/pull/914)

BUG FIXES:

- fix(fastly_package_hash): unnecessary `source_code_hash` conflict [#909](https://github.com/fastly/terraform-provider-fastly/pull/909)

DEPENDENCIES:

- build(deps): bump github.com/stretchr/testify from 1.8.4 to 1.10.0 [#901](https://github.com/fastly/terraform-provider-fastly/pull/901)

DOCUMENTATION:

- docs: correct links in Product Enablement documentation [#907](https://github.com/fastly/terraform-provider-fastly/pull/907)

## 5.15.0 (November 12, 2024)

ENHANCEMENTS:

- Support for Grafana Cloud Logs. [#895](https://github.com/fastly/terraform-provider-fastly/pull/895)
- feat(product_enablement): Add support for Log Explorer & Insights product. [#896](https://github.com/fastly/terraform-provider-fastly/pull/896)

BUG FIXES:

- fix(tls_mutual_authentication): Ensure that 'enforced' property does not revert to default during changes. [#890](https://github.com/fastly/terraform-provider-fastly/pull/890)
- breaking(product_enablement): Remove support for NGWAF product. [#893](https://github.com/fastly/terraform-provider-fastly/pull/893)

DEPENDENCIES:

- build(deps): bump golang.org/x/net from 0.29.0 to 0.30.0 [#889](https://github.com/fastly/terraform-provider-fastly/pull/889)
- build(deps): Update to go-fastly 9.12.0. [#894](https://github.com/fastly/terraform-provider-fastly/pull/894)
- build(deps): bump golang.org/x/net from 0.30.0 to 0.31.0 [#897](https://github.com/fastly/terraform-provider-fastly/pull/897)

## 5.14.0 (October 3, 2024)

ENHANCEMENTS:

- feat(product_enablement): Add support for NGWAF product. [#886](https://github.com/fastly/terraform-provider-fastly/pull/886)

DEPENDENCIES:

- build(deps): bump golang.org/x/net from 0.28.0 to 0.29.0 [#882](https://github.com/fastly/terraform-provider-fastly/pull/882)
- build(deps): bump github.com/fastly/go-fastly/v9 from 9.9.0 to 9.10.0 [#883](https://github.com/fastly/terraform-provider-fastly/pull/883)
- build(deps): Update to go-fastly 9.11.0. [#886](https://github.com/fastly/terraform-provider-fastly/pull/886)

## 5.13.0 (August 26, 2024)

ENHANCEMENTS:

-  feat(product_enablement) - Add support for Fastly Bot Management. [#880](https://github.com/fastly/terraform-provider-fastly/pull/880)

DEPENDENCIES:

- build(deps): bump github.com/fastly/go-fastly/v9 from 9.8.0 to 9.9.0 (part of #880)

## 5.12.0 (August 15, 2024)

ENHANCEMENTS:

- feat(tls_activation): support mutual_authentication_id in domain activation at creation [#875](https://github.com/fastly/terraform-provider-fastly/pull/875)

BUG FIXES:

- Clarify Image Optimizer shield requirements [#874](https://github.com/fastly/terraform-provider-fastly/pull/874)

DEPENDENCIES:

- build(deps): bump golang.org/x/net from 0.26.0 to 0.27.0 [#872](https://github.com/fastly/terraform-provider-fastly/pull/872)
- build(deps): bump golang.org/x/net from 0.27.0 to 0.28.0 [#877](https://github.com/fastly/terraform-provider-fastly/pull/877)
- build(deps): bump github.com/fastly/go-fastly/v9 from 9.7.0 to 9.8.0 [#878](https://github.com/fastly/terraform-provider-fastly/pull/878)

## 5.11.0 (July 2, 2024)

BUG FIXES:

- fix(alerts): make service_id attribute optional [#852](https://github.com/fastly/terraform-provider-fastly/pull/852)
- fix handling of config store entries when store has been deleted [#864](https://github.com/fastly/terraform-provider-fastly/pull/864)
- fix(tls_activation): update mutual_authentication_id [#866](https://github.com/fastly/terraform-provider-fastly/pull/866)
- fix(alerts): ensure that alert creation works properly when 'ignore_below' is not specified [#869](https://github.com/fastly/terraform-provider-fastly/pull/869)

DEPENDENCIES:

- build(deps): bump github.com/bflad/tfproviderlint from 0.29.0 to 0.30.0 [#850](https://github.com/fastly/terraform-provider-fastly/pull/850)
- build(deps): bump github.com/hashicorp/terraform-plugin-sdk/v2 [#853](https://github.com/fastly/terraform-provider-fastly/pull/853)
- build(deps): bump github.com/hashicorp/terraform-plugin-docs [#857](https://github.com/fastly/terraform-provider-fastly/pull/857)
- build(deps): bump golang.org/x/net from 0.25.0 to 0.26.0 [#859](https://github.com/fastly/terraform-provider-fastly/pull/859)
- build(deps): bump github.com/fastly/go-fastly/v9 from 9.4.0 to 9.7.0 [#867](https://github.com/fastly/terraform-provider-fastly/pull/867)

## 5.10.0 (May 16, 2024)

ENHANCEMENTS:

- feat(image_optimizer_default_settings): add Image Optimizer default settings API [#832](https://github.com/fastly/terraform-provider-fastly/pull/832)

## 5.9.0 (May 9, 2024)

ENHANCEMENTS:

- feat(fastly_integration): implement resource and documentation [#844](https://github.com/fastly/terraform-provider-fastly/pull/844)
- feat(fastly_alerts): add percentage alerts [#845](https://github.com/fastly/terraform-provider-fastly/pull/845)

DEPENDENCIES:

- build(deps): bump golang.org/x/net from 0.19.0 to 0.24.0 [#842](https://github.com/fastly/terraform-provider-fastly/pull/842)
- build(deps): bump github.com/hashicorp/terraform-plugin-docs [#841](https://github.com/fastly/terraform-provider-fastly/pull/841)
- build(deps): bump github.com/hashicorp/terraform-plugin-docs [#843](https://github.com/fastly/terraform-provider-fastly/pull/843)
- build(deps): bump golang.org/x/net from 0.24.0 to 0.25.0 [#846](https://github.com/fastly/terraform-provider-fastly/pull/846)

## 5.8.0 (April 18, 2024)

BUG FIXES:

- fix(fastly_vcl_service): ensure backend names are unique [#836](https://github.com/fastly/terraform-provider-fastly/pull/836)

ENHANCEMENTS:

- feat: vcl_snippets [#835](https://github.com/fastly/terraform-provider-fastly/pull/835)
- Add support for specifying location when creating KV stores [#834](https://github.com/fastly/terraform-provider-fastly/pull/834)

## 5.7.3 (April 16, 2024)

BUG FIXES:

- Fix stats alerts, add all service aggregate alerts [#831](https://github.com/fastly/terraform-provider-fastly/pull/831)

## 5.7.2 (April 15, 2024)

ENHANCEMENTS:

- fix: update the default timeout value for healthcheck consistency with Fastly App (UI) [#827](https://github.com/fastly/terraform-provider-fastly/pull/827)

BUG FIXES:

- fix(rate_limiter): persist uri_dictionary_name to state [#828](https://github.com/fastly/terraform-provider-fastly/pull/828)
- fix(tls_subscription): ensure configuration_id is current value (not initial) [#824](https://github.com/fastly/terraform-provider-fastly/pull/824)
- fix(tls_mutual_authentication): update activation after mtls creation [#829](https://github.com/fastly/terraform-provider-fastly/pull/829)

DOCUMENTATION:

- Update Certainly Documentation to Remove Beta Label [#826](https://github.com/fastly/terraform-provider-fastly/pull/826)

## 5.7.1 (March 15, 2024)

ENHANCEMENTS:

- feat(scalyr): add project_id [#822](https://github.com/fastly/terraform-provider-fastly/pull/822)

DEPENDENCIES:

- chore: avoid extra string interpolation [#820](https://github.com/fastly/terraform-provider-fastly/pull/820)

## 5.7.0 (February 29, 2024)

BUG FIXES:

- remove: mTLS from state if API returns 404 [#794](https://github.com/fastly/terraform-provider-fastly/pull/794)
- fix(docs): YAML Frontmatter formatting in product_enablement.md [#788](https://github.com/fastly/terraform-provider-fastly/pull/788)
- fix(request_settings): allow unsetting of action [#814](https://github.com/fastly/terraform-provider-fastly/pull/814)

ENHANCEMENTS:

- ci: add golangci-lint action [#777](https://github.com/fastly/terraform-provider-fastly/pull/777)
- feat(logging_newrelicotlp): add new logging block [#786](https://github.com/fastly/terraform-provider-fastly/pull/786)
- ci: slash command to trigger tests for forked PRs [#785](https://github.com/fastly/terraform-provider-fastly/pull/785)
- ci: fix ok-to-test [#796](https://github.com/fastly/terraform-provider-fastly/pull/796)
- refactor(all): support go-fastly v9 [#808](https://github.com/fastly/terraform-provider-fastly/pull/808)
- feat(fastly_alert): implement resource and documentation [#810](https://github.com/fastly/terraform-provider-fastly/pull/810)

DEPENDENCIES:

- build(deps): bump hashicorp/setup-terraform from 2 to 3 [#776](https://github.com/fastly/terraform-provider-fastly/pull/776)
- build(deps): bump github.com/fastly/go-fastly/v8 from 8.6.2 to 8.6.4 [#779](https://github.com/fastly/terraform-provider-fastly/pull/779)
- build(deps): bump google.golang.org/grpc from 1.57.0 to 1.57.1 [#780](https://github.com/fastly/terraform-provider-fastly/pull/780)
- build(deps): bump actions/setup-go from 4 to 5 [#789](https://github.com/fastly/terraform-provider-fastly/pull/789)
- build(deps): bump golang.org/x/crypto from 0.14.0 to 0.17.0 [#793](https://github.com/fastly/terraform-provider-fastly/pull/793)
- build(deps): bump golang.org/x/net from 0.17.0 to 0.19.0 [#784](https://github.com/fastly/terraform-provider-fastly/pull/784)

## 5.6.0 (October 18, 2023)

BUG FIXES:

- fix(product_enablement): avoid accidentally disabling products on update [#763](https://github.com/fastly/terraform-provider-fastly/pull/763)

ENHANCEMENTS:

- refactor(product_enablement): make Read() logic consistent with other resource types [#773](https://github.com/fastly/terraform-provider-fastly/pull/773)

DEPENDENCIES:

- build(deps): bump github.com/fastly/go-fastly/v8 from 8.6.1 to 8.6.2 [#765](https://github.com/fastly/terraform-provider-fastly/pull/765)
- build(deps): bump golang.org/x/net from 0.15.0 to 0.17.0 [#771](https://github.com/fastly/terraform-provider-fastly/pull/771)
- build(deps): bump github.com/google/go-cmp from 0.5.9 to 0.6.0 [#770](https://github.com/fastly/terraform-provider-fastly/pull/770)

DOCUMENTATION:

- docs: product enablement [#762](https://github.com/fastly/terraform-provider-fastly/pull/762)
- doc: rename Compute@Edge to Compute [#769](https://github.com/fastly/terraform-provider-fastly/pull/769)

## 5.5.0 (September 19, 2023)

ENHANCEMENTS:

- feat(backend): support share_key attribute [#747](https://github.com/fastly/terraform-provider-fastly/pull/747)
- test(interface): add more resources [#746](https://github.com/fastly/terraform-provider-fastly/pull/746)
- test(interface): add more fastly_service_vcl attributes/blocks [#756](https://github.com/fastly/terraform-provider-fastly/pull/756)
- test(interface): add rate_limiter resource [#759](https://github.com/fastly/terraform-provider-fastly/pull/759)

BUG FIXES:

- fix: use paginator to fetch all ACL entries [#758](https://github.com/fastly/terraform-provider-fastly/pull/758)

DEPENDENCIES:

- build(deps): bump actions/checkout from 3 to 4 [#744](https://github.com/fastly/terraform-provider-fastly/pull/744)
- build(deps): bump github.com/fastly/go-fastly/v8 from 8.5.9 to 8.6.1 [#745](https://github.com/fastly/terraform-provider-fastly/pull/745)
- build(deps): bump github.com/hashicorp/terraform-plugin-sdk/v2 from 2.28.0 to 2.29.0 [#752](https://github.com/fastly/terraform-provider-fastly/pull/752)
- build(deps): bump goreleaser/goreleaser-action from 4 to 5 [#754](https://github.com/fastly/terraform-provider-fastly/pull/754)
- build(deps): bump golang.org/x/net from 0.14.0 to 0.15.0 [#753](https://github.com/fastly/terraform-provider-fastly/pull/753)

## 5.4.0 (September 1, 2023)

ENHANCEMENTS:

- feat(fastly_secretstore): implement resource and documentation [#707](https://github.com/fastly/terraform-provider-fastly/pull/707)
- ci: validate interface not broken [#735](https://github.com/fastly/terraform-provider-fastly/pull/735)

BUG FIXES:

- fix(product_enablement): add additional error message filter [#740](https://github.com/fastly/terraform-provider-fastly/pull/740)

DEPENDENCIES:

- build: update all dependencies [#739](https://github.com/fastly/terraform-provider-fastly/pull/739)
- build(deps): bump golang.org/x/net from 0.12.0 to 0.14.0 [#734](https://github.com/fastly/terraform-provider-fastly/pull/734)

## 5.3.1 (August 9, 2023)

ENHANCEMENTS:

- feat(package): make package optional [#733](https://github.com/fastly/terraform-provider-fastly/pull/733)

BUG FIXES:

- revert(backend): revert removal of `error_threshold` attribute [#731](https://github.com/fastly/terraform-provider-fastly/pull/731)

## 5.3.0 (August 4, 2023)

ENHANCEMENTS:

- feat: create fastly_configstores data source [#729](https://github.com/fastly/terraform-provider-fastly/pull/729)
- feat: create fastly_kvstores data source [#730](https://github.com/fastly/terraform-provider-fastly/pull/730)

BUG FIXES:

- fix(request_settings): don't send empty string for request_condition [#722](https://github.com/fastly/terraform-provider-fastly/pull/722)
- fix(backend): remove redundant error_threshold attribute [#731](https://github.com/fastly/terraform-provider-fastly/pull/731)

DEPENDENCIES:

- build(deps): bump github.com/hashicorp/terraform-plugin-sdk/v2 [#723](https://github.com/fastly/terraform-provider-fastly/pull/723)
- build(deps): bump github.com/hashicorp/terraform-plugin-docs [#726](https://github.com/fastly/terraform-provider-fastly/pull/726)
- build(deps): bump golang.org/x/net from 0.11.0 to 0.12.0 [#725](https://github.com/fastly/terraform-provider-fastly/pull/725)
- build(deps): bump github.com/fastly/go-fastly/v8 from 8.5.4 to 8.5.7 [#727](https://github.com/fastly/terraform-provider-fastly/pull/727)

## 5.2.2 (June 29, 2023)

BUG FIXES:

- fix(stores): remove store from state if not found remotely [#719](https://github.com/fastly/terraform-provider-fastly/pull/719)

DEPENDENCIES:

- build(deps): bump go-fastly to latest 8.5.4 [#720](https://github.com/fastly/terraform-provider-fastly/pull/720)

## 5.2.1 (June 23, 2023)

DEPENDENCIES:

- build(deps): update go-fastly to latest 8.5.2 release [#717](https://github.com/fastly/terraform-provider-fastly/pull/717)

## 5.2.0 (June 22, 2023)

ENHANCEMENTS:

- feat: add file_max_bytes attribute to logging_s3 resource [#711](https://github.com/fastly/terraform-provider-fastly/pull/711)

BUG FIXES:

- fix(rate_limiter): add rate limter ID to delete call [#714](https://github.com/fastly/terraform-provider-fastly/pull/714)
- fix(rate_limiter): lookup new ID before actioning a deletion [#715](https://github.com/fastly/terraform-provider-fastly/pull/715)

DEPENDENCIES:

- build(deps): bump golang.org/x/net from 0.10.0 to 0.11.0 [#712](https://github.com/fastly/terraform-provider-fastly/pull/712)

## 5.1.0 (June 13, 2023)

ENHANCEMENTS:

- feat(kv_store): support KV Store [#691](https://github.com/fastly/terraform-provider-fastly/pull/691)
- feat(mutual_authentication): implement mTLS resource [#702](https://github.com/fastly/terraform-provider-fastly/pull/702)
- feat(config_store): implement config store resource [#705](https://github.com/fastly/terraform-provider-fastly/pull/705)

BUG FIXES:

- fix(rate_limiter): fix multiple runtime panics [#706](https://github.com/fastly/terraform-provider-fastly/pull/706)

DEPENDENCIES:

- build(deps): bump github.com/stretchr/testify from 1.8.2 to 1.8.3 [#700](https://github.com/fastly/terraform-provider-fastly/pull/700)
- build(deps): bump github.com/stretchr/testify from 1.8.3 to 1.8.4 [#704](https://github.com/fastly/terraform-provider-fastly/pull/704)
- build(deps): bump github.com/hashicorp/terraform-plugin-docs from 0.14.1 to 0.15.0 [#709](https://github.com/fastly/terraform-provider-fastly/pull/709)

## 5.0.0 (May 22, 2023)

BREAKING:

There was a long-standing issue with how Terraform reacted to the `package.tar.gz` file that the CLI produces. Effectively, hashing the package was inconsistent and caused Terraform to think the code had changed even when it hadn't.

To resolve the issue the Package API now returns a new metadata property (`files_hash`) that calculates the hash from a sorted list of the files within the package.

This PR updates the Terraform provider to use this new property instead of the original `hashsum` metadata property and exposes a new `fastly_package_hash` data source that will generate the appropriate value for the `source_code_hash` attribute.

Although the public interface has not changed, the underlying implementation changes have meant customers will no longer be able to use the previous approach of using `filesha512` to generate a hash from their package file. So we must consider this PR a breaking change.

This does require a slight change to a customer's process, which prior to this release looked like this...

```tf
source_code_hash = filesha512("package.tar.gz")
```

As of this release, we recommend the use of the `fastly_package_hash` data source...

```tf
data "fastly_package_hash" "example" {
  filename = "./path/to/package.tar.gz"
}

resource "fastly_service_compute" "example" {
  # ...

  package {
    filename         = "./path/to/package.tar.gz"
    source_code_hash = data.fastly_package_hash.example.hash
  }
}
```

- breaking(compute): fix package hash bug [#698](https://github.com/fastly/terraform-provider-fastly/pull/698)

## 4.3.3 (May 12, 2023)

BUG FIXES:

- fix(gcs): `project_id` should be optional [#693](https://github.com/fastly/terraform-provider-fastly/pull/693)

DEPENDENCIES:

- build(deps): bump golang.org/x/net from 0.9.0 to 0.10.0 [#692](https://github.com/fastly/terraform-provider-fastly/pull/692)

## 4.3.2 (May 2, 2023)

BUG FIXES:

- fix(product_enablement): avoid unexpected diff [#689](https://github.com/fastly/terraform-provider-fastly/pull/689)

## 4.3.1 (April 29, 2023)

ENHANCEMENTS:

- Bump go-fastly to new v8 major release to add project-id in GCS for logging [#685](https://github.com/fastly/terraform-provider-fastly/pull/685)

BUG FIXES:

- fix(product_enablement): error message check was too specific [#687](https://github.com/fastly/terraform-provider-fastly/pull/687)

## 4.3.0 (April 19, 2023)

ENHANCEMENTS:

- feat(data_source): new dictionaries data source [#682](https://github.com/fastly/terraform-provider-fastly/pull/682)

DEPENDENCIES:

- build(deps): bump golang.org/x/net from 0.8.0 to 0.9.0 [#680](https://github.com/fastly/terraform-provider-fastly/pull/680)
- build(deps): bump github.com/bflad/tfproviderlint from 0.28.1 to 0.29.0 [#681](https://github.com/fastly/terraform-provider-fastly/pull/681)

## 4.2.0 (April 1, 2023)

ENHANCEMENTS:

- feat(ratelimiter): implement Rate Limiter API [#678](https://github.com/fastly/terraform-provider-fastly/pull/678)

## 4.1.2 (March 29, 2023)

BUG FIXES:

- fix(fastly_service_vcl): validate snippet names [#673](https://github.com/fastly/terraform-provider-fastly/pull/673)
- fix(fastly_service_vcl): don't call http3 endpoint if already enabled [#675](https://github.com/fastly/terraform-provider-fastly/pull/675)

DEPENDENCIES:

- Bump github.com/hashicorp/terraform-plugin-sdk/v2 from 2.26.0 to 2.26.1 [#671](https://github.com/fastly/terraform-provider-fastly/pull/671)

## 4.1.1 (March 27, 2023)

BUG FIXES:

- fix(tls/subscriptions): tls configuration id should always be passed [#670](https://github.com/fastly/terraform-provider-fastly/pull/670)

DOCUMENTATION:

- docs(tls/subscriptions): clarify default tls config [commit](https://github.com/fastly/terraform-provider-fastly/commit/e0c80d39060082271f382965d21d341e1affaeb0)

DEPENDENCIES:

- build(dependencies): bump github.com/hashicorp/terraform-plugin-sdk/v2 [#667](https://github.com/fastly/terraform-provider-fastly/pull/667)
- Bump actions/setup-go from 3 to 4 [#664](https://github.com/fastly/terraform-provider-fastly/pull/664)
- Bump github.com/fastly/go-fastly/v7 from 7.4.0 to 7.5.0 [#665](https://github.com/fastly/terraform-provider-fastly/pull/665)

## 4.1.0 (March 16, 2023)

ENHANCEMENTS:

- feat(fastly_service_compute): support new `content` attribute [#661](https://github.com/fastly/terraform-provider-fastly/pull/661)

DOCUMENTATION:

- docs(dictionary): add import note [#662](https://github.com/fastly/terraform-provider-fastly/pull/662)

DEPENDENCIES:

- Bump github.com/hashicorp/terraform-plugin-docs from 0.13.0 to 0.14.1 [#656](https://github.com/fastly/terraform-provider-fastly/pull/656)
- Bump golang.org/x/net from 0.0.0-20211112202133-69e39bad7dc2 to 0.8.0 [#655](https://github.com/fastly/terraform-provider-fastly/pull/655)
- Bump github.com/hashicorp/terraform-plugin-sdk/v2 from 2.24.0 to 2.25 [#642](https://github.com/fastly/terraform-provider-fastly/pull/642)
- Bump github.com/stretchr/testify from 1.8.1 to 1.8.2 [#647](https://github.com/fastly/terraform-provider-fastly/pull/647)

## 4.0.0 (March 9, 2023)

BREAKING:

Only one minor breaking interface change has been made: the removal of the `auto_loadbalance` attribute from the `backend` block, which is still supported for the `fastly_service_vcl` resource but was never actually supported under the `fastly_service_compute` resource.

- fix(backend): remove `auto_loadbalance` from compute service [#657](https://github.com/fastly/terraform-provider-fastly/pull/657)

BUG FIXES:

- fix: add missing format attribute when updating [#659](https://github.com/fastly/terraform-provider-fastly/pull/659)

ENHANCEMENTS:

- Enable the declaration of the keepalive_time backend attribute [#658](https://github.com/fastly/terraform-provider-fastly/pull/658)

## 3.2.0 (March 2, 2023)

ENHANCEMENTS:

- Allow certainly as a certificate authority [#648](https://github.com/fastly/terraform-provider-fastly/pull/648)

BUG FIXES:

- fix(product_enablement): improve error handling for user scenarios without self-enablement [#651](https://github.com/fastly/terraform-provider-fastly/pull/651)

DOCUMENTATION:

- docs: tls subscriptions [#649](https://github.com/fastly/terraform-provider-fastly/pull/649)

## 3.1.0 (February 21, 2023)

ENHANCEMENTS:

- feat(http3): implementing the HTTP3 API [#640](https://github.com/fastly/terraform-provider-fastly/pull/640)
- feat(product_enablement): implement product enablement APIs [#641](https://github.com/fastly/terraform-provider-fastly/pull/641)

## 3.0.4 (January 9, 2023)

BUG FIXES:

- fix: force refresh when service version is reverted outside of Terraform [#630](https://github.com/fastly/terraform-provider-fastly/pull/630)

DEPENDENCIES:

- Bump goreleaser/goreleaser-action from 3 to 4 [#626](https://github.com/fastly/terraform-provider-fastly/pull/626)

## 3.0.3 (December 7, 2022)

BUG FIXES:

- Prevent SSL related fields from being sent empty to the Fastly API [#622](https://github.com/fastly/terraform-provider-fastly/pull/622)

DOCUMENTATION:

- docs: remove 'alpha' notice from custom health check http headers feature [#623](https://github.com/fastly/terraform-provider-fastly/pull/623)

## 3.0.2 (November 23, 2022)

BUG FIXES:

- Fix logging endpoints to not send empty placement value [#620](https://github.com/fastly/terraform-provider-fastly/pull/620)

## 3.0.1 (November 22, 2022)

BUG FIXES:

- Backends send empty string to API [#618](https://github.com/fastly/terraform-provider-fastly/pull/618)

## 3.0.0 (November 16, 2022)

The major v7 release of the go-fastly API client resulted in substantial changes to the internals of the Fastly Terraform provider, and so we felt it was safer to release a new major version.

Additionally, the long deprecated `ssl_hostname` backend attribute has now officially been removed from the provider (refer to the documentation for `ssl_cert_hostname` and `ssl_sni_hostname`).

There has also been many bug fixes as part of the integration with the latest go-fastly release.

BREAKING:

- Bump go-fastly to new v7 major release [#614](https://github.com/fastly/terraform-provider-fastly/pull/614)

ENHANCEMENTS:

- feat: dependabot workflow automation for updating dependency [#604](https://github.com/fastly/terraform-provider-fastly/pull/604)
- Add google account name to all gcp logging endpoints [#603](https://github.com/fastly/terraform-provider-fastly/pull/603)

BUG FIXES:

- fix incorrect update reference [#599](https://github.com/fastly/terraform-provider-fastly/pull/599)

DEPENDENCIES:

- Bump actions/checkout from 2 to 3 [#605](https://github.com/fastly/terraform-provider-fastly/pull/605)
- Bump goreleaser/goreleaser-action from 2 to 3 [#606](https://github.com/fastly/terraform-provider-fastly/pull/606)
- Bump github.com/bflad/tfproviderlint from 0.27.1 to 0.28.1 [#611](https://github.com/fastly/terraform-provider-fastly/pull/611)
- Bump github.com/stretchr/testify from 1.7.0 to 1.8.1 [#610](https://github.com/fastly/terraform-provider-fastly/pull/610)
- Bump github.com/google/go-cmp from 0.5.6 to 0.5.9 [#608](https://github.com/fastly/terraform-provider-fastly/pull/608)
- Bump actions/setup-go from 2 to 3 [#607](https://github.com/fastly/terraform-provider-fastly/pull/607)
- Bump github.com/hashicorp/terraform-plugin-docs from 0.5.0 to 0.13.0 [#612](https://github.com/fastly/terraform-provider-fastly/pull/612)
- Bump actions/cache from 2 to 3 [#616](https://github.com/fastly/terraform-provider-fastly/pull/616)

## 2.4.0 (October 13, 2022)

ENHANCEMENTS:

- Support health check headers [#598](https://github.com/fastly/terraform-provider-fastly/pull/598)
- Code base refactor with tfproviderlintx [#596](https://github.com/fastly/terraform-provider-fastly/pull/596)

## 2.3.3 (October 3, 2022)

ENHANCEMENTS:

- Reduce unnecessary API calls [#593](https://github.com/fastly/terraform-provider-fastly/pull/593)

## 2.3.2 (September 20, 2022)

ENHANCEMENTS:

- Support for additional S3 storage classes [#589](https://github.com/fastly/terraform-provider-fastly/pull/589)

DOCUMENTATION:

- Remove inconsistent 'warning' message [#591](https://github.com/fastly/terraform-provider-fastly/pull/591)

## 2.3.1 (September 12, 2022)

BUG FIXES:

- Bump dependencies to fix Dependabot vulnerability [#586](https://github.com/fastly/terraform-provider-fastly/pull/586)

## 2.3.0 (September 5, 2022)

ENHANCEMENTS:

- Allow services to be reused [#578](https://github.com/fastly/terraform-provider-fastly/pull/578)
- Static analysis refactoring [#581](https://github.com/fastly/terraform-provider-fastly/pull/581)
- Revive linter refactoring [#584](https://github.com/fastly/terraform-provider-fastly/pull/584)

DOCUMENTATION:

- Document updating `fastly_tls_certificate` [#582](https://github.com/fastly/terraform-provider-fastly/pull/582)

## 2.2.1 (July 21, 2022)

BUG FIXES:

- Fix Splunk `token` attribute to be required [#579](https://github.com/fastly/terraform-provider-fastly/pull/579)

## 2.2.0 (July 5, 2022)

ENHANCEMENTS:

- Data Source: fastly_services [#575](https://github.com/fastly/terraform-provider-fastly/pull/575)

## 2.1.0 (June 27, 2022)

ENHANCEMENTS:

- Support Service Authorizations [#572](https://github.com/fastly/terraform-provider-fastly/pull/572)

BUG FIXES:

- Fix integration tests [#573](https://github.com/fastly/terraform-provider-fastly/pull/573)

## 2.0.0 (May 10, 2022)

BUG FIXES:

- Remove unsupported features (Healthchecks, Directors and VCL settings) from `fastly_service_compute` [#569](https://github.com/fastly/terraform-provider-fastly/pull/569)

## 1.1.4 (April 28, 2022)

ENHANCEMENTS:

- Avoid unnecessary API calls for `director` block. [#567](https://github.com/fastly/terraform-provider-fastly/pull/567)

BUG FIXES:

- Fix `fastly_tls_configuration` pagination logic [#565](https://github.com/fastly/terraform-provider-fastly/pull/565)

## 1.1.3 (April 25, 2022)

ENHANCEMENTS:

- The `backend` block is no longer required within the `fastly_service_compute` resource [#563](https://github.com/fastly/terraform-provider-fastly/pull/563)

DOCUMENTATION:

- Clarify key/cert update flow [#561](https://github.com/fastly/terraform-provider-fastly/pull/562)
- Typo in `fastly_tls_certificate` resource [#560](https://github.com/fastly/terraform-provider-fastly/pull/560)
- Typo in `manage_entries` attribute [#559](https://github.com/fastly/terraform-provider-fastly/pull/559)

## 1.1.2 (March 4, 2022)

BUG FIXES:

- Add Terraform provider version to User-Agent [#553](https://github.com/fastly/terraform-provider-fastly/pull/553)

## 1.1.1 (March 3, 2022)

DOCUMENTATION:

- Add 1.0.0 Migration Guide to Documentation [#551](https://github.com/fastly/terraform-provider-fastly/pull/551)

## 1.1.0 (February 23, 2022)

ENHANCEMENTS:

- Add `fastly_datacenters` data resource [#540](https://github.com/fastly/terraform-provider-fastly/pull/540)

BUG FIXES:

- Support removing backends from a `director` [#547](https://github.com/fastly/terraform-provider-fastly/pull/547)

DOCUMENTATION:

- Fix `fastly-s3` hyperlinks [#542](https://github.com/fastly/terraform-provider-fastly/pull/542)

## 1.0.0 (February 8, 2022)

ENHANCEMENTS:

- Changes for v1.0.0 [#534](https://github.com/fastly/terraform-provider-fastly/pull/534)

BUG FIXES:

- Fix the example usage in docs/index.md [#533](https://github.com/fastly/terraform-provider-fastly/pull/533)
- Support Terraform CLI 1.1.4 [#536](https://github.com/fastly/terraform-provider-fastly/pull/536)

## 0.41.0 (January 21, 2022)

ENHANCEMENTS:

- Add activate attribute support for `fastly_service_waf_configuration` resource [#530](https://github.com/fastly/terraform-provider-fastly/pull/530)
- Support updating TLS subscriptions in pending state [#528](https://github.com/fastly/terraform-provider-fastly/pull/528)

DOCUMENTATION:

- Revamp fastly_tls_subscription examples [#527](https://github.com/fastly/terraform-provider-fastly/pull/527)

## 0.40.0 (January 13, 2022)

ENHANCEMENTS:

- Bump go-fastly to v6.0.0 [#525](https://github.com/fastly/terraform-provider-fastly/pull/525)
- Add new `modsec_rule_ids` filter to `fastly_waf_rules` [#521](https://github.com/fastly/terraform-provider-fastly/pull/521)
- Force creation of new condition if type changed [#518](https://github.com/fastly/terraform-provider-fastly/pull/518)

DOCUMENTATION:

- Simplify example in `fastly_tls_subscription` [#516](https://github.com/fastly/terraform-provider-fastly/pull/516)
- Update VCL snippet type description [#519](https://github.com/fastly/terraform-provider-fastly/pull/519)

## 0.39.0 (December 8, 2021)

ENHANCEMENTS:

- Bump go-fastly to v5.1.3 [#511](https://github.com/fastly/terraform-provider-fastly/pull/511)
- Expose `certificate_id` read-only attribute from `fastly_tls_subscription` [#506](https://github.com/fastly/terraform-provider-fastly/pull/506)
- Dynamically generate provider version [#500](https://github.com/fastly/terraform-provider-fastly/pull/500)

BUG FIXES:

- Fix constants formatting [#504](https://github.com/fastly/terraform-provider-fastly/pull/504)
- Remove `-i` flag from `go test` [#503](https://github.com/fastly/terraform-provider-fastly/pull/503)

DOCUMENTATION:

- Consistent description for attributes using constants [#502](https://github.com/fastly/terraform-provider-fastly/pull/502)
- Update `RELEASE.md` [#499](https://github.com/fastly/terraform-provider-fastly/pull/499)

## 0.38.0 (November 4, 2021)

BUG FIXES:

- Do not send 0 `subnet` value unless explicitly set [#496](https://github.com/fastly/terraform-provider-fastly/pull/496)

DOCUMENTATION:

- Utilise `codefile` and `tffile` functions from tfplugindocs [#497](https://github.com/fastly/terraform-provider-fastly/pull/497)

## 0.37.0 (November 1, 2021)

BUG FIXES:

- Ignore 404 on GetPackage when importing wasm service [#487](https://github.com/fastly/terraform-provider-fastly/pull/487)
- Properly set `IdleConnTimeout` to prevent resource exhaustion on tests [#491](https://github.com/fastly/terraform-provider-fastly/pull/491)

ENHANCEMENTS:

- Remove TLS subscriptions that 404 from state [#479](https://github.com/fastly/terraform-provider-fastly/pull/479)
- Override `Transport` to enable keepalive and add new `force_http2` provider option [#485](https://github.com/fastly/terraform-provider-fastly/pull/485)
- Rename GNUmakefile to Makefile [#483](https://github.com/fastly/terraform-provider-fastly/pull/483)
- Only update service `name` and `comment` if `activate` is true [#481](https://github.com/fastly/terraform-provider-fastly/pull/481)
- Add `use_tls` attribute for Splunk logging [#482](https://github.com/fastly/terraform-provider-fastly/pull/482)

DOCUMENTATION:

- Convert `index.md` to template to inject provider version [#492](https://github.com/fastly/terraform-provider-fastly/pull/492)

## 0.36.0 (September 27, 2021)

BUG FIXES:

- Bump go-fastly to v5 to fix API client bugs [#477](https://github.com/fastly/terraform-provider-fastly/pull/477)
- Update `terraform-json` dependency so test suite runs successfully with Terraform v1 [#474](https://github.com/fastly/terraform-provider-fastly/pull/474)

ENHANCEMENTS:

- Add support for `stale-if-error` [#475](https://github.com/fastly/terraform-provider-fastly/pull/475)

DOCUMENTATION:

- Clarify edge private dictionary usage [#472](https://github.com/fastly/terraform-provider-fastly/pull/472)
- Correct ACL typos [#473](https://github.com/fastly/terraform-provider-fastly/pull/473)

## 0.35.0 (September 15, 2021)

ENHANCEMENTS:

- Make `backend` block optional [#457](https://github.com/fastly/terraform-provider-fastly/pull/457)
- Audit `sensitive` attributes [#458](https://github.com/fastly/terraform-provider-fastly/pull/458)
- Tests should not error when no backends defined (now considered as warning) [#462](https://github.com/fastly/terraform-provider-fastly/pull/462)
- Refactor service attribute handlers into CRUD-style functions [#463](https://github.com/fastly/terraform-provider-fastly/pull/463)
- Change to accept multi-pem blocks [#469](https://github.com/fastly/terraform-provider-fastly/pull/469)
- Bump go-fastly version [#467](https://github.com/fastly/terraform-provider-fastly/pull/467)

BUG FIXES:

- Fix `fastly_service_waf_configuration` not updating `rule` attributes correctly [#464](https://github.com/fastly/terraform-provider-fastly/pull/464)
- Correctly update `version_comment` [#466](https://github.com/fastly/terraform-provider-fastly/pull/466)

DEPRECATED:

- Deprecate `geo_headers` attribute [#456](https://github.com/fastly/terraform-provider-fastly/pull/456)

## 0.34.0 (August 9, 2021)

ENHANCEMENTS:

- Avoid unnecessary state refresh when importing (and enable service version selection) [#448](https://github.com/fastly/terraform-provider-fastly/pull/448)

BUG FIXES:

- Fix TLS Subscription updates not triggering update to managed DNS Challenges [#453](https://github.com/fastly/terraform-provider-fastly/pull/453)

## 0.33.0 (July 16, 2021)

ENHANCEMENTS:

- Upgrade to Go 1.16 to allow `darwin/arm64` builds [#447](https://github.com/fastly/terraform-provider-fastly/pull/447)
- Replace `ActivateVCL` call with `Main` field on `CreateVCL` [#446](https://github.com/fastly/terraform-provider-fastly/pull/446)
- Add limitations for `write_only` dictionaries [#445](https://github.com/fastly/terraform-provider-fastly/pull/445)
- Replace `StateFunc` with `ValidateDiagFunc` [#439](https://github.com/fastly/terraform-provider-fastly/pull/439)

BUG FIXES:

- Don't use `ParallelTest` for `no_auth` data source [#449](https://github.com/fastly/terraform-provider-fastly/pull/449)
- Introduce `no_auth` provider option [#444](https://github.com/fastly/terraform-provider-fastly/pull/444)
- Suppress gzip diff unless fields are explicitly set [#441](https://github.com/fastly/terraform-provider-fastly/pull/441)
- Fix parsing of log-levels by removing date/time prefix [#440](https://github.com/fastly/terraform-provider-fastly/pull/440)
- Fix bug with `fastly_tls_subscription` multi-SAN challenge [#435](https://github.com/fastly/terraform-provider-fastly/pull/435)
- Output variable refresh bug [#388](https://github.com/fastly/terraform-provider-fastly/pull/388)
- Use correct 'shield' value [#437](https://github.com/fastly/terraform-provider-fastly/pull/437)
- Fix `default_host` not being removed [#434](https://github.com/fastly/terraform-provider-fastly/pull/434)
- In `fastly_waf_rules` data source, request rule revisions from API [#428](https://github.com/fastly/terraform-provider-fastly/pull/428)

## 0.32.0 (June 17, 2021)

ENHANCEMENTS:

- Return 404 for non-existent service instead of a low-level nil entry error [#422](https://github.com/fastly/terraform-provider-fastly/pull/422)

BUG FIXES:

- Fix runtime panic in request-settings caused by incorrect type cast [#424](https://github.com/fastly/terraform-provider-fastly/pull/424)
- When `activate=true`, always read and clone from the active version [#423](https://github.com/fastly/terraform-provider-fastly/pull/423)

## 0.31.0 (June 14, 2021)

ENHANCEMENTS:

- Add support for ACL and extra redundancy options in S3 logging block [#417](https://github.com/fastly/terraform-provider-fastly/pull/417)
- Update default initial value for health check [#414](https://github.com/fastly/terraform-provider-fastly/pull/414)

BUG FIXES:

- Only set `cloned_version` after the version has been successfully validated [#418](https://github.com/fastly/terraform-provider-fastly/pull/418)

## 0.30.0 (May 12, 2021)

ENHANCEMENTS:

- Add director support for compute resource [#410](https://github.com/fastly/terraform-provider-fastly/pull/410)

## 0.29.1 (May 7, 2021)

BUG FIXES:

- Fix Header resource key names [#407](https://github.com/fastly/terraform-provider-fastly/pull/407)

## 0.29.0 (May 4, 2021)

ENHANCEMENTS:

- Add support for `file_max_bytes` configuration for Azure logging endpoint [#398](https://github.com/fastly/terraform-provider-fastly/pull/398)
- Support usage of IAM role in S3 and Kinesis logging endpoints [#403](https://github.com/fastly/terraform-provider-fastly/pull/403)
- Add support for `compression_codec` to logging file sink endpoints [#402](https://github.com/fastly/terraform-provider-fastly/pull/402)

DOCUMENTATION:

- Update debug mode instructions for Terraform 0.12.x [#405](https://github.com/fastly/terraform-provider-fastly/pull/405)

OTHER:

- Replace `master` with `main`. [#404](https://github.com/fastly/terraform-provider-fastly/pull/404)

## 0.28.2 (April 9, 2021)

BUG FIXES:

- Catch case where state from older version could be unexpected [#396](https://github.com/fastly/terraform-provider-fastly/pull/396)

## 0.28.1 (April 8, 2021)

BUG FIXES:

- Clone from `cloned_version` not `active_version` [#390](https://github.com/fastly/terraform-provider-fastly/pull/390)

## 0.28.0 (April 6, 2021)

ENHANCEMENTS:

- PATCH endpoint for TLS subscriptions [#370](https://github.com/fastly/terraform-provider-fastly/pull/370)
- Ensure passwords are marked as sensitive [#389](https://github.com/fastly/terraform-provider-fastly/pull/389)
- Add debug mode [#386](https://github.com/fastly/terraform-provider-fastly/pull/386)

BUG FIXES:

- Fix custom TLS configuration incorrectly omitting DNS records data [#392](https://github.com/fastly/terraform-provider-fastly/pull/392)
- Fix backend diff output incorrectly showing multiple resources being updated [#387](https://github.com/fastly/terraform-provider-fastly/pull/387)

DOCUMENTATION:

- Terraform 0.12+ no longer uses interpolation syntax for non-constant expressions [#384](https://github.com/fastly/terraform-provider-fastly/pull/384)

## 0.27.0 (March 16, 2021)

ENHANCEMENTS:

- Terraform Plugin SDK Upgrade [#379](https://github.com/fastly/terraform-provider-fastly/pull/379)
- Automate developer override for testing locally built provider [#382](https://github.com/fastly/terraform-provider-fastly/pull/382)

## 0.26.0 (March 5, 2021)

ENHANCEMENTS:

- Better sensitive value handling in Google pub/sub logging provider [#376](https://github.com/fastly/terraform-provider-fastly/pull/376)

BUG FIXES:

- Fix panic caused by incorrect type assert [#377](https://github.com/fastly/terraform-provider-fastly/pull/377)

## 0.25.0 (February 26, 2021)

ENHANCEMENTS:

- Add TLSCLientCert and TLSClientKey options for splunk logging ([#353](https://github.com/fastly/terraform-provider-fastly/pull/353))
- Add Dictionary to Compute service ([#361](https://github.com/fastly/terraform-provider-fastly/pull/361))
- Resources for Custom TLS and Platform TLS products ([#364](https://github.com/fastly/terraform-provider-fastly/pull/364))
- Managed TLS Subscriptions Resources ([#365](https://github.com/fastly/terraform-provider-fastly/pull/365))
- Ensure schema.Set uses custom SetDiff algorithm ([#366](https://github.com/fastly/terraform-provider-fastly/pull/366))
- Test speedup ([#371](https://github.com/fastly/terraform-provider-fastly/pull/371))
- Add service test sweeper ([#373](https://github.com/fastly/terraform-provider-fastly/pull/373))
- Add force_destroy flag to ACLs and Dicts to allow deleting non-empty lists ([#372](https://github.com/fastly/terraform-provider-fastly/pull/372))

## 0.24.0 (February 4, 2021)

ENHANCEMENTS:

- CI: check if docs need to be regenerated ([#362](https://github.com/fastly/terraform-provider-fastly/pull/362))
- Update go-fastly dependency to 3.0.0 ([#359](https://github.com/fastly/terraform-provider-fastly/pull/359))

BUG FIXES:

- Replace old doc generation process with new tfplugindocs tool ([#356](https://github.com/fastly/terraform-provider-fastly/pull/356))

## 0.23.0 (January 14, 2021)

ENHANCEMENT:

- Add support for kafka endpoints with sasl options ([#342](https://github.com/fastly/terraform-provider-fastly/pull/342))

## 0.22.0 (January 08, 2021)

ENHANCEMENT:

- Add Kinesis logging support ([#351](https://github.com/fastly/terraform-provider-fastly/pull/351))

## 0.21.3 (January 04, 2021)

NOTES:

- provider: Change version of go-fastly to v2.0.0 ([#341](https://github.com/fastly/terraform-provider-fastly/pull/341))

## 0.21.2 (December 16, 2020)

BUG FIXES:

- resource/fastly_service\_\*: Ensure we still refresh remote state when `activate` is set to `false` ([#345](https://github.com/fastly/terraform-provider-fastly/pull/345))

## 0.21.1 (October 15, 2020)

BUG FIXES:

- resource/fastly_service_waf_configuration: Guard `rule_exclusion` read to ensure API is only called if used. ([#330](https://github.com/fastly/terraform-provider-fastly/pull/330))

## 0.21.0 (October 14, 2020)

ENHANCEMENTS:

- resource/fastly_service_waf_configuration: Add `rule_exclusion` block which allows rules to be excluded from the WAF configuration. ([#328](https://github.com/fastly/terraform-provider-fastly/pull/328))

NOTES:

- provider: Change version of go-fastly to v2.0.0-alpha.1 ([#327](https://github.com/fastly/terraform-provider-fastly/pull/327))

## 0.20.4 (September 30, 2020)

NOTES:

- resource/fastly_service_acl_entries_v1: Change ACL documentation examples to use `for_each` attributes instead of `for` expressions. ([#324](https://github.com/fastly/terraform-provider-fastly/pull/324))
- resource/fastly_service_dictionary_items_v1: Change Dictionary documentation examples to use `for_each` attributes instead of `for` expressions. ([#324](https://github.com/fastly/terraform-provider-fastly/pull/324))
- resource/fastly_service_dynamic_snippet_content_v1: Change Dynamic Snippet documentation examples to use `for_each` attributes instead of `for` expressions. ([#324](https://github.com/fastly/terraform-provider-fastly/pull/324))
- resource/fastly_service_waf_configuration: Correctly mark `allowed_request_content_type_charset` as optional in documentation. ([#324](https://github.com/fastly/terraform-provider-fastly/pull/322))

## 0.20.3 (September 23, 2020)

BUG FIXES:

- resource/fastly_service_v1/bigquerylogging: Ensure BigQuery logging `email`, `secret_key` fields are required and not optional. ([#319](https://github.com/fastly/terraform-provider-fastly/pull/319))

## 0.20.2 (September 22, 2020)

BUG FIXES:

- resource/fastly_service_v1: Improve performance of service read and delete logic. ([#311](https://github.com/fastly/terraform-provider-fastly/pull/311))
- resource/fastly_service_v1/logging_scalyr: Ensure `token` field is `sensitive` and thus hidden from plan. ([#310](https://github.com/fastly/terraform-provider-fastly/pull/310))

NOTES:

- resource/fastly_service_v1/s3logging: Document `server_side_encryption` and `server_side_encryption_kms_key_id` fields. ([#317](https://github.com/fastly/terraform-provider-fastly/pull/310))

## 0.20.1 (September 2, 2020)

BUG FIXES:

- resource/fastly_service_v1/backend: Ensure changes to backend fields result in updates instead of destroy and recreate. ([#304](https://github.com/fastly/terraform-provider-fastly/pull/304))
- resource/fastly_service_v1/logging\_\*: Fix logging acceptance tests by ensuring formatVersion in VCLLoggingAttributes is a \*uint. ([#307](https://github.com/fastly/terraform-provider-fastly/pull/307))

NOTES:

- provider: Add a [CONTRIBUTING.md](https://github.com/fastly/terraform-provider-fastly/blob/main/CONTRIBUTING.md) containing contributing guidelines and documentation. ([#305](https://github.com/fastly/terraform-provider-fastly/pull/307))

## 0.20.0 (August 10, 2020)

FEATURES:

- **New Data Source:** `fastly_waf_rules` Use this data source to fetch Fastly WAF rules and pass to a `fastly_service_waf_configuration`. ([#291](https://github.com/fastly/terraform-provider-fastly/pull/291))
- **New Resource:** `fastly_service_waf_configuration` Provides a Web Application Firewall configuration and rules that can be applied to a service. ([#291](https://github.com/fastly/terraform-provider-fastly/pull/291))

ENHANCEMENTS:

- resource/fastly_service_v1/waf: Add `waf` block to enable and configure a Web Application Firewall on a service. ([#285](https://github.com/fastly/terraform-provider-fastly/pull/285))

## 0.19.3 (July 30, 2020)

NOTES:

- provider: Initial release to the [Terraform Registry](https://registry.terraform.io/)

## 0.19.2 (July 22, 2020)

NOTES:

- resource/fastly_service_compute: Fixes resource references in website documentation ([#296](https://github.com/fastly/terraform-provider-fastly/pull/296))

## 0.19.1 (July 22, 2020)

NOTES:

- resource/fastly_service_compute: Update website documentation for compute resource to include correct terminology ([#294](https://github.com/fastly/terraform-provider-fastly/pull/294))

## 0.19.0 (July 22, 2020)

FEATURES:

- **New Resource:** `fastly_service_compute` ([#281](https://github.com/fastly/terraform-provider-fastly/pull/281))

ENHANCEMENTS:

- resource/fastly_service_compute: Add support for all logging providers ([#285](https://github.com/fastly/terraform-provider-fastly/pull/285))
- resource/fastly_service_compute: Add support for importing compute services ([#286](https://github.com/fastly/terraform-provider-fastly/pull/286))
- resource/fastly_service_v1/ftp_logging: Add support for `message_type` field to FTP logging endpoint ([#288](https://github.com/fastly/terraform-provider-fastly/pull/288))

BUG FIXES:

- resource/fastly_service_v1/s3logging: Fix error check which was causing a runtime panic with s3logging ([#290](https://github.com/fastly/terraform-provider-fastly/pull/290))

NOTES:

- provider: Update `go-fastly` client to v1.16.2 ([#288](https://github.com/fastly/terraform-provider-fastly/pull/288))
- provider: Refactor documentation templating and compilation ([#283](https://github.com/fastly/terraform-provider-fastly/pull/283))

## 0.18.0 (July 01, 2020)

ENHANCEMENTS:

- resource/fastly_service_v1/logging_digitalocean: Add DigitalOcean Spaces logging support ([#276](https://github.com/fastly/terraform-provider-fastly/pull/276))
- resource/fastly_service_v1/logging_cloudfiles: Add Rackspace Cloud Files logging support ([#275](https://github.com/fastly/terraform-provider-fastly/pull/275))
- resource/fastly_service_v1/logging_openstack: Add OpenStack logging support ([#273](https://github.com/fastly/terraform-provider-fastly/pull/274))
- resource/fastly_service_v1/logging_logshuttle: Add Log Shuttle logging support ([#273](https://github.com/fastly/terraform-provider-fastly/pull/273))
- resource/fastly_service_v1/logging_honeycomb: Add Honeycomb logging support ([#272](https://github.com/fastly/terraform-provider-fastly/pull/272))
- resource/fastly_service_v1/logging_heroku: Add Heroku logging support ([#271](https://github.com/fastly/terraform-provider-fastly/pull/271))

NOTES:

- resource/fastly_service_v1/\*: "GZIP" -> "Gzip" ([#279](https://github.com/fastly/terraform-provider-fastly/pull/279))
- resource/fastly_service_v1/logging_sftp: Update SFTP logging to use `ValidateFunc` for validating the `message_type` field ([#278](https://github.com/fastly/terraform-provider-fastly/pull/278))
- resource/fastly_service_v1/gcslogging: Update GCS logging to use `ValidateFunc` for validating the `message_type` field ([#278](https://github.com/fastly/terraform-provider-fastly/pull/278))
- resource/fastly_service_v1/blobstoragelogging: Update Azure Blob Storage logging to use a custom `StateFunc` for trimming whitespace from the `public_key` field ([#277](https://github.com/fastly/terraform-provider-fastly/pull/277))
- resource/fastly_service_v1/logging_ftp: Update FTP logging to use a custom `StateFunc` for trimming whitespace from the `public_key` field ([#277](https://github.com/fastly/terraform-provider-fastly/pull/277))
- resource/fastly_service_v1/s3logging: Update S3 logging to use a custom `StateFunc` for trimming whitespace from the `public_key` field ([#277](https://github.com/fastly/terraform-provider-fastly/pull/277))

## 0.17.1 (June 24, 2020)

NOTES:

- resource/fastly_service_v1/\*: Migrates service resources to implement the `ServiceAttributeDefinition` `interface` ([#269](https://github.com/fastly/terraform-provider-fastly/pull/269))

## 0.17.0 (June 22, 2020)

ENHANCEMENTS:

- resource/fastly_service_v1/logging_googlepubsub: Add Google Cloud Pub/Sub logging support ([#258](https://github.com/fastly/terraform-provider-fastly/pull/258))
- resource/fastly_service_v1/logging_kafka: Add Kafka logging support ([#254](https://github.com/fastly/terraform-provider-fastly/pull/254))
- resource/fastly_service_v1/logging_scalyr: Add Scalyr logging support ([#252](https://github.com/fastly/terraform-provider-fastly/pull/252))
- resource/fastly_service_v1/s3logging: Add support for public key field ([#249](https://github.com/fastly/terraform-provider-fastly/pull/249))
- resource/fastly_service_v1/logging_newrelic: Add New Relic logging support ([#243](https://github.com/fastly/terraform-provider-fastly/pull/243))
- resource/fastly_service_v1/logging_datadog: Add Datadog logging support ([#242](https://github.com/fastly/terraform-provider-fastly/pull/242))
- resource/fastly_service_v1/logging_loggly: Add Loggly logging support ([#241](https://github.com/fastly/terraform-provider-fastly/pull/241))
- resource/fastly_service_v1/logging_sftp: Add SFTP logging support ([#236](https://github.com/fastly/terraform-provider-fastly/pull/236))
- resource/fastly_service_v1/logging_ftp: Add FTP logging support ([#235](https://github.com/fastly/terraform-provider-fastly/pull/235))
- resource/fastly_service_v1/logging_elasticsearch: Add Elasticsearch logging support ([#234](https://github.com/fastly/terraform-provider-fastly/pull/234))

NOTES:

- resource/fastly_service_v1/sftp: Use `trimSpaceStateFunc` to trim leading and trailing whitespace from the `public_key` and `secret_key` fields ([#268](https://github.com/fastly/terraform-provider-fastly/pull/268))
- resource/fastly_service_v1/bigquerylogging: Use `trimSpaceStateFunc` to trim leading and trailing whitespace from the `secret_key` field ([#268](https://github.com/fastly/terraform-provider-fastly/pull/268))
- resource/fastly_service_v1/httpslogging: Use `trimSpaceStateFunc` to trim leading and trailing whitespace from the `tls_ca_cert`, `tls_client_cert` and `tls_client_key` fields ([#264](https://github.com/fastly/terraform-provider-fastly/pull/264))
- resource/fastly_service_v1/splunk: Use `trimSpaceStateFunc` to trim leading and trailing whitespace from the `tls_ca_cert` field ([#264](https://github.com/fastly/terraform-provider-fastly/pull/264))
- resource/fastly_service_v1/\*: Migrate schemas to block separate block files ([#262](https://github.com/fastly/terraform-provider-fastly/pull/262))
- resource/fastly_service_v1/acl: Migrated to block file ([#253](https://github.com/fastly/terraform-provider-fastly/pull/253))
- provider: Update `go-fastly` client to v1.5.0 ([#248](https://github.com/fastly/terraform-provider-fastly/pull/248))

## 0.16.1 (June 03, 2020)

BUG FIXES:

- resource/fastly_service_v1/s3logging: Fix persistence of `server_side_encryption` and `server_side_encryption_kms_key_id` arguments ([#246](https://github.com/fastly/terraform-provider-fastly/pull/246))

## 0.16.0 (June 01, 2020)

ENHANCEMENTS:

- data-source/fastly_ip_ranges: Expose Fastly's IpV6 CIDR ranges via `ipv6_cidr_blocks` property ([#201](https://github.com/fastly/terraform-provider-fastly/pull/240))

NOTES:

- provider: Update `go-fastly` client to v1.14.1 ([#184](https://github.com/fastly/terraform-provider-fastly/pull/240))

## 0.15.0 (April 28, 2020)

ENHANCEMENTS:

- resource/fastly_service_v1: Add `httpslogging` argument ([#222](https://github.com/fastly/terraform-provider-fastly/pull/222))
- resource/fastly_service_v1/splunk: Add `tls_hostname` and `tls_ca_cert` arguments ([#221](https://github.com/fastly/terraform-provider-fastly/pull/221))

NOTES:

- provider: Update `go-fastly` client to v1.10.0 ([#220](https://github.com/fastly/terraform-provider-fastly/pull/220))

## 0.14.0 (April 14, 2020)

FEATURES:

- **New Resource:** `fastly_user_v1` ([#214](https://github.com/fastly/terraform-provider-fastly/pull/214))

BUG FIXES:

- resource/fastly_service_v1/snippet: Fix support for `hash` snippet type ([#217](https://github.com/fastly/terraform-provider-fastly/pull/217))

NOTES:

- provider: Update `go` to v1.14.x ([#215](https://github.com/fastly/terraform-provider-fastly/pull/215))

## 0.13.0 (April 01, 2020)

ENHANCEMENTS:

- resource/fastly_service_v1/s3logging: Add `server_side_encryption` and `server_side_encryption_kms_key_id` arguments ([#206](https://github.com/fastly/terraform-provider-fastly/pull/206))
- resource/fastly_service_v1/snippet: Support `hash` in `type` validation ([#211](https://github.com/fastly/terraform-provider-fastly/issues/211))
- resource/fastly_service_v1/dynamicsnippet: Support `hash` in `type` validation ([#211](https://github.com/fastly/terraform-provider-fastly/issues/211))

NOTES:

- provider: Update `go-fastly` client to v1.7.2 ([#213](https://github.com/fastly/terraform-provider-fastly/pull/213))

## 0.12.1 (January 23, 2020)

BUG FIXES:

- resource/fastly_service_v1: Allow a service to be created with a `default_ttl` of `0` ([#205](https://github.com/fastly/terraform-provider-fastly/pull/205))

## 0.12.0 (January 21, 2020)

ENHANCEMENTS:

- resource/fastly_service_v1/syslog: Add `tls_client_cert` and `tls_client_key` arguments ([#203](https://github.com/fastly/terraform-provider-fastly/pull/203))

## 0.11.1 (December 16, 2019)

BUG FIXES:

- data-source/fastly_ip_ranges: Use `go-fastly` client in order to fetch Fastly's assigned IP ranges ([#201](https://github.com/fastly/terraform-provider-fastly/pull/201))

## 0.11.0 (October 15, 2019)

ENHANCEMENTS:

- resource/fastly_service_v1/dictionary: Add `write_only` argument ([#189](https://github.com/fastly/terraform-provider-fastly/pull/189))

NOTES:

- provider: The underlying Terraform codebase dependency for the provider SDK and acceptance testing framework has been migrated from `github.com/hashicorp/terraform` to `github.com/hashicorp/terraform-plugin-sdk`. They are functionality equivalent and this should only impact codebase development to switch imports. For more information see the [Terraform Plugin SDK page in the Extending Terraform documentation](https://www.terraform.io/docs/extend/plugin-sdk.html). ([#191](https://github.com/fastly/terraform-provider-fastly/pull/191))
- provider: The actual Terraform version used by the provider will now be included in the `User-Agent` header for Terraform 0.12 and later. Terraform 0.11 and earlier will use `Terraform/0.11+compatible` as this information was not accessible in those versions. ([#182](https://github.com/fastly/terraform-provider-fastly/pull/182))

## 0.10.0 (October 02, 2019)

ENHANCEMENTS:

- resource/fastly_service_v1: Add `cloned_version` argument ([#190](https://github.com/fastly/terraform-provider-fastly/pull/190))

## 0.9.0 (August 07, 2019)

FEATURES:

- **New Resource:** `fastly_service_acl_entries_v1` ([#184](https://github.com/fastly/terraform-provider-fastly/pull/184))
- **New Resource:** `fastly_service_dictionary_items_v1` ([#184](https://github.com/fastly/terraform-provider-fastly/pull/184))
- **New Resource:** `fastly_service_dynamic_snippet_content_v1` ([#184](https://github.com/fastly/terraform-provider-fastly/pull/184))

ENHANCEMENTS:

- resource/fastly_service_v1: Add `acl` argument ([#184](https://github.com/fastly/terraform-provider-fastly/pull/184))
- resource/fastly_service_v1: Add `dictionary` argument ([#184](https://github.com/fastly/terraform-provider-fastly/pull/184))
- resource/fastly_service_v1: Add `dynamicsnippet` argument ([#184](https://github.com/fastly/terraform-provider-fastly/pull/184))

NOTES:

- provider: Update `go-fastly` client to v1.2.1 ([#184](https://github.com/fastly/terraform-provider-fastly/pull/184))

## 0.8.1 (July 12, 2019)

BUG FIXES:

- resource/fastly_service_v1/condition: Support `PREFETCH` in `type` validation ([#171](https://github.com/fastly/terraform-provider-fastly/issues/171))

## 0.8.0 (June 28, 2019)

NOTES:

- provider: This release includes only a Terraform SDK upgrade with compatibility for Terraform v0.12. The provider remains backwards compatible with Terraform v0.11 and there should not be any significant behavioural changes. ([#173](https://github.com/fastly/terraform-provider-fastly/pull/173))

## 0.7.0 (June 25, 2019)

ENHANCEMENTS:

- resource/fastly_service_v1: Add `splunk` argument ([#130](https://github.com/fastly/terraform-provider-fastly/issues/130))
- resource/fastly_service_v1: Add `blobstoragelogging` argument ([#117](https://github.com/fastly/terraform-provider-fastly/issues/117))
- resource/fastly_service_v1: Add `comment` argument ([#70](https://github.com/fastly/terraform-provider-fastly/issues/70))
- resource/fastly_service_v1: Add `version_comment` argument ([#126](https://github.com/fastly/terraform-provider-fastly/issues/126))
- resource/fastly_service_v1/backend: Add `override_host` argument ([#163](https://github.com/fastly/terraform-provider-fastly/issues/163))
- resource/fastly_service_v1/condition: Add validation for `type` argument ([#148](https://github.com/fastly/terraform-provider-fastly/issues/148))

NOTES:

- provider: Update `go-fastly` client to v1.0.0 ([#165](https://github.com/fastly/terraform-provider-fastly/pull/165))

## 0.6.1 (May 29, 2019)

NOTES:

- provider: Switch codebase dependency management from `govendor` to Go modules ([#128](https://github.com/fastly/terraform-provider-fastly/pull/128))
- provider: Update `go-fastly` client to v0.4.3 ([#154](https://github.com/fastly/terraform-provider-fastly/pull/154))

## 0.6.0 (February 08, 2019)

ENHANCEMENTS:

- provider: Enable request/response logging ([#120](https://github.com/fastly/terraform-provider-fastly/issues/120))
- resource/fastly_service_v1: Add `activate` argument ([#45](https://github.com/fastly/terraform-provider-fastly/pull/45))

## 0.5.0 (January 08, 2019)

ENHANCEMENTS:

- resource/fastly_service_v1/s3logging: Add `placement` argument ([#106](https://github.com/fastly/terraform-provider-fastly/pull/106))
- resource/fastly_service_v1/papertrail: Add `placement` argument ([#106](https://github.com/fastly/terraform-provider-fastly/pull/106))
- resource/fastly_service_v1/sumologic: Add `placement` argument ([#106](https://github.com/fastly/terraform-provider-fastly/pull/106))
- resource/fastly_service_v1/gcslogging: Add `placement` argument ([#106](https://github.com/fastly/terraform-provider-fastly/pull/106))
- resource/fastly_service_v1/bigquerylogging: Add `placement` argument ([#106](https://github.com/fastly/terraform-provider-fastly/pull/106))
- resource/fastly_service_v1/syslog: Add `placement` argument ([#106](https://github.com/fastly/terraform-provider-fastly/pull/106))
- resource/fastly_service_v1/logentries: Add `placement` argument ([#106](https://github.com/fastly/terraform-provider-fastly/pull/106))

BUG FIXES:

- resource/fastly_service_v1/snippet: Exclude dynamic snippets ([#107](https://github.com/fastly/terraform-provider-fastly/pull/107))

## 0.4.0 (October 02, 2018)

ENHANCEMENTS:

- resource/fastly_service_v1: Add `snippet` argument ([#93](https://github.com/fastly/terraform-provider-fastly/pull/93))
- resource/fastly_service_v1: Add `director` argument ([#43](https://github.com/fastly/terraform-provider-fastly/pull/43))
- resource/fastly_service_v1/bigquerylogging: Add `template` argument ([#90](https://github.com/fastly/terraform-provider-fastly/pull/90))

BUG FIXES:

- resource/fastly_service_v1: Handle deletion of already deleted or never created resources ([#89](https://github.com/fastly/terraform-provider-fastly/pull/89))

## 0.3.0 (August 02, 2018)

ENHANCEMENTS:

- resource/fastly_service_v1: Add `bigquerylogging` argument ([#80](https://github.com/fastly/terraform-provider-fastly/issues/80))

## 0.2.0 (June 04, 2018)

ENHANCEMENTS:

- resource/fastly_service_v1/s3logging: Add `redundancy` argument ([64](https://github.com/fastly/terraform-provider-fastly/pull/64))
- provider: Support for overriding base API URL ([68](https://github.com/fastly/terraform-provider-fastly/pull/68))
- provider: Support for overriding user agent ([62](https://github.com/fastly/terraform-provider-fastly/pull/62))

BUG FIXES:

- resource/fastly_service_v1/sumologic: Properly detect changes and update resource ([56](https://github.com/fastly/terraform-provider-fastly/pull/56))

## 0.1.4 (January 16, 2018)

ENHANCEMENTS:

- resource/fastly_service_v1/s3logging: Add StateFunc to hash secrets ([#63](https://github.com/fastly/terraform-provider-fastly/issues/63))

## 0.1.3 (December 18, 2017)

ENHANCEMENTS:

- resource/fastly_service_v1: Add `logentries` argument ([#24](https://github.com/fastly/terraform-provider-fastly/issues/24))
- resource/fastly_service_v1: Add `syslog` argument ([#16](https://github.com/fastly/terraform-provider-fastly/issues/16))

ENHANCEMENTS:

- resource/fastly_service_v1/syslog: Add `message_type` argument ([#30](https://github.com/fastly/terraform-provider-fastly/issues/30))

## 0.1.2 (August 02, 2017)

ENHANCEMENTS:

- resource/fastly_service_v1/backend: Add `ssl_ca_cert` argument ([#11](https://github.com/fastly/terraform-provider-fastly/issues/11))
- resource/fastly_service_v1/s3logging: Add `message_type` argument ([#14](https://github.com/fastly/terraform-provider-fastly/issues/14))
- resource/fastly_service_v1/gcslogging: Add environment variable support for `secret_key` argument ([#15](https://github.com/fastly/terraform-provider-fastly/issues/15))

BUG FIXES:

- resource/fastly_service_v1/s3logging: Update default value of `domain` argument ([#12](https://github.com/fastly/terraform-provider-fastly/issues/12))

## 0.1.1 (June 21, 2017)

NOTES:

- provider: Bumping the provider version to get around provider caching issues - still same functionality

## 0.1.0 (June 20, 2017)

NOTES:

- provider: Same functionality as that of Terraform 0.9.8. Repacked as part of [Provider Splitout](https://www.hashicorp.com/blog/upcoming-provider-changes-in-terraform-0-10/)<|MERGE_RESOLUTION|>--- conflicted
+++ resolved
@@ -1,11 +1,10 @@
 ## [UNRELEASED]
 
-<<<<<<< HEAD
-BREAKING:
+### BREAKING:
 
 - breaking(waf): Support for the Fastly WAF (legacy, not Next-Gen WAF)
   product has been removed. The product passed its End-of-Life date
-  quite some time ago, and it is no longer in use by customers.
+  quite some time ago, and it is no longer in use by customers
   [#936](https://github.com/fastly/terraform-provider-fastly/pull/936)
 
 - breaking(logging): The 'placement' attribute in the logging
@@ -14,10 +13,7 @@
   longer supported.
   [#936](https://github.com/fastly/terraform-provider-fastly/pull/936)
 
-ENHANCEMENTS:
-=======
 ### ENHANCEMENTS:
->>>>>>> b5749b55
 
 ### BUG FIXES:
 
