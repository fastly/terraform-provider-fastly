## [UNRELEASED]

### BREAKING:

### ENHANCEMENTS:

<<<<<<< HEAD
- feat(service): improve Fastly 404 error message for service permissions [#964](https://github.com/fastly/terraform-provider-fastly/pull/964)
- feat(logging): Restore support for 'placement' attribute
- feat(configstore): Add new resource for configuring a single item in the configstore
=======
### BUG FIXES:

### DEPENDENCIES:

## 6.1.0 (April 17, 2025)

### ENHANCEMENTS:

- feat(logging): restore support for `placement` attribute ([#965](https://github.com/fastly/terraform-provider-fastly/pull/965))
>>>>>>> cc3d75b2

### BUG FIXES:

- fix(block_fastly_service_snippet_test.go): breaking changes introduced by `go-fastly` v10.0.1 ([#981](https://github.com/fastly/terraform-provider-fastly/pull/981))
- fix(block_fastly_service_dynamicsnippet.go): breaking changes introduced by `go-fastly` v10.0.1 ([#981](https://github.com/fastly/terraform-provider-fastly/pull/981))
- fix(data_source_vcl_snippets.go): breaking changes introduced by `go-fastly` v10.0.1 ([#982](https://github.com/fastly/terraform-provider-fastly/pull/982))

### DEPENDENCIES:

- build(deps): `golang.org/x/net` from 0.37.0 to 0.38.0 ([#966](https://github.com/fastly/terraform-provider-fastly/pull/966))
- build(deps): `go-fastly` from 9.14.0 to 10.0.0 ([#970](https://github.com/fastly/terraform-provider-fastly/pull/970))
- build(deps): `golang.org/x/net` from 0.38.0 to 0.39.0 ([#974](https://github.com/fastly/terraform-provider-fastly/pull/974))
- build(deps): `actions/create-github-app-token` from 1 to 2 ([#973](https://github.com/fastly/terraform-provider-fastly/pull/973))
- build(deps): `actions/github-script` from 6 to 7 ([#976](https://github.com/fastly/terraform-provider-fastly/pull/976))
- build(deps): `github.com/fastly/go-fastly/v10` from 10.0.0 to 10.0.1 ([#977](https://github.com/fastly/terraform-provider-fastly/pull/977))

## 6.0.1 (March 25, 2025)

### BUG FIXES:

- fix(dictionary): add error check preventing deletion of write only dictionaries without force destroy [#959](https://github.com/fastly/terraform-provider-fastly/pull/959)
- fix(product_enablement): first check if state exists before accessing it [#961](https://github.com/fastly/terraform-provider-fastly/pull/961)

### DEPENDENCIES:

- build(deps): `github.com/hashicorp/terraform-plugin-sdk/v2` from 2.34.0 to 2.36.1 ([#960](https://github.com/fastly/terraform-provider-fastly/pull/960))

## 6.0.0 (March 20, 2025)

### BREAKING:

- breaking(waf): support for the Fastly WAF (legacy, not Next-Gen WAF)
  product has been removed. The product passed its End-of-Life date
  quite some time ago, and it is no longer in use by customers
  [#936](https://github.com/fastly/terraform-provider-fastly/pull/936)

- breaking(logging): the 'placement' attribute in the logging
  endpoints has been changed to ignore any value provided by the user;
  it was only used in combination with the Fastly WAF, which is no
  longer supported
  [#936](https://github.com/fastly/terraform-provider-fastly/pull/936)

### ENHANCEMENTS:

- feat(product_enablement): add DDoS protection product enablement/configuration ([#954](https://github.com/fastly/terraform-provider-fastly/pull/954))
- feat(product_enablement): add Next-Gen WAF product enablement/configuration ([#956](https://github.com/fastly/terraform-provider-fastly/pull/956))
- feat(object_storage_access_key): add object storage access keys configuration ([#955](https://github.com/fastly/terraform-provider-fastly/pull/955))

### DEPENDENCIES:

- build(go.mod) upgrade to go 1.23.0
- build(deps): `github.com/hashicorp/go-cty` from 1.4.1-0.20200414143053-d3edf31b6320 to 1.4.1 ([#946](https://github.com/fastly/terraform-provider-fastly/pull/946))
- build(deps): `github.com/fastly/go-fastly/v9` from 9.13.1 to 9.14.0 ([#947](https://github.com/fastly/terraform-provider-fastly/pull/947))
- build(deps): `golang.org/x/net` from 0.35.0 to 0.37.0 ([#948](https://github.com/fastly/terraform-provider-fastly/pull/948))
- build(deps): `github.com/deckarep/golang-set/v2` from 2.7.0 to 2.8.0 ([#953](https://github.com/fastly/terraform-provider-fastly/pull/953))
- build(deps): `github.com/hashicorp/go-cty` from 1.4.1 to 1.5.0 ([#952](https://github.com/fastly/terraform-provider-fastly/pull/952))

## 5.17.0 (March 10, 2025)

### ENHANCEMENTS:

- feat(staging): add support for 'staging' of service versions ([#933](https://github.com/fastly/terraform-provider-fastly/pull/933))

### BUG FIXES:

- fix(fastly_vcl_service): always 'validate' services after applying changes ([#942](https://github.com/fastly/terraform-provider-fastly/pull/942))

### DEPENDENCIES:

- build(deps): `github.com/hashicorp/terraform-plugin-docs` from 0.19.4 to 0.21.0 ([#937](https://github.com/fastly/terraform-provider-fastly/pull/937))
- build(deps): `github.com/google/go-cmp` from 0.6.0 to 0.7.0 ([#932](https://github.com/fastly/terraform-provider-fastly/pull/932))
- build(deps): `golang.org/x/net` from 0.34.0 to 0.35.0 ([#921](https://github.com/fastly/terraform-provider-fastly/pull/921))
- build(deps): `github.com/fastly/go-fastly/v9` from 9.13.0 to 9.13.1 ([#927](https://github.com/fastly/terraform-provider-fastly/pull/927))
- build(deps): `github.com/bflad/tfproviderlint` from 0.30.0 to 0.31.0 ([#928](https://github.com/fastly/terraform-provider-fastly/pull/928))

## 5.16.0 (January 31, 2025)

ENHANCEMENTS:

- feat(domains): add support for v1 functionality [#917](https://github.com/fastly/terraform-provider-fastly/pull/917)
- feat(dashboard): add support for Observability custom dashboards [#905](https://github.com/fastly/terraform-provider-fastly/pull/905)
- feat(alerts): append 'Managed by Terraform' to descriptions [#914](https://github.com/fastly/terraform-provider-fastly/pull/914)

BUG FIXES:

- fix(fastly_package_hash): unnecessary `source_code_hash` conflict [#909](https://github.com/fastly/terraform-provider-fastly/pull/909)

DEPENDENCIES:

- build(deps): bump github.com/stretchr/testify from 1.8.4 to 1.10.0 [#901](https://github.com/fastly/terraform-provider-fastly/pull/901)

DOCUMENTATION:

- docs: correct links in Product Enablement documentation [#907](https://github.com/fastly/terraform-provider-fastly/pull/907)

## 5.15.0 (November 12, 2024)

ENHANCEMENTS:

- Support for Grafana Cloud Logs. [#895](https://github.com/fastly/terraform-provider-fastly/pull/895)
- feat(product_enablement): Add support for Log Explorer & Insights product. [#896](https://github.com/fastly/terraform-provider-fastly/pull/896)

BUG FIXES:

- fix(tls_mutual_authentication): Ensure that 'enforced' property does not revert to default during changes. [#890](https://github.com/fastly/terraform-provider-fastly/pull/890)
- breaking(product_enablement): Remove support for NGWAF product. [#893](https://github.com/fastly/terraform-provider-fastly/pull/893)

DEPENDENCIES:

- build(deps): bump golang.org/x/net from 0.29.0 to 0.30.0 [#889](https://github.com/fastly/terraform-provider-fastly/pull/889)
- build(deps): Update to go-fastly 9.12.0. [#894](https://github.com/fastly/terraform-provider-fastly/pull/894)
- build(deps): bump golang.org/x/net from 0.30.0 to 0.31.0 [#897](https://github.com/fastly/terraform-provider-fastly/pull/897)

## 5.14.0 (October 3, 2024)

ENHANCEMENTS:

- feat(product_enablement): Add support for NGWAF product. [#886](https://github.com/fastly/terraform-provider-fastly/pull/886)

DEPENDENCIES:

- build(deps): bump golang.org/x/net from 0.28.0 to 0.29.0 [#882](https://github.com/fastly/terraform-provider-fastly/pull/882)
- build(deps): bump github.com/fastly/go-fastly/v9 from 9.9.0 to 9.10.0 [#883](https://github.com/fastly/terraform-provider-fastly/pull/883)
- build(deps): Update to go-fastly 9.11.0. [#886](https://github.com/fastly/terraform-provider-fastly/pull/886)

## 5.13.0 (August 26, 2024)

ENHANCEMENTS:

- feat(product_enablement) - Add support for Fastly Bot Management. [#880](https://github.com/fastly/terraform-provider-fastly/pull/880)

DEPENDENCIES:

- build(deps): bump github.com/fastly/go-fastly/v9 from 9.8.0 to 9.9.0 (part of #880)

## 5.12.0 (August 15, 2024)

ENHANCEMENTS:

- feat(tls_activation): support mutual_authentication_id in domain activation at creation [#875](https://github.com/fastly/terraform-provider-fastly/pull/875)

BUG FIXES:

- Clarify Image Optimizer shield requirements [#874](https://github.com/fastly/terraform-provider-fastly/pull/874)

DEPENDENCIES:

- build(deps): bump golang.org/x/net from 0.26.0 to 0.27.0 [#872](https://github.com/fastly/terraform-provider-fastly/pull/872)
- build(deps): bump golang.org/x/net from 0.27.0 to 0.28.0 [#877](https://github.com/fastly/terraform-provider-fastly/pull/877)
- build(deps): bump github.com/fastly/go-fastly/v9 from 9.7.0 to 9.8.0 [#878](https://github.com/fastly/terraform-provider-fastly/pull/878)

## 5.11.0 (July 2, 2024)

BUG FIXES:

- fix(alerts): make service_id attribute optional [#852](https://github.com/fastly/terraform-provider-fastly/pull/852)
- fix handling of config store entries when store has been deleted [#864](https://github.com/fastly/terraform-provider-fastly/pull/864)
- fix(tls_activation): update mutual_authentication_id [#866](https://github.com/fastly/terraform-provider-fastly/pull/866)
- fix(alerts): ensure that alert creation works properly when 'ignore_below' is not specified [#869](https://github.com/fastly/terraform-provider-fastly/pull/869)

DEPENDENCIES:

- build(deps): bump github.com/bflad/tfproviderlint from 0.29.0 to 0.30.0 [#850](https://github.com/fastly/terraform-provider-fastly/pull/850)
- build(deps): bump github.com/hashicorp/terraform-plugin-sdk/v2 [#853](https://github.com/fastly/terraform-provider-fastly/pull/853)
- build(deps): bump github.com/hashicorp/terraform-plugin-docs [#857](https://github.com/fastly/terraform-provider-fastly/pull/857)
- build(deps): bump golang.org/x/net from 0.25.0 to 0.26.0 [#859](https://github.com/fastly/terraform-provider-fastly/pull/859)
- build(deps): bump github.com/fastly/go-fastly/v9 from 9.4.0 to 9.7.0 [#867](https://github.com/fastly/terraform-provider-fastly/pull/867)

## 5.10.0 (May 16, 2024)

ENHANCEMENTS:

- feat(image_optimizer_default_settings): add Image Optimizer default settings API [#832](https://github.com/fastly/terraform-provider-fastly/pull/832)

## 5.9.0 (May 9, 2024)

ENHANCEMENTS:

- feat(fastly_integration): implement resource and documentation [#844](https://github.com/fastly/terraform-provider-fastly/pull/844)
- feat(fastly_alerts): add percentage alerts [#845](https://github.com/fastly/terraform-provider-fastly/pull/845)

DEPENDENCIES:

- build(deps): bump golang.org/x/net from 0.19.0 to 0.24.0 [#842](https://github.com/fastly/terraform-provider-fastly/pull/842)
- build(deps): bump github.com/hashicorp/terraform-plugin-docs [#841](https://github.com/fastly/terraform-provider-fastly/pull/841)
- build(deps): bump github.com/hashicorp/terraform-plugin-docs [#843](https://github.com/fastly/terraform-provider-fastly/pull/843)
- build(deps): bump golang.org/x/net from 0.24.0 to 0.25.0 [#846](https://github.com/fastly/terraform-provider-fastly/pull/846)

## 5.8.0 (April 18, 2024)

BUG FIXES:

- fix(fastly_vcl_service): ensure backend names are unique [#836](https://github.com/fastly/terraform-provider-fastly/pull/836)

ENHANCEMENTS:

- feat: vcl_snippets [#835](https://github.com/fastly/terraform-provider-fastly/pull/835)
- Add support for specifying location when creating KV stores [#834](https://github.com/fastly/terraform-provider-fastly/pull/834)

## 5.7.3 (April 16, 2024)

BUG FIXES:

- Fix stats alerts, add all service aggregate alerts [#831](https://github.com/fastly/terraform-provider-fastly/pull/831)

## 5.7.2 (April 15, 2024)

ENHANCEMENTS:

- fix: update the default timeout value for healthcheck consistency with Fastly App (UI) [#827](https://github.com/fastly/terraform-provider-fastly/pull/827)

BUG FIXES:

- fix(rate_limiter): persist uri_dictionary_name to state [#828](https://github.com/fastly/terraform-provider-fastly/pull/828)
- fix(tls_subscription): ensure configuration_id is current value (not initial) [#824](https://github.com/fastly/terraform-provider-fastly/pull/824)
- fix(tls_mutual_authentication): update activation after mtls creation [#829](https://github.com/fastly/terraform-provider-fastly/pull/829)

DOCUMENTATION:

- Update Certainly Documentation to Remove Beta Label [#826](https://github.com/fastly/terraform-provider-fastly/pull/826)

## 5.7.1 (March 15, 2024)

ENHANCEMENTS:

- feat(scalyr): add project_id [#822](https://github.com/fastly/terraform-provider-fastly/pull/822)

DEPENDENCIES:

- chore: avoid extra string interpolation [#820](https://github.com/fastly/terraform-provider-fastly/pull/820)

## 5.7.0 (February 29, 2024)

BUG FIXES:

- remove: mTLS from state if API returns 404 [#794](https://github.com/fastly/terraform-provider-fastly/pull/794)
- fix(docs): YAML Frontmatter formatting in product_enablement.md [#788](https://github.com/fastly/terraform-provider-fastly/pull/788)
- fix(request_settings): allow unsetting of action [#814](https://github.com/fastly/terraform-provider-fastly/pull/814)

ENHANCEMENTS:

- ci: add golangci-lint action [#777](https://github.com/fastly/terraform-provider-fastly/pull/777)
- feat(logging_newrelicotlp): add new logging block [#786](https://github.com/fastly/terraform-provider-fastly/pull/786)
- ci: slash command to trigger tests for forked PRs [#785](https://github.com/fastly/terraform-provider-fastly/pull/785)
- ci: fix ok-to-test [#796](https://github.com/fastly/terraform-provider-fastly/pull/796)
- refactor(all): support go-fastly v9 [#808](https://github.com/fastly/terraform-provider-fastly/pull/808)
- feat(fastly_alert): implement resource and documentation [#810](https://github.com/fastly/terraform-provider-fastly/pull/810)

DEPENDENCIES:

- build(deps): bump hashicorp/setup-terraform from 2 to 3 [#776](https://github.com/fastly/terraform-provider-fastly/pull/776)
- build(deps): bump github.com/fastly/go-fastly/v8 from 8.6.2 to 8.6.4 [#779](https://github.com/fastly/terraform-provider-fastly/pull/779)
- build(deps): bump google.golang.org/grpc from 1.57.0 to 1.57.1 [#780](https://github.com/fastly/terraform-provider-fastly/pull/780)
- build(deps): bump actions/setup-go from 4 to 5 [#789](https://github.com/fastly/terraform-provider-fastly/pull/789)
- build(deps): bump golang.org/x/crypto from 0.14.0 to 0.17.0 [#793](https://github.com/fastly/terraform-provider-fastly/pull/793)
- build(deps): bump golang.org/x/net from 0.17.0 to 0.19.0 [#784](https://github.com/fastly/terraform-provider-fastly/pull/784)

## 5.6.0 (October 18, 2023)

BUG FIXES:

- fix(product_enablement): avoid accidentally disabling products on update [#763](https://github.com/fastly/terraform-provider-fastly/pull/763)

ENHANCEMENTS:

- refactor(product_enablement): make Read() logic consistent with other resource types [#773](https://github.com/fastly/terraform-provider-fastly/pull/773)

DEPENDENCIES:

- build(deps): bump github.com/fastly/go-fastly/v8 from 8.6.1 to 8.6.2 [#765](https://github.com/fastly/terraform-provider-fastly/pull/765)
- build(deps): bump golang.org/x/net from 0.15.0 to 0.17.0 [#771](https://github.com/fastly/terraform-provider-fastly/pull/771)
- build(deps): bump github.com/google/go-cmp from 0.5.9 to 0.6.0 [#770](https://github.com/fastly/terraform-provider-fastly/pull/770)

DOCUMENTATION:

- docs: product enablement [#762](https://github.com/fastly/terraform-provider-fastly/pull/762)
- doc: rename Compute@Edge to Compute [#769](https://github.com/fastly/terraform-provider-fastly/pull/769)

## 5.5.0 (September 19, 2023)

ENHANCEMENTS:

- feat(backend): support share_key attribute [#747](https://github.com/fastly/terraform-provider-fastly/pull/747)
- test(interface): add more resources [#746](https://github.com/fastly/terraform-provider-fastly/pull/746)
- test(interface): add more fastly_service_vcl attributes/blocks [#756](https://github.com/fastly/terraform-provider-fastly/pull/756)
- test(interface): add rate_limiter resource [#759](https://github.com/fastly/terraform-provider-fastly/pull/759)

BUG FIXES:

- fix: use paginator to fetch all ACL entries [#758](https://github.com/fastly/terraform-provider-fastly/pull/758)

DEPENDENCIES:

- build(deps): bump actions/checkout from 3 to 4 [#744](https://github.com/fastly/terraform-provider-fastly/pull/744)
- build(deps): bump github.com/fastly/go-fastly/v8 from 8.5.9 to 8.6.1 [#745](https://github.com/fastly/terraform-provider-fastly/pull/745)
- build(deps): bump github.com/hashicorp/terraform-plugin-sdk/v2 from 2.28.0 to 2.29.0 [#752](https://github.com/fastly/terraform-provider-fastly/pull/752)
- build(deps): bump goreleaser/goreleaser-action from 4 to 5 [#754](https://github.com/fastly/terraform-provider-fastly/pull/754)
- build(deps): bump golang.org/x/net from 0.14.0 to 0.15.0 [#753](https://github.com/fastly/terraform-provider-fastly/pull/753)

## 5.4.0 (September 1, 2023)

ENHANCEMENTS:

- feat(fastly_secretstore): implement resource and documentation [#707](https://github.com/fastly/terraform-provider-fastly/pull/707)
- ci: validate interface not broken [#735](https://github.com/fastly/terraform-provider-fastly/pull/735)

BUG FIXES:

- fix(product_enablement): add additional error message filter [#740](https://github.com/fastly/terraform-provider-fastly/pull/740)

DEPENDENCIES:

- build: update all dependencies [#739](https://github.com/fastly/terraform-provider-fastly/pull/739)
- build(deps): bump golang.org/x/net from 0.12.0 to 0.14.0 [#734](https://github.com/fastly/terraform-provider-fastly/pull/734)

## 5.3.1 (August 9, 2023)

ENHANCEMENTS:

- feat(package): make package optional [#733](https://github.com/fastly/terraform-provider-fastly/pull/733)

BUG FIXES:

- revert(backend): revert removal of `error_threshold` attribute [#731](https://github.com/fastly/terraform-provider-fastly/pull/731)

## 5.3.0 (August 4, 2023)

ENHANCEMENTS:

- feat: create fastly_configstores data source [#729](https://github.com/fastly/terraform-provider-fastly/pull/729)
- feat: create fastly_kvstores data source [#730](https://github.com/fastly/terraform-provider-fastly/pull/730)

BUG FIXES:

- fix(request_settings): don't send empty string for request_condition [#722](https://github.com/fastly/terraform-provider-fastly/pull/722)
- fix(backend): remove redundant error_threshold attribute [#731](https://github.com/fastly/terraform-provider-fastly/pull/731)

DEPENDENCIES:

- build(deps): bump github.com/hashicorp/terraform-plugin-sdk/v2 [#723](https://github.com/fastly/terraform-provider-fastly/pull/723)
- build(deps): bump github.com/hashicorp/terraform-plugin-docs [#726](https://github.com/fastly/terraform-provider-fastly/pull/726)
- build(deps): bump golang.org/x/net from 0.11.0 to 0.12.0 [#725](https://github.com/fastly/terraform-provider-fastly/pull/725)
- build(deps): bump github.com/fastly/go-fastly/v8 from 8.5.4 to 8.5.7 [#727](https://github.com/fastly/terraform-provider-fastly/pull/727)

## 5.2.2 (June 29, 2023)

BUG FIXES:

- fix(stores): remove store from state if not found remotely [#719](https://github.com/fastly/terraform-provider-fastly/pull/719)

DEPENDENCIES:

- build(deps): bump go-fastly to latest 8.5.4 [#720](https://github.com/fastly/terraform-provider-fastly/pull/720)

## 5.2.1 (June 23, 2023)

DEPENDENCIES:

- build(deps): update go-fastly to latest 8.5.2 release [#717](https://github.com/fastly/terraform-provider-fastly/pull/717)

## 5.2.0 (June 22, 2023)

ENHANCEMENTS:

- feat: add file_max_bytes attribute to logging_s3 resource [#711](https://github.com/fastly/terraform-provider-fastly/pull/711)

BUG FIXES:

- fix(rate_limiter): add rate limter ID to delete call [#714](https://github.com/fastly/terraform-provider-fastly/pull/714)
- fix(rate_limiter): lookup new ID before actioning a deletion [#715](https://github.com/fastly/terraform-provider-fastly/pull/715)

DEPENDENCIES:

- build(deps): bump golang.org/x/net from 0.10.0 to 0.11.0 [#712](https://github.com/fastly/terraform-provider-fastly/pull/712)

## 5.1.0 (June 13, 2023)

ENHANCEMENTS:

- feat(kv_store): support KV Store [#691](https://github.com/fastly/terraform-provider-fastly/pull/691)
- feat(mutual_authentication): implement mTLS resource [#702](https://github.com/fastly/terraform-provider-fastly/pull/702)
- feat(config_store): implement config store resource [#705](https://github.com/fastly/terraform-provider-fastly/pull/705)

BUG FIXES:

- fix(rate_limiter): fix multiple runtime panics [#706](https://github.com/fastly/terraform-provider-fastly/pull/706)

DEPENDENCIES:

- build(deps): bump github.com/stretchr/testify from 1.8.2 to 1.8.3 [#700](https://github.com/fastly/terraform-provider-fastly/pull/700)
- build(deps): bump github.com/stretchr/testify from 1.8.3 to 1.8.4 [#704](https://github.com/fastly/terraform-provider-fastly/pull/704)
- build(deps): bump github.com/hashicorp/terraform-plugin-docs from 0.14.1 to 0.15.0 [#709](https://github.com/fastly/terraform-provider-fastly/pull/709)

## 5.0.0 (May 22, 2023)

BREAKING:

There was a long-standing issue with how Terraform reacted to the `package.tar.gz` file that the CLI produces. Effectively, hashing the package was inconsistent and caused Terraform to think the code had changed even when it hadn't.

To resolve the issue the Package API now returns a new metadata property (`files_hash`) that calculates the hash from a sorted list of the files within the package.

This PR updates the Terraform provider to use this new property instead of the original `hashsum` metadata property and exposes a new `fastly_package_hash` data source that will generate the appropriate value for the `source_code_hash` attribute.

Although the public interface has not changed, the underlying implementation changes have meant customers will no longer be able to use the previous approach of using `filesha512` to generate a hash from their package file. So we must consider this PR a breaking change.

This does require a slight change to a customer's process, which prior to this release looked like this...

```tf
source_code_hash = filesha512("package.tar.gz")
```

As of this release, we recommend the use of the `fastly_package_hash` data source...

```tf
data "fastly_package_hash" "example" {
  filename = "./path/to/package.tar.gz"
}

resource "fastly_service_compute" "example" {
  # ...

  package {
    filename         = "./path/to/package.tar.gz"
    source_code_hash = data.fastly_package_hash.example.hash
  }
}
```

- breaking(compute): fix package hash bug [#698](https://github.com/fastly/terraform-provider-fastly/pull/698)

## 4.3.3 (May 12, 2023)

BUG FIXES:

- fix(gcs): `project_id` should be optional [#693](https://github.com/fastly/terraform-provider-fastly/pull/693)

DEPENDENCIES:

- build(deps): bump golang.org/x/net from 0.9.0 to 0.10.0 [#692](https://github.com/fastly/terraform-provider-fastly/pull/692)

## 4.3.2 (May 2, 2023)

BUG FIXES:

- fix(product_enablement): avoid unexpected diff [#689](https://github.com/fastly/terraform-provider-fastly/pull/689)

## 4.3.1 (April 29, 2023)

ENHANCEMENTS:

- Bump go-fastly to new v8 major release to add project-id in GCS for logging [#685](https://github.com/fastly/terraform-provider-fastly/pull/685)

BUG FIXES:

- fix(product_enablement): error message check was too specific [#687](https://github.com/fastly/terraform-provider-fastly/pull/687)

## 4.3.0 (April 19, 2023)

ENHANCEMENTS:

- feat(data_source): new dictionaries data source [#682](https://github.com/fastly/terraform-provider-fastly/pull/682)

DEPENDENCIES:

- build(deps): bump golang.org/x/net from 0.8.0 to 0.9.0 [#680](https://github.com/fastly/terraform-provider-fastly/pull/680)
- build(deps): bump github.com/bflad/tfproviderlint from 0.28.1 to 0.29.0 [#681](https://github.com/fastly/terraform-provider-fastly/pull/681)

## 4.2.0 (April 1, 2023)

ENHANCEMENTS:

- feat(ratelimiter): implement Rate Limiter API [#678](https://github.com/fastly/terraform-provider-fastly/pull/678)

## 4.1.2 (March 29, 2023)

BUG FIXES:

- fix(fastly_service_vcl): validate snippet names [#673](https://github.com/fastly/terraform-provider-fastly/pull/673)
- fix(fastly_service_vcl): don't call http3 endpoint if already enabled [#675](https://github.com/fastly/terraform-provider-fastly/pull/675)

DEPENDENCIES:

- Bump github.com/hashicorp/terraform-plugin-sdk/v2 from 2.26.0 to 2.26.1 [#671](https://github.com/fastly/terraform-provider-fastly/pull/671)

## 4.1.1 (March 27, 2023)

BUG FIXES:

- fix(tls/subscriptions): tls configuration id should always be passed [#670](https://github.com/fastly/terraform-provider-fastly/pull/670)

DOCUMENTATION:

- docs(tls/subscriptions): clarify default tls config [commit](https://github.com/fastly/terraform-provider-fastly/commit/e0c80d39060082271f382965d21d341e1affaeb0)

DEPENDENCIES:

- build(dependencies): bump github.com/hashicorp/terraform-plugin-sdk/v2 [#667](https://github.com/fastly/terraform-provider-fastly/pull/667)
- Bump actions/setup-go from 3 to 4 [#664](https://github.com/fastly/terraform-provider-fastly/pull/664)
- Bump github.com/fastly/go-fastly/v7 from 7.4.0 to 7.5.0 [#665](https://github.com/fastly/terraform-provider-fastly/pull/665)

## 4.1.0 (March 16, 2023)

ENHANCEMENTS:

- feat(fastly_service_compute): support new `content` attribute [#661](https://github.com/fastly/terraform-provider-fastly/pull/661)

DOCUMENTATION:

- docs(dictionary): add import note [#662](https://github.com/fastly/terraform-provider-fastly/pull/662)

DEPENDENCIES:

- Bump github.com/hashicorp/terraform-plugin-docs from 0.13.0 to 0.14.1 [#656](https://github.com/fastly/terraform-provider-fastly/pull/656)
- Bump golang.org/x/net from 0.0.0-20211112202133-69e39bad7dc2 to 0.8.0 [#655](https://github.com/fastly/terraform-provider-fastly/pull/655)
- Bump github.com/hashicorp/terraform-plugin-sdk/v2 from 2.24.0 to 2.25 [#642](https://github.com/fastly/terraform-provider-fastly/pull/642)
- Bump github.com/stretchr/testify from 1.8.1 to 1.8.2 [#647](https://github.com/fastly/terraform-provider-fastly/pull/647)

## 4.0.0 (March 9, 2023)

BREAKING:

Only one minor breaking interface change has been made: the removal of the `auto_loadbalance` attribute from the `backend` block, which is still supported for the `fastly_service_vcl` resource but was never actually supported under the `fastly_service_compute` resource.

- fix(backend): remove `auto_loadbalance` from compute service [#657](https://github.com/fastly/terraform-provider-fastly/pull/657)

BUG FIXES:

- fix: add missing format attribute when updating [#659](https://github.com/fastly/terraform-provider-fastly/pull/659)

ENHANCEMENTS:

- Enable the declaration of the keepalive_time backend attribute [#658](https://github.com/fastly/terraform-provider-fastly/pull/658)

## 3.2.0 (March 2, 2023)

ENHANCEMENTS:

- Allow certainly as a certificate authority [#648](https://github.com/fastly/terraform-provider-fastly/pull/648)

BUG FIXES:

- fix(product_enablement): improve error handling for user scenarios without self-enablement [#651](https://github.com/fastly/terraform-provider-fastly/pull/651)

DOCUMENTATION:

- docs: tls subscriptions [#649](https://github.com/fastly/terraform-provider-fastly/pull/649)

## 3.1.0 (February 21, 2023)

ENHANCEMENTS:

- feat(http3): implementing the HTTP3 API [#640](https://github.com/fastly/terraform-provider-fastly/pull/640)
- feat(product_enablement): implement product enablement APIs [#641](https://github.com/fastly/terraform-provider-fastly/pull/641)

## 3.0.4 (January 9, 2023)

BUG FIXES:

- fix: force refresh when service version is reverted outside of Terraform [#630](https://github.com/fastly/terraform-provider-fastly/pull/630)

DEPENDENCIES:

- Bump goreleaser/goreleaser-action from 3 to 4 [#626](https://github.com/fastly/terraform-provider-fastly/pull/626)

## 3.0.3 (December 7, 2022)

BUG FIXES:

- Prevent SSL related fields from being sent empty to the Fastly API [#622](https://github.com/fastly/terraform-provider-fastly/pull/622)

DOCUMENTATION:

- docs: remove 'alpha' notice from custom health check http headers feature [#623](https://github.com/fastly/terraform-provider-fastly/pull/623)

## 3.0.2 (November 23, 2022)

BUG FIXES:

- Fix logging endpoints to not send empty placement value [#620](https://github.com/fastly/terraform-provider-fastly/pull/620)

## 3.0.1 (November 22, 2022)

BUG FIXES:

- Backends send empty string to API [#618](https://github.com/fastly/terraform-provider-fastly/pull/618)

## 3.0.0 (November 16, 2022)

The major v7 release of the go-fastly API client resulted in substantial changes to the internals of the Fastly Terraform provider, and so we felt it was safer to release a new major version.

Additionally, the long deprecated `ssl_hostname` backend attribute has now officially been removed from the provider (refer to the documentation for `ssl_cert_hostname` and `ssl_sni_hostname`).

There has also been many bug fixes as part of the integration with the latest go-fastly release.

BREAKING:

- Bump go-fastly to new v7 major release [#614](https://github.com/fastly/terraform-provider-fastly/pull/614)

ENHANCEMENTS:

- feat: dependabot workflow automation for updating dependency [#604](https://github.com/fastly/terraform-provider-fastly/pull/604)
- Add google account name to all gcp logging endpoints [#603](https://github.com/fastly/terraform-provider-fastly/pull/603)

BUG FIXES:

- fix incorrect update reference [#599](https://github.com/fastly/terraform-provider-fastly/pull/599)

DEPENDENCIES:

- Bump actions/checkout from 2 to 3 [#605](https://github.com/fastly/terraform-provider-fastly/pull/605)
- Bump goreleaser/goreleaser-action from 2 to 3 [#606](https://github.com/fastly/terraform-provider-fastly/pull/606)
- Bump github.com/bflad/tfproviderlint from 0.27.1 to 0.28.1 [#611](https://github.com/fastly/terraform-provider-fastly/pull/611)
- Bump github.com/stretchr/testify from 1.7.0 to 1.8.1 [#610](https://github.com/fastly/terraform-provider-fastly/pull/610)
- Bump github.com/google/go-cmp from 0.5.6 to 0.5.9 [#608](https://github.com/fastly/terraform-provider-fastly/pull/608)
- Bump actions/setup-go from 2 to 3 [#607](https://github.com/fastly/terraform-provider-fastly/pull/607)
- Bump github.com/hashicorp/terraform-plugin-docs from 0.5.0 to 0.13.0 [#612](https://github.com/fastly/terraform-provider-fastly/pull/612)
- Bump actions/cache from 2 to 3 [#616](https://github.com/fastly/terraform-provider-fastly/pull/616)

## 2.4.0 (October 13, 2022)

ENHANCEMENTS:

- Support health check headers [#598](https://github.com/fastly/terraform-provider-fastly/pull/598)
- Code base refactor with tfproviderlintx [#596](https://github.com/fastly/terraform-provider-fastly/pull/596)

## 2.3.3 (October 3, 2022)

ENHANCEMENTS:

- Reduce unnecessary API calls [#593](https://github.com/fastly/terraform-provider-fastly/pull/593)

## 2.3.2 (September 20, 2022)

ENHANCEMENTS:

- Support for additional S3 storage classes [#589](https://github.com/fastly/terraform-provider-fastly/pull/589)

DOCUMENTATION:

- Remove inconsistent 'warning' message [#591](https://github.com/fastly/terraform-provider-fastly/pull/591)

## 2.3.1 (September 12, 2022)

BUG FIXES:

- Bump dependencies to fix Dependabot vulnerability [#586](https://github.com/fastly/terraform-provider-fastly/pull/586)

## 2.3.0 (September 5, 2022)

ENHANCEMENTS:

- Allow services to be reused [#578](https://github.com/fastly/terraform-provider-fastly/pull/578)
- Static analysis refactoring [#581](https://github.com/fastly/terraform-provider-fastly/pull/581)
- Revive linter refactoring [#584](https://github.com/fastly/terraform-provider-fastly/pull/584)

DOCUMENTATION:

- Document updating `fastly_tls_certificate` [#582](https://github.com/fastly/terraform-provider-fastly/pull/582)

## 2.2.1 (July 21, 2022)

BUG FIXES:

- Fix Splunk `token` attribute to be required [#579](https://github.com/fastly/terraform-provider-fastly/pull/579)

## 2.2.0 (July 5, 2022)

ENHANCEMENTS:

- Data Source: fastly_services [#575](https://github.com/fastly/terraform-provider-fastly/pull/575)

## 2.1.0 (June 27, 2022)

ENHANCEMENTS:

- Support Service Authorizations [#572](https://github.com/fastly/terraform-provider-fastly/pull/572)

BUG FIXES:

- Fix integration tests [#573](https://github.com/fastly/terraform-provider-fastly/pull/573)

## 2.0.0 (May 10, 2022)

BUG FIXES:

- Remove unsupported features (Healthchecks, Directors and VCL settings) from `fastly_service_compute` [#569](https://github.com/fastly/terraform-provider-fastly/pull/569)

## 1.1.4 (April 28, 2022)

ENHANCEMENTS:

- Avoid unnecessary API calls for `director` block. [#567](https://github.com/fastly/terraform-provider-fastly/pull/567)

BUG FIXES:

- Fix `fastly_tls_configuration` pagination logic [#565](https://github.com/fastly/terraform-provider-fastly/pull/565)

## 1.1.3 (April 25, 2022)

ENHANCEMENTS:

- The `backend` block is no longer required within the `fastly_service_compute` resource [#563](https://github.com/fastly/terraform-provider-fastly/pull/563)

DOCUMENTATION:

- Clarify key/cert update flow [#561](https://github.com/fastly/terraform-provider-fastly/pull/562)
- Typo in `fastly_tls_certificate` resource [#560](https://github.com/fastly/terraform-provider-fastly/pull/560)
- Typo in `manage_entries` attribute [#559](https://github.com/fastly/terraform-provider-fastly/pull/559)

## 1.1.2 (March 4, 2022)

BUG FIXES:

- Add Terraform provider version to User-Agent [#553](https://github.com/fastly/terraform-provider-fastly/pull/553)

## 1.1.1 (March 3, 2022)

DOCUMENTATION:

- Add 1.0.0 Migration Guide to Documentation [#551](https://github.com/fastly/terraform-provider-fastly/pull/551)

## 1.1.0 (February 23, 2022)

ENHANCEMENTS:

- Add `fastly_datacenters` data resource [#540](https://github.com/fastly/terraform-provider-fastly/pull/540)

BUG FIXES:

- Support removing backends from a `director` [#547](https://github.com/fastly/terraform-provider-fastly/pull/547)

DOCUMENTATION:

- Fix `fastly-s3` hyperlinks [#542](https://github.com/fastly/terraform-provider-fastly/pull/542)

## 1.0.0 (February 8, 2022)

ENHANCEMENTS:

- Changes for v1.0.0 [#534](https://github.com/fastly/terraform-provider-fastly/pull/534)

BUG FIXES:

- Fix the example usage in docs/index.md [#533](https://github.com/fastly/terraform-provider-fastly/pull/533)
- Support Terraform CLI 1.1.4 [#536](https://github.com/fastly/terraform-provider-fastly/pull/536)

## 0.41.0 (January 21, 2022)

ENHANCEMENTS:

- Add activate attribute support for `fastly_service_waf_configuration` resource [#530](https://github.com/fastly/terraform-provider-fastly/pull/530)
- Support updating TLS subscriptions in pending state [#528](https://github.com/fastly/terraform-provider-fastly/pull/528)

DOCUMENTATION:

- Revamp fastly_tls_subscription examples [#527](https://github.com/fastly/terraform-provider-fastly/pull/527)

## 0.40.0 (January 13, 2022)

ENHANCEMENTS:

- Bump go-fastly to v6.0.0 [#525](https://github.com/fastly/terraform-provider-fastly/pull/525)
- Add new `modsec_rule_ids` filter to `fastly_waf_rules` [#521](https://github.com/fastly/terraform-provider-fastly/pull/521)
- Force creation of new condition if type changed [#518](https://github.com/fastly/terraform-provider-fastly/pull/518)

DOCUMENTATION:

- Simplify example in `fastly_tls_subscription` [#516](https://github.com/fastly/terraform-provider-fastly/pull/516)
- Update VCL snippet type description [#519](https://github.com/fastly/terraform-provider-fastly/pull/519)

## 0.39.0 (December 8, 2021)

ENHANCEMENTS:

- Bump go-fastly to v5.1.3 [#511](https://github.com/fastly/terraform-provider-fastly/pull/511)
- Expose `certificate_id` read-only attribute from `fastly_tls_subscription` [#506](https://github.com/fastly/terraform-provider-fastly/pull/506)
- Dynamically generate provider version [#500](https://github.com/fastly/terraform-provider-fastly/pull/500)

BUG FIXES:

- Fix constants formatting [#504](https://github.com/fastly/terraform-provider-fastly/pull/504)
- Remove `-i` flag from `go test` [#503](https://github.com/fastly/terraform-provider-fastly/pull/503)

DOCUMENTATION:

- Consistent description for attributes using constants [#502](https://github.com/fastly/terraform-provider-fastly/pull/502)
- Update `RELEASE.md` [#499](https://github.com/fastly/terraform-provider-fastly/pull/499)

## 0.38.0 (November 4, 2021)

BUG FIXES:

- Do not send 0 `subnet` value unless explicitly set [#496](https://github.com/fastly/terraform-provider-fastly/pull/496)

DOCUMENTATION:

- Utilise `codefile` and `tffile` functions from tfplugindocs [#497](https://github.com/fastly/terraform-provider-fastly/pull/497)

## 0.37.0 (November 1, 2021)

BUG FIXES:

- Ignore 404 on GetPackage when importing wasm service [#487](https://github.com/fastly/terraform-provider-fastly/pull/487)
- Properly set `IdleConnTimeout` to prevent resource exhaustion on tests [#491](https://github.com/fastly/terraform-provider-fastly/pull/491)

ENHANCEMENTS:

- Remove TLS subscriptions that 404 from state [#479](https://github.com/fastly/terraform-provider-fastly/pull/479)
- Override `Transport` to enable keepalive and add new `force_http2` provider option [#485](https://github.com/fastly/terraform-provider-fastly/pull/485)
- Rename GNUmakefile to Makefile [#483](https://github.com/fastly/terraform-provider-fastly/pull/483)
- Only update service `name` and `comment` if `activate` is true [#481](https://github.com/fastly/terraform-provider-fastly/pull/481)
- Add `use_tls` attribute for Splunk logging [#482](https://github.com/fastly/terraform-provider-fastly/pull/482)

DOCUMENTATION:

- Convert `index.md` to template to inject provider version [#492](https://github.com/fastly/terraform-provider-fastly/pull/492)

## 0.36.0 (September 27, 2021)

BUG FIXES:

- Bump go-fastly to v5 to fix API client bugs [#477](https://github.com/fastly/terraform-provider-fastly/pull/477)
- Update `terraform-json` dependency so test suite runs successfully with Terraform v1 [#474](https://github.com/fastly/terraform-provider-fastly/pull/474)

ENHANCEMENTS:

- Add support for `stale-if-error` [#475](https://github.com/fastly/terraform-provider-fastly/pull/475)

DOCUMENTATION:

- Clarify edge private dictionary usage [#472](https://github.com/fastly/terraform-provider-fastly/pull/472)
- Correct ACL typos [#473](https://github.com/fastly/terraform-provider-fastly/pull/473)

## 0.35.0 (September 15, 2021)

ENHANCEMENTS:

- Make `backend` block optional [#457](https://github.com/fastly/terraform-provider-fastly/pull/457)
- Audit `sensitive` attributes [#458](https://github.com/fastly/terraform-provider-fastly/pull/458)
- Tests should not error when no backends defined (now considered as warning) [#462](https://github.com/fastly/terraform-provider-fastly/pull/462)
- Refactor service attribute handlers into CRUD-style functions [#463](https://github.com/fastly/terraform-provider-fastly/pull/463)
- Change to accept multi-pem blocks [#469](https://github.com/fastly/terraform-provider-fastly/pull/469)
- Bump go-fastly version [#467](https://github.com/fastly/terraform-provider-fastly/pull/467)

BUG FIXES:

- Fix `fastly_service_waf_configuration` not updating `rule` attributes correctly [#464](https://github.com/fastly/terraform-provider-fastly/pull/464)
- Correctly update `version_comment` [#466](https://github.com/fastly/terraform-provider-fastly/pull/466)

DEPRECATED:

- Deprecate `geo_headers` attribute [#456](https://github.com/fastly/terraform-provider-fastly/pull/456)

## 0.34.0 (August 9, 2021)

ENHANCEMENTS:

- Avoid unnecessary state refresh when importing (and enable service version selection) [#448](https://github.com/fastly/terraform-provider-fastly/pull/448)

BUG FIXES:

- Fix TLS Subscription updates not triggering update to managed DNS Challenges [#453](https://github.com/fastly/terraform-provider-fastly/pull/453)

## 0.33.0 (July 16, 2021)

ENHANCEMENTS:

- Upgrade to Go 1.16 to allow `darwin/arm64` builds [#447](https://github.com/fastly/terraform-provider-fastly/pull/447)
- Replace `ActivateVCL` call with `Main` field on `CreateVCL` [#446](https://github.com/fastly/terraform-provider-fastly/pull/446)
- Add limitations for `write_only` dictionaries [#445](https://github.com/fastly/terraform-provider-fastly/pull/445)
- Replace `StateFunc` with `ValidateDiagFunc` [#439](https://github.com/fastly/terraform-provider-fastly/pull/439)

BUG FIXES:

- Don't use `ParallelTest` for `no_auth` data source [#449](https://github.com/fastly/terraform-provider-fastly/pull/449)
- Introduce `no_auth` provider option [#444](https://github.com/fastly/terraform-provider-fastly/pull/444)
- Suppress gzip diff unless fields are explicitly set [#441](https://github.com/fastly/terraform-provider-fastly/pull/441)
- Fix parsing of log-levels by removing date/time prefix [#440](https://github.com/fastly/terraform-provider-fastly/pull/440)
- Fix bug with `fastly_tls_subscription` multi-SAN challenge [#435](https://github.com/fastly/terraform-provider-fastly/pull/435)
- Output variable refresh bug [#388](https://github.com/fastly/terraform-provider-fastly/pull/388)
- Use correct 'shield' value [#437](https://github.com/fastly/terraform-provider-fastly/pull/437)
- Fix `default_host` not being removed [#434](https://github.com/fastly/terraform-provider-fastly/pull/434)
- In `fastly_waf_rules` data source, request rule revisions from API [#428](https://github.com/fastly/terraform-provider-fastly/pull/428)

## 0.32.0 (June 17, 2021)

ENHANCEMENTS:

- Return 404 for non-existent service instead of a low-level nil entry error [#422](https://github.com/fastly/terraform-provider-fastly/pull/422)

BUG FIXES:

- Fix runtime panic in request-settings caused by incorrect type cast [#424](https://github.com/fastly/terraform-provider-fastly/pull/424)
- When `activate=true`, always read and clone from the active version [#423](https://github.com/fastly/terraform-provider-fastly/pull/423)

## 0.31.0 (June 14, 2021)

ENHANCEMENTS:

- Add support for ACL and extra redundancy options in S3 logging block [#417](https://github.com/fastly/terraform-provider-fastly/pull/417)
- Update default initial value for health check [#414](https://github.com/fastly/terraform-provider-fastly/pull/414)

BUG FIXES:

- Only set `cloned_version` after the version has been successfully validated [#418](https://github.com/fastly/terraform-provider-fastly/pull/418)

## 0.30.0 (May 12, 2021)

ENHANCEMENTS:

- Add director support for compute resource [#410](https://github.com/fastly/terraform-provider-fastly/pull/410)

## 0.29.1 (May 7, 2021)

BUG FIXES:

- Fix Header resource key names [#407](https://github.com/fastly/terraform-provider-fastly/pull/407)

## 0.29.0 (May 4, 2021)

ENHANCEMENTS:

- Add support for `file_max_bytes` configuration for Azure logging endpoint [#398](https://github.com/fastly/terraform-provider-fastly/pull/398)
- Support usage of IAM role in S3 and Kinesis logging endpoints [#403](https://github.com/fastly/terraform-provider-fastly/pull/403)
- Add support for `compression_codec` to logging file sink endpoints [#402](https://github.com/fastly/terraform-provider-fastly/pull/402)

DOCUMENTATION:

- Update debug mode instructions for Terraform 0.12.x [#405](https://github.com/fastly/terraform-provider-fastly/pull/405)

OTHER:

- Replace `master` with `main`. [#404](https://github.com/fastly/terraform-provider-fastly/pull/404)

## 0.28.2 (April 9, 2021)

BUG FIXES:

- Catch case where state from older version could be unexpected [#396](https://github.com/fastly/terraform-provider-fastly/pull/396)

## 0.28.1 (April 8, 2021)

BUG FIXES:

- Clone from `cloned_version` not `active_version` [#390](https://github.com/fastly/terraform-provider-fastly/pull/390)

## 0.28.0 (April 6, 2021)

ENHANCEMENTS:

- PATCH endpoint for TLS subscriptions [#370](https://github.com/fastly/terraform-provider-fastly/pull/370)
- Ensure passwords are marked as sensitive [#389](https://github.com/fastly/terraform-provider-fastly/pull/389)
- Add debug mode [#386](https://github.com/fastly/terraform-provider-fastly/pull/386)

BUG FIXES:

- Fix custom TLS configuration incorrectly omitting DNS records data [#392](https://github.com/fastly/terraform-provider-fastly/pull/392)
- Fix backend diff output incorrectly showing multiple resources being updated [#387](https://github.com/fastly/terraform-provider-fastly/pull/387)

DOCUMENTATION:

- Terraform 0.12+ no longer uses interpolation syntax for non-constant expressions [#384](https://github.com/fastly/terraform-provider-fastly/pull/384)

## 0.27.0 (March 16, 2021)

ENHANCEMENTS:

- Terraform Plugin SDK Upgrade [#379](https://github.com/fastly/terraform-provider-fastly/pull/379)
- Automate developer override for testing locally built provider [#382](https://github.com/fastly/terraform-provider-fastly/pull/382)

## 0.26.0 (March 5, 2021)

ENHANCEMENTS:

- Better sensitive value handling in Google pub/sub logging provider [#376](https://github.com/fastly/terraform-provider-fastly/pull/376)

BUG FIXES:

- Fix panic caused by incorrect type assert [#377](https://github.com/fastly/terraform-provider-fastly/pull/377)

## 0.25.0 (February 26, 2021)

ENHANCEMENTS:

- Add TLSCLientCert and TLSClientKey options for splunk logging ([#353](https://github.com/fastly/terraform-provider-fastly/pull/353))
- Add Dictionary to Compute service ([#361](https://github.com/fastly/terraform-provider-fastly/pull/361))
- Resources for Custom TLS and Platform TLS products ([#364](https://github.com/fastly/terraform-provider-fastly/pull/364))
- Managed TLS Subscriptions Resources ([#365](https://github.com/fastly/terraform-provider-fastly/pull/365))
- Ensure schema.Set uses custom SetDiff algorithm ([#366](https://github.com/fastly/terraform-provider-fastly/pull/366))
- Test speedup ([#371](https://github.com/fastly/terraform-provider-fastly/pull/371))
- Add service test sweeper ([#373](https://github.com/fastly/terraform-provider-fastly/pull/373))
- Add force_destroy flag to ACLs and Dicts to allow deleting non-empty lists ([#372](https://github.com/fastly/terraform-provider-fastly/pull/372))

## 0.24.0 (February 4, 2021)

ENHANCEMENTS:

- CI: check if docs need to be regenerated ([#362](https://github.com/fastly/terraform-provider-fastly/pull/362))
- Update go-fastly dependency to 3.0.0 ([#359](https://github.com/fastly/terraform-provider-fastly/pull/359))

BUG FIXES:

- Replace old doc generation process with new tfplugindocs tool ([#356](https://github.com/fastly/terraform-provider-fastly/pull/356))

## 0.23.0 (January 14, 2021)

ENHANCEMENT:

- Add support for kafka endpoints with sasl options ([#342](https://github.com/fastly/terraform-provider-fastly/pull/342))

## 0.22.0 (January 08, 2021)

ENHANCEMENT:

- Add Kinesis logging support ([#351](https://github.com/fastly/terraform-provider-fastly/pull/351))

## 0.21.3 (January 04, 2021)

NOTES:

- provider: Change version of go-fastly to v2.0.0 ([#341](https://github.com/fastly/terraform-provider-fastly/pull/341))

## 0.21.2 (December 16, 2020)

BUG FIXES:

- resource/fastly_service\_\*: Ensure we still refresh remote state when `activate` is set to `false` ([#345](https://github.com/fastly/terraform-provider-fastly/pull/345))

## 0.21.1 (October 15, 2020)

BUG FIXES:

- resource/fastly_service_waf_configuration: Guard `rule_exclusion` read to ensure API is only called if used. ([#330](https://github.com/fastly/terraform-provider-fastly/pull/330))

## 0.21.0 (October 14, 2020)

ENHANCEMENTS:

- resource/fastly_service_waf_configuration: Add `rule_exclusion` block which allows rules to be excluded from the WAF configuration. ([#328](https://github.com/fastly/terraform-provider-fastly/pull/328))

NOTES:

- provider: Change version of go-fastly to v2.0.0-alpha.1 ([#327](https://github.com/fastly/terraform-provider-fastly/pull/327))

## 0.20.4 (September 30, 2020)

NOTES:

- resource/fastly_service_acl_entries_v1: Change ACL documentation examples to use `for_each` attributes instead of `for` expressions. ([#324](https://github.com/fastly/terraform-provider-fastly/pull/324))
- resource/fastly_service_dictionary_items_v1: Change Dictionary documentation examples to use `for_each` attributes instead of `for` expressions. ([#324](https://github.com/fastly/terraform-provider-fastly/pull/324))
- resource/fastly_service_dynamic_snippet_content_v1: Change Dynamic Snippet documentation examples to use `for_each` attributes instead of `for` expressions. ([#324](https://github.com/fastly/terraform-provider-fastly/pull/324))
- resource/fastly_service_waf_configuration: Correctly mark `allowed_request_content_type_charset` as optional in documentation. ([#324](https://github.com/fastly/terraform-provider-fastly/pull/322))

## 0.20.3 (September 23, 2020)

BUG FIXES:

- resource/fastly_service_v1/bigquerylogging: Ensure BigQuery logging `email`, `secret_key` fields are required and not optional. ([#319](https://github.com/fastly/terraform-provider-fastly/pull/319))

## 0.20.2 (September 22, 2020)

BUG FIXES:

- resource/fastly_service_v1: Improve performance of service read and delete logic. ([#311](https://github.com/fastly/terraform-provider-fastly/pull/311))
- resource/fastly_service_v1/logging_scalyr: Ensure `token` field is `sensitive` and thus hidden from plan. ([#310](https://github.com/fastly/terraform-provider-fastly/pull/310))

NOTES:

- resource/fastly_service_v1/s3logging: Document `server_side_encryption` and `server_side_encryption_kms_key_id` fields. ([#317](https://github.com/fastly/terraform-provider-fastly/pull/310))

## 0.20.1 (September 2, 2020)

BUG FIXES:

- resource/fastly_service_v1/backend: Ensure changes to backend fields result in updates instead of destroy and recreate. ([#304](https://github.com/fastly/terraform-provider-fastly/pull/304))
- resource/fastly_service_v1/logging\_\*: Fix logging acceptance tests by ensuring formatVersion in VCLLoggingAttributes is a \*uint. ([#307](https://github.com/fastly/terraform-provider-fastly/pull/307))

NOTES:

- provider: Add a [CONTRIBUTING.md](https://github.com/fastly/terraform-provider-fastly/blob/main/CONTRIBUTING.md) containing contributing guidelines and documentation. ([#305](https://github.com/fastly/terraform-provider-fastly/pull/307))

## 0.20.0 (August 10, 2020)

FEATURES:

- **New Data Source:** `fastly_waf_rules` Use this data source to fetch Fastly WAF rules and pass to a `fastly_service_waf_configuration`. ([#291](https://github.com/fastly/terraform-provider-fastly/pull/291))
- **New Resource:** `fastly_service_waf_configuration` Provides a Web Application Firewall configuration and rules that can be applied to a service. ([#291](https://github.com/fastly/terraform-provider-fastly/pull/291))

ENHANCEMENTS:

- resource/fastly_service_v1/waf: Add `waf` block to enable and configure a Web Application Firewall on a service. ([#285](https://github.com/fastly/terraform-provider-fastly/pull/285))

## 0.19.3 (July 30, 2020)

NOTES:

- provider: Initial release to the [Terraform Registry](https://registry.terraform.io/)

## 0.19.2 (July 22, 2020)

NOTES:

- resource/fastly_service_compute: Fixes resource references in website documentation ([#296](https://github.com/fastly/terraform-provider-fastly/pull/296))

## 0.19.1 (July 22, 2020)

NOTES:

- resource/fastly_service_compute: Update website documentation for compute resource to include correct terminology ([#294](https://github.com/fastly/terraform-provider-fastly/pull/294))

## 0.19.0 (July 22, 2020)

FEATURES:

- **New Resource:** `fastly_service_compute` ([#281](https://github.com/fastly/terraform-provider-fastly/pull/281))

ENHANCEMENTS:

- resource/fastly_service_compute: Add support for all logging providers ([#285](https://github.com/fastly/terraform-provider-fastly/pull/285))
- resource/fastly_service_compute: Add support for importing compute services ([#286](https://github.com/fastly/terraform-provider-fastly/pull/286))
- resource/fastly_service_v1/ftp_logging: Add support for `message_type` field to FTP logging endpoint ([#288](https://github.com/fastly/terraform-provider-fastly/pull/288))

BUG FIXES:

- resource/fastly_service_v1/s3logging: Fix error check which was causing a runtime panic with s3logging ([#290](https://github.com/fastly/terraform-provider-fastly/pull/290))

NOTES:

- provider: Update `go-fastly` client to v1.16.2 ([#288](https://github.com/fastly/terraform-provider-fastly/pull/288))
- provider: Refactor documentation templating and compilation ([#283](https://github.com/fastly/terraform-provider-fastly/pull/283))

## 0.18.0 (July 01, 2020)

ENHANCEMENTS:

- resource/fastly_service_v1/logging_digitalocean: Add DigitalOcean Spaces logging support ([#276](https://github.com/fastly/terraform-provider-fastly/pull/276))
- resource/fastly_service_v1/logging_cloudfiles: Add Rackspace Cloud Files logging support ([#275](https://github.com/fastly/terraform-provider-fastly/pull/275))
- resource/fastly_service_v1/logging_openstack: Add OpenStack logging support ([#273](https://github.com/fastly/terraform-provider-fastly/pull/274))
- resource/fastly_service_v1/logging_logshuttle: Add Log Shuttle logging support ([#273](https://github.com/fastly/terraform-provider-fastly/pull/273))
- resource/fastly_service_v1/logging_honeycomb: Add Honeycomb logging support ([#272](https://github.com/fastly/terraform-provider-fastly/pull/272))
- resource/fastly_service_v1/logging_heroku: Add Heroku logging support ([#271](https://github.com/fastly/terraform-provider-fastly/pull/271))

NOTES:

- resource/fastly_service_v1/\*: "GZIP" -> "Gzip" ([#279](https://github.com/fastly/terraform-provider-fastly/pull/279))
- resource/fastly_service_v1/logging_sftp: Update SFTP logging to use `ValidateFunc` for validating the `message_type` field ([#278](https://github.com/fastly/terraform-provider-fastly/pull/278))
- resource/fastly_service_v1/gcslogging: Update GCS logging to use `ValidateFunc` for validating the `message_type` field ([#278](https://github.com/fastly/terraform-provider-fastly/pull/278))
- resource/fastly_service_v1/blobstoragelogging: Update Azure Blob Storage logging to use a custom `StateFunc` for trimming whitespace from the `public_key` field ([#277](https://github.com/fastly/terraform-provider-fastly/pull/277))
- resource/fastly_service_v1/logging_ftp: Update FTP logging to use a custom `StateFunc` for trimming whitespace from the `public_key` field ([#277](https://github.com/fastly/terraform-provider-fastly/pull/277))
- resource/fastly_service_v1/s3logging: Update S3 logging to use a custom `StateFunc` for trimming whitespace from the `public_key` field ([#277](https://github.com/fastly/terraform-provider-fastly/pull/277))

## 0.17.1 (June 24, 2020)

NOTES:

- resource/fastly_service_v1/\*: Migrates service resources to implement the `ServiceAttributeDefinition` `interface` ([#269](https://github.com/fastly/terraform-provider-fastly/pull/269))

## 0.17.0 (June 22, 2020)

ENHANCEMENTS:

- resource/fastly_service_v1/logging_googlepubsub: Add Google Cloud Pub/Sub logging support ([#258](https://github.com/fastly/terraform-provider-fastly/pull/258))
- resource/fastly_service_v1/logging_kafka: Add Kafka logging support ([#254](https://github.com/fastly/terraform-provider-fastly/pull/254))
- resource/fastly_service_v1/logging_scalyr: Add Scalyr logging support ([#252](https://github.com/fastly/terraform-provider-fastly/pull/252))
- resource/fastly_service_v1/s3logging: Add support for public key field ([#249](https://github.com/fastly/terraform-provider-fastly/pull/249))
- resource/fastly_service_v1/logging_newrelic: Add New Relic logging support ([#243](https://github.com/fastly/terraform-provider-fastly/pull/243))
- resource/fastly_service_v1/logging_datadog: Add Datadog logging support ([#242](https://github.com/fastly/terraform-provider-fastly/pull/242))
- resource/fastly_service_v1/logging_loggly: Add Loggly logging support ([#241](https://github.com/fastly/terraform-provider-fastly/pull/241))
- resource/fastly_service_v1/logging_sftp: Add SFTP logging support ([#236](https://github.com/fastly/terraform-provider-fastly/pull/236))
- resource/fastly_service_v1/logging_ftp: Add FTP logging support ([#235](https://github.com/fastly/terraform-provider-fastly/pull/235))
- resource/fastly_service_v1/logging_elasticsearch: Add Elasticsearch logging support ([#234](https://github.com/fastly/terraform-provider-fastly/pull/234))

NOTES:

- resource/fastly_service_v1/sftp: Use `trimSpaceStateFunc` to trim leading and trailing whitespace from the `public_key` and `secret_key` fields ([#268](https://github.com/fastly/terraform-provider-fastly/pull/268))
- resource/fastly_service_v1/bigquerylogging: Use `trimSpaceStateFunc` to trim leading and trailing whitespace from the `secret_key` field ([#268](https://github.com/fastly/terraform-provider-fastly/pull/268))
- resource/fastly_service_v1/httpslogging: Use `trimSpaceStateFunc` to trim leading and trailing whitespace from the `tls_ca_cert`, `tls_client_cert` and `tls_client_key` fields ([#264](https://github.com/fastly/terraform-provider-fastly/pull/264))
- resource/fastly_service_v1/splunk: Use `trimSpaceStateFunc` to trim leading and trailing whitespace from the `tls_ca_cert` field ([#264](https://github.com/fastly/terraform-provider-fastly/pull/264))
- resource/fastly_service_v1/\*: Migrate schemas to block separate block files ([#262](https://github.com/fastly/terraform-provider-fastly/pull/262))
- resource/fastly_service_v1/acl: Migrated to block file ([#253](https://github.com/fastly/terraform-provider-fastly/pull/253))
- provider: Update `go-fastly` client to v1.5.0 ([#248](https://github.com/fastly/terraform-provider-fastly/pull/248))

## 0.16.1 (June 03, 2020)

BUG FIXES:

- resource/fastly_service_v1/s3logging: Fix persistence of `server_side_encryption` and `server_side_encryption_kms_key_id` arguments ([#246](https://github.com/fastly/terraform-provider-fastly/pull/246))

## 0.16.0 (June 01, 2020)

ENHANCEMENTS:

- data-source/fastly_ip_ranges: Expose Fastly's IpV6 CIDR ranges via `ipv6_cidr_blocks` property ([#201](https://github.com/fastly/terraform-provider-fastly/pull/240))

NOTES:

- provider: Update `go-fastly` client to v1.14.1 ([#184](https://github.com/fastly/terraform-provider-fastly/pull/240))

## 0.15.0 (April 28, 2020)

ENHANCEMENTS:

- resource/fastly_service_v1: Add `httpslogging` argument ([#222](https://github.com/fastly/terraform-provider-fastly/pull/222))
- resource/fastly_service_v1/splunk: Add `tls_hostname` and `tls_ca_cert` arguments ([#221](https://github.com/fastly/terraform-provider-fastly/pull/221))

NOTES:

- provider: Update `go-fastly` client to v1.10.0 ([#220](https://github.com/fastly/terraform-provider-fastly/pull/220))

## 0.14.0 (April 14, 2020)

FEATURES:

- **New Resource:** `fastly_user_v1` ([#214](https://github.com/fastly/terraform-provider-fastly/pull/214))

BUG FIXES:

- resource/fastly_service_v1/snippet: Fix support for `hash` snippet type ([#217](https://github.com/fastly/terraform-provider-fastly/pull/217))

NOTES:

- provider: Update `go` to v1.14.x ([#215](https://github.com/fastly/terraform-provider-fastly/pull/215))

## 0.13.0 (April 01, 2020)

ENHANCEMENTS:

- resource/fastly_service_v1/s3logging: Add `server_side_encryption` and `server_side_encryption_kms_key_id` arguments ([#206](https://github.com/fastly/terraform-provider-fastly/pull/206))
- resource/fastly_service_v1/snippet: Support `hash` in `type` validation ([#211](https://github.com/fastly/terraform-provider-fastly/issues/211))
- resource/fastly_service_v1/dynamicsnippet: Support `hash` in `type` validation ([#211](https://github.com/fastly/terraform-provider-fastly/issues/211))

NOTES:

- provider: Update `go-fastly` client to v1.7.2 ([#213](https://github.com/fastly/terraform-provider-fastly/pull/213))

## 0.12.1 (January 23, 2020)

BUG FIXES:

- resource/fastly_service_v1: Allow a service to be created with a `default_ttl` of `0` ([#205](https://github.com/fastly/terraform-provider-fastly/pull/205))

## 0.12.0 (January 21, 2020)

ENHANCEMENTS:

- resource/fastly_service_v1/syslog: Add `tls_client_cert` and `tls_client_key` arguments ([#203](https://github.com/fastly/terraform-provider-fastly/pull/203))

## 0.11.1 (December 16, 2019)

BUG FIXES:

- data-source/fastly_ip_ranges: Use `go-fastly` client in order to fetch Fastly's assigned IP ranges ([#201](https://github.com/fastly/terraform-provider-fastly/pull/201))

## 0.11.0 (October 15, 2019)

ENHANCEMENTS:

- resource/fastly_service_v1/dictionary: Add `write_only` argument ([#189](https://github.com/fastly/terraform-provider-fastly/pull/189))

NOTES:

- provider: The underlying Terraform codebase dependency for the provider SDK and acceptance testing framework has been migrated from `github.com/hashicorp/terraform` to `github.com/hashicorp/terraform-plugin-sdk`. They are functionality equivalent and this should only impact codebase development to switch imports. For more information see the [Terraform Plugin SDK page in the Extending Terraform documentation](https://www.terraform.io/docs/extend/plugin-sdk.html). ([#191](https://github.com/fastly/terraform-provider-fastly/pull/191))
- provider: The actual Terraform version used by the provider will now be included in the `User-Agent` header for Terraform 0.12 and later. Terraform 0.11 and earlier will use `Terraform/0.11+compatible` as this information was not accessible in those versions. ([#182](https://github.com/fastly/terraform-provider-fastly/pull/182))

## 0.10.0 (October 02, 2019)

ENHANCEMENTS:

- resource/fastly_service_v1: Add `cloned_version` argument ([#190](https://github.com/fastly/terraform-provider-fastly/pull/190))

## 0.9.0 (August 07, 2019)

FEATURES:

- **New Resource:** `fastly_service_acl_entries_v1` ([#184](https://github.com/fastly/terraform-provider-fastly/pull/184))
- **New Resource:** `fastly_service_dictionary_items_v1` ([#184](https://github.com/fastly/terraform-provider-fastly/pull/184))
- **New Resource:** `fastly_service_dynamic_snippet_content_v1` ([#184](https://github.com/fastly/terraform-provider-fastly/pull/184))

ENHANCEMENTS:

- resource/fastly_service_v1: Add `acl` argument ([#184](https://github.com/fastly/terraform-provider-fastly/pull/184))
- resource/fastly_service_v1: Add `dictionary` argument ([#184](https://github.com/fastly/terraform-provider-fastly/pull/184))
- resource/fastly_service_v1: Add `dynamicsnippet` argument ([#184](https://github.com/fastly/terraform-provider-fastly/pull/184))

NOTES:

- provider: Update `go-fastly` client to v1.2.1 ([#184](https://github.com/fastly/terraform-provider-fastly/pull/184))

## 0.8.1 (July 12, 2019)

BUG FIXES:

- resource/fastly_service_v1/condition: Support `PREFETCH` in `type` validation ([#171](https://github.com/fastly/terraform-provider-fastly/issues/171))

## 0.8.0 (June 28, 2019)

NOTES:

- provider: This release includes only a Terraform SDK upgrade with compatibility for Terraform v0.12. The provider remains backwards compatible with Terraform v0.11 and there should not be any significant behavioural changes. ([#173](https://github.com/fastly/terraform-provider-fastly/pull/173))

## 0.7.0 (June 25, 2019)

ENHANCEMENTS:

- resource/fastly_service_v1: Add `splunk` argument ([#130](https://github.com/fastly/terraform-provider-fastly/issues/130))
- resource/fastly_service_v1: Add `blobstoragelogging` argument ([#117](https://github.com/fastly/terraform-provider-fastly/issues/117))
- resource/fastly_service_v1: Add `comment` argument ([#70](https://github.com/fastly/terraform-provider-fastly/issues/70))
- resource/fastly_service_v1: Add `version_comment` argument ([#126](https://github.com/fastly/terraform-provider-fastly/issues/126))
- resource/fastly_service_v1/backend: Add `override_host` argument ([#163](https://github.com/fastly/terraform-provider-fastly/issues/163))
- resource/fastly_service_v1/condition: Add validation for `type` argument ([#148](https://github.com/fastly/terraform-provider-fastly/issues/148))

NOTES:

- provider: Update `go-fastly` client to v1.0.0 ([#165](https://github.com/fastly/terraform-provider-fastly/pull/165))

## 0.6.1 (May 29, 2019)

NOTES:

- provider: Switch codebase dependency management from `govendor` to Go modules ([#128](https://github.com/fastly/terraform-provider-fastly/pull/128))
- provider: Update `go-fastly` client to v0.4.3 ([#154](https://github.com/fastly/terraform-provider-fastly/pull/154))

## 0.6.0 (February 08, 2019)

ENHANCEMENTS:

- provider: Enable request/response logging ([#120](https://github.com/fastly/terraform-provider-fastly/issues/120))
- resource/fastly_service_v1: Add `activate` argument ([#45](https://github.com/fastly/terraform-provider-fastly/pull/45))

## 0.5.0 (January 08, 2019)

ENHANCEMENTS:

- resource/fastly_service_v1/s3logging: Add `placement` argument ([#106](https://github.com/fastly/terraform-provider-fastly/pull/106))
- resource/fastly_service_v1/papertrail: Add `placement` argument ([#106](https://github.com/fastly/terraform-provider-fastly/pull/106))
- resource/fastly_service_v1/sumologic: Add `placement` argument ([#106](https://github.com/fastly/terraform-provider-fastly/pull/106))
- resource/fastly_service_v1/gcslogging: Add `placement` argument ([#106](https://github.com/fastly/terraform-provider-fastly/pull/106))
- resource/fastly_service_v1/bigquerylogging: Add `placement` argument ([#106](https://github.com/fastly/terraform-provider-fastly/pull/106))
- resource/fastly_service_v1/syslog: Add `placement` argument ([#106](https://github.com/fastly/terraform-provider-fastly/pull/106))
- resource/fastly_service_v1/logentries: Add `placement` argument ([#106](https://github.com/fastly/terraform-provider-fastly/pull/106))

BUG FIXES:

- resource/fastly_service_v1/snippet: Exclude dynamic snippets ([#107](https://github.com/fastly/terraform-provider-fastly/pull/107))

## 0.4.0 (October 02, 2018)

ENHANCEMENTS:

- resource/fastly_service_v1: Add `snippet` argument ([#93](https://github.com/fastly/terraform-provider-fastly/pull/93))
- resource/fastly_service_v1: Add `director` argument ([#43](https://github.com/fastly/terraform-provider-fastly/pull/43))
- resource/fastly_service_v1/bigquerylogging: Add `template` argument ([#90](https://github.com/fastly/terraform-provider-fastly/pull/90))

BUG FIXES:

- resource/fastly_service_v1: Handle deletion of already deleted or never created resources ([#89](https://github.com/fastly/terraform-provider-fastly/pull/89))

## 0.3.0 (August 02, 2018)

ENHANCEMENTS:

- resource/fastly_service_v1: Add `bigquerylogging` argument ([#80](https://github.com/fastly/terraform-provider-fastly/issues/80))

## 0.2.0 (June 04, 2018)

ENHANCEMENTS:

- resource/fastly_service_v1/s3logging: Add `redundancy` argument ([64](https://github.com/fastly/terraform-provider-fastly/pull/64))
- provider: Support for overriding base API URL ([68](https://github.com/fastly/terraform-provider-fastly/pull/68))
- provider: Support for overriding user agent ([62](https://github.com/fastly/terraform-provider-fastly/pull/62))

BUG FIXES:

- resource/fastly_service_v1/sumologic: Properly detect changes and update resource ([56](https://github.com/fastly/terraform-provider-fastly/pull/56))

## 0.1.4 (January 16, 2018)

ENHANCEMENTS:

- resource/fastly_service_v1/s3logging: Add StateFunc to hash secrets ([#63](https://github.com/fastly/terraform-provider-fastly/issues/63))

## 0.1.3 (December 18, 2017)

ENHANCEMENTS:

- resource/fastly_service_v1: Add `logentries` argument ([#24](https://github.com/fastly/terraform-provider-fastly/issues/24))
- resource/fastly_service_v1: Add `syslog` argument ([#16](https://github.com/fastly/terraform-provider-fastly/issues/16))

ENHANCEMENTS:

- resource/fastly_service_v1/syslog: Add `message_type` argument ([#30](https://github.com/fastly/terraform-provider-fastly/issues/30))

## 0.1.2 (August 02, 2017)

ENHANCEMENTS:

- resource/fastly_service_v1/backend: Add `ssl_ca_cert` argument ([#11](https://github.com/fastly/terraform-provider-fastly/issues/11))
- resource/fastly_service_v1/s3logging: Add `message_type` argument ([#14](https://github.com/fastly/terraform-provider-fastly/issues/14))
- resource/fastly_service_v1/gcslogging: Add environment variable support for `secret_key` argument ([#15](https://github.com/fastly/terraform-provider-fastly/issues/15))

BUG FIXES:

- resource/fastly_service_v1/s3logging: Update default value of `domain` argument ([#12](https://github.com/fastly/terraform-provider-fastly/issues/12))

## 0.1.1 (June 21, 2017)

NOTES:

- provider: Bumping the provider version to get around provider caching issues - still same functionality

## 0.1.0 (June 20, 2017)

NOTES:

- provider: Same functionality as that of Terraform 0.9.8. Repacked as part of [Provider Splitout](https://www.hashicorp.com/blog/upcoming-provider-changes-in-terraform-0-10/)<|MERGE_RESOLUTION|>--- conflicted
+++ resolved
@@ -4,11 +4,8 @@
 
 ### ENHANCEMENTS:
 
-<<<<<<< HEAD
-- feat(service): improve Fastly 404 error message for service permissions [#964](https://github.com/fastly/terraform-provider-fastly/pull/964)
-- feat(logging): Restore support for 'placement' attribute
 - feat(configstore): Add new resource for configuring a single item in the configstore
-=======
+
 ### BUG FIXES:
 
 ### DEPENDENCIES:
@@ -18,7 +15,6 @@
 ### ENHANCEMENTS:
 
 - feat(logging): restore support for `placement` attribute ([#965](https://github.com/fastly/terraform-provider-fastly/pull/965))
->>>>>>> cc3d75b2
 
 ### BUG FIXES:
 
