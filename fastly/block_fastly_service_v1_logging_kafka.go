--- conflicted
+++ resolved
@@ -306,29 +306,6 @@
 
 	var vla = h.getVCLLoggingAttributes(df)
 	return &gofastly.CreateKafkaInput{
-<<<<<<< HEAD
-		Service:           serviceID,
-		Version:           serviceVersion,
-		Name:              fastly.NullString(df["name"].(string)),
-		Brokers:           fastly.NullString(df["brokers"].(string)),
-		Topic:             fastly.NullString(df["topic"].(string)),
-		RequiredACKs:      fastly.NullString(df["required_acks"].(string)),
-		UseTLS:            fastly.CBool(df["use_tls"].(bool)),
-		CompressionCodec:  fastly.NullString(df["compression_codec"].(string)),
-		TLSCACert:         fastly.NullString(df["tls_ca_cert"].(string)),
-		TLSClientCert:     fastly.NullString(df["tls_client_cert"].(string)),
-		TLSClientKey:      fastly.NullString(df["tls_client_key"].(string)),
-		TLSHostname:       fastly.NullString(df["tls_hostname"].(string)),
-		Format:            gofastly.NullString(vla.format),
-		FormatVersion:     vla.formatVersion,
-		Placement:         gofastly.NullString(vla.placement),
-		ResponseCondition: gofastly.NullString(vla.responseCondition),
-		ParseLogKeyvals:   fastly.CBool(df["parse_log_keyvals"].(bool)),
-		RequestMaxBytes:   fastly.Uint(uint(df["request_max_bytes"].(int))),
-		AuthMethod:        fastly.NullString(df["auth_method"].(string)),
-		User:              fastly.NullString(df["user"].(string)),
-		Password:          fastly.NullString(df["password"].(string)),
-=======
 		ServiceID:         serviceID,
 		ServiceVersion:    serviceVersion,
 		Name:              df["name"].(string),
@@ -345,7 +322,11 @@
 		FormatVersion:     uintOrDefault(vla.formatVersion),
 		Placement:         vla.placement,
 		ResponseCondition: vla.responseCondition,
->>>>>>> ba74fa15
+		ParseLogKeyvals:   gofastly.Compatibool(df["parse_log_keyvals"].(bool)),
+		RequestMaxBytes:   uint(df["request_max_bytes"].(int)),
+		AuthMethod:        df["auth_method"].(string),
+		User:              df["user"].(string),
+		Password:          df["password"].(string),
 	}
 }
 
