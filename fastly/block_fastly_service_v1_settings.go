package fastly

import (
	"fmt"
	"log"

	gofastly "github.com/fastly/go-fastly/v3/fastly"
	"github.com/hashicorp/terraform-plugin-sdk/v2/helper/schema"
)

type SettingsServiceAttributeHandler struct {
}

func NewServiceSettings() ServiceAttributeDefinition {
	return &SettingsServiceAttributeHandler{}
}

func (h *SettingsServiceAttributeHandler) Process(d *schema.ResourceData, latestVersion int, conn *gofastly.Client) error {
	opts := gofastly.UpdateSettingsInput{
		ServiceID:      d.Id(),
		ServiceVersion: latestVersion,
		DefaultHost:    gofastly.String(d.Get("default_host").(string)),
		// default_ttl has the same default value of 3600 that is provided by
		// the Fastly API, so it's safe to include here
		DefaultTTL: uint(d.Get("default_ttl").(int)),
	}

<<<<<<< HEAD
	val := uint(d.Get("stale_if_error_ttl").(int))
	opts.StaleIfErrorTTL = &val

	if attr, ok := d.GetOk("default_host"); ok {
		opts.DefaultHost = gofastly.String(attr.(string))
	}

	if attr, ok := d.GetOk("stale_if_error"); ok {
		opts.StaleIfError = gofastly.Bool(attr.(bool))
	}

=======
>>>>>>> 59b7a3a4
	log.Printf("[DEBUG] Update Settings opts: %#v", opts)
	_, err := conn.UpdateSettings(&opts)

	return err
}

func (h *SettingsServiceAttributeHandler) Read(d *schema.ResourceData, s *gofastly.ServiceDetail, conn *gofastly.Client) error {
	settingsOpts := gofastly.GetSettingsInput{
		ServiceID:      d.Id(),
		ServiceVersion: s.ActiveVersion.Number,
	}
	if settings, err := conn.GetSettings(&settingsOpts); err == nil {
		d.Set("default_host", settings.DefaultHost)
		d.Set("default_ttl", int(settings.DefaultTTL))
		d.Set("stale_if_error", bool(settings.StaleIfError))
		d.Set("stale_if_error_ttl", int(settings.StaleIfErrorTTL))
	} else {
		return fmt.Errorf("[ERR] Error looking up Version settings for (%s), version (%v): %s", d.Id(), s.ActiveVersion.Number, err)
	}
	return nil
}

func (h *SettingsServiceAttributeHandler) HasChange(d *schema.ResourceData) bool {
	return d.HasChanges("default_ttl", "default_host", "stale_if_error", "stale_if_error_ttl")
}

// If the requested default_ttl is 0, and this is the first
// version being created, HasChange will return false, but we need
// to set it anyway, so ensure we update the settings in that
// case.
func (h *SettingsServiceAttributeHandler) MustProcess(d *schema.ResourceData, initialVersion bool) bool {
	return h.HasChange(d) || (d.Get("default_ttl") == 0 && initialVersion)
}

func (h *SettingsServiceAttributeHandler) Register(s *schema.Resource) error {
	s.Schema["default_ttl"] = &schema.Schema{
		Type:        schema.TypeInt,
		Optional:    true,
		Default:     3600,
		Description: "The default Time-to-live (TTL) for requests",
	}
	s.Schema["default_host"] = &schema.Schema{
		Type:        schema.TypeString,
		Optional:    true,
		Description: "The default hostname",
	}
	s.Schema["stale_if_error"] = &schema.Schema{
		Type:        schema.TypeBool,
		Optional:    true,
		Default:     false,
		Description: "Enables serving a stale object if there is an error",
	}
	s.Schema["stale_if_error_ttl"] = &schema.Schema{
		Type:        schema.TypeInt,
		Optional:    true,
		Default:     43200,
		Description: "The default time-to-live (TTL) for serving the stale object for the version",
	}
	return nil
}<|MERGE_RESOLUTION|>--- conflicted
+++ resolved
@@ -25,7 +25,6 @@
 		DefaultTTL: uint(d.Get("default_ttl").(int)),
 	}
 
-<<<<<<< HEAD
 	val := uint(d.Get("stale_if_error_ttl").(int))
 	opts.StaleIfErrorTTL = &val
 
@@ -37,8 +36,6 @@
 		opts.StaleIfError = gofastly.Bool(attr.(bool))
 	}
 
-=======
->>>>>>> 59b7a3a4
 	log.Printf("[DEBUG] Update Settings opts: %#v", opts)
 	_, err := conn.UpdateSettings(&opts)
 
