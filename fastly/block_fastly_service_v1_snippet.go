--- conflicted
+++ resolved
@@ -21,103 +21,6 @@
 			serviceMetadata: sa,
 		},
 	})
-<<<<<<< HEAD
-
-	diffResult, err := setDiff.Diff(oldSet, newSet)
-	if err != nil {
-		return err
-	}
-
-	// DELETE removed resources
-	for _, resource := range diffResult.Deleted {
-		resource := resource.(map[string]interface{})
-		opts := gofastly.DeleteSnippetInput{
-			ServiceID:      d.Id(),
-			ServiceVersion: latestVersion,
-			Name:           resource["name"].(string),
-		}
-
-		log.Printf("[DEBUG] Fastly VCL Snippet Removal opts: %#v", opts)
-		err := conn.DeleteSnippet(&opts)
-		if errRes, ok := err.(*gofastly.HTTPError); ok {
-			if errRes.StatusCode != 404 {
-				return err
-			}
-		} else if err != nil {
-			return err
-		}
-	}
-
-	// CREATE new resources
-	for _, resource := range diffResult.Added {
-		opts, err := buildSnippet(resource.(map[string]interface{}))
-		if err != nil {
-			log.Printf("[DEBUG] Error building VCL Snippet: %s", err)
-			return err
-		}
-		opts.ServiceID = d.Id()
-		opts.ServiceVersion = latestVersion
-
-		log.Printf("[DEBUG] Fastly VCL Snippet Addition opts: %#v", opts)
-		_, err = conn.CreateSnippet(opts)
-		if err != nil {
-			return err
-		}
-	}
-
-	// UPDATE modified resources
-	//
-	// NOTE: although the go-fastly API client enables updating of a resource by
-	// its 'name' attribute, this isn't possible within terraform due to
-	// constraints in the data model/schema of the resources not having a uid.
-	for _, resource := range diffResult.Modified {
-		resource := resource.(map[string]interface{})
-
-		// Safety check in case keys aren't actually set in the HCL.
-		name, _ := resource["name"].(string)
-		priority, _ := resource["priority"].(int)
-		content, _ := resource["content"].(string)
-		stype := resource["type"].(string)
-
-		opts := gofastly.UpdateSnippetInput{
-			ServiceID:      d.Id(),
-			ServiceVersion: latestVersion,
-			Name:           name,
-			NewName:        gofastly.String(name),
-			Priority:       gofastly.Int(priority),
-			Content:        gofastly.String(content),
-			Type:           gofastly.SnippetTypeToString(stype),
-		}
-
-		// only attempt to update attributes that have changed
-		modified := setDiff.Filter(resource, oldSet)
-
-		// NOTE: where we transition between interface{} we lose the ability to
-		// infer the underlying type being either a uint vs an int. This
-		// materializes as a panic (yay) and so it's only at runtime we discover
-		// this and so we've updated the below code to convert the type asserted
-		// int into a uint before passing the value to gofastly.Uint().
-		if v, ok := modified["priority"]; ok {
-			opts.Priority = gofastly.Int(v.(int))
-		}
-		if v, ok := modified["content"]; ok {
-			opts.Content = gofastly.String(v.(string))
-		}
-		if v, ok := modified["type"]; ok {
-			snippetType := strings.ToLower(v.(string))
-			opts.Type = gofastly.SnippetTypeToString(snippetType)
-		}
-
-		log.Printf("[DEBUG] Update VCL Snippet Opts: %#v", opts)
-		_, err := conn.UpdateSnippet(&opts)
-		if err != nil {
-			return err
-		}
-	}
-
-	return nil
-=======
->>>>>>> 58f5e39e
 }
 
 func (h *SnippetServiceAttributeHandler) Key() string { return h.key }
@@ -196,19 +99,17 @@
 	// Safety check in case keys aren't actually set in the HCL.
 	name, _ := resource["name"].(string)
 	priority, _ := resource["priority"].(int)
-	dynamic, _ := resource["dynamic"].(int)
 	content, _ := resource["content"].(string)
-	stype, _ := resource["type"].(string)
+	stype := resource["type"].(string)
 
 	opts := gofastly.UpdateSnippetInput{
 		ServiceID:      d.Id(),
 		ServiceVersion: serviceVersion,
 		Name:           name,
-		NewName:        name,
-		Priority:       priority,
-		Dynamic:        dynamic,
-		Content:        content,
-		Type:           gofastly.SnippetType(stype),
+		NewName:        gofastly.String(name),
+		Priority:       gofastly.Int(priority),
+		Content:        gofastly.String(content),
+	  Type:           gofastly.SnippetTypeToString(stype),
 	}
 
 	// NOTE: where we transition between interface{} we lose the ability to
@@ -217,40 +118,14 @@
 	// this and so we've updated the below code to convert the type asserted
 	// int into a uint before passing the value to gofastly.Uint().
 	if v, ok := modified["priority"]; ok {
-		opts.Priority = v.(int)
-	}
-	if v, ok := modified["dynamic"]; ok {
-		opts.Dynamic = v.(int)
+		opts.Priority = gofastly.Int(v.(int))
 	}
 	if v, ok := modified["content"]; ok {
-		opts.Content = v.(string)
+		opts.Content = gofastly.String(v.(string))
 	}
 	if v, ok := modified["type"]; ok {
 		snippetType := strings.ToLower(v.(string))
-		switch snippetType {
-		case "init":
-			opts.Type = gofastly.SnippetTypeInit
-		case "recv":
-			opts.Type = gofastly.SnippetTypeRecv
-		case "hash":
-			opts.Type = gofastly.SnippetTypeHash
-		case "hit":
-			opts.Type = gofastly.SnippetTypeHit
-		case "miss":
-			opts.Type = gofastly.SnippetTypeMiss
-		case "pass":
-			opts.Type = gofastly.SnippetTypePass
-		case "fetch":
-			opts.Type = gofastly.SnippetTypeFetch
-		case "error":
-			opts.Type = gofastly.SnippetTypeError
-		case "deliver":
-			opts.Type = gofastly.SnippetTypeDeliver
-		case "log":
-			opts.Type = gofastly.SnippetTypeLog
-		case "none":
-			opts.Type = gofastly.SnippetTypeNone
-		}
+		opts.Type = gofastly.SnippetTypeToString(snippetType)
 	}
 
 	log.Printf("[DEBUG] Update VCL Snippet Opts: %#v", opts)
