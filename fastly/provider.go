--- conflicted
+++ resolved
@@ -87,12 +87,9 @@
 			"fastly_kvstore":                         resourceFastlyKVStore(),
 			"fastly_ngwaf_account_rule":              resourceFastlyNGWAFAccountRule(),
 			"fastly_ngwaf_workspace":                 resourceFastlyNGWAFWorkspace(),
-<<<<<<< HEAD
 			"fastly_ngwaf_workspace_rule":            resourceFastlyNGWAFWorkspaceRule(),
-=======
 			"fastly_ngwaf_virtual_patches":           resourceFastlyNGWAFVirtualPatches(),
 			"fastly_ngwaf_redaction":                 resourceFastlyNGWAFRedaction(),
->>>>>>> fba280f9
 			"fastly_object_storage_access_keys":      resourceObjectStorageAccessKey(),
 			"fastly_secretstore":                     resourceFastlySecretStore(),
 			"fastly_service_acl_entries":             resourceServiceACLEntries(),
