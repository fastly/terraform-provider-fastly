--- conflicted
+++ resolved
@@ -56,11 +56,8 @@
 			"fastly_dictionaries":                 dataSourceFastlyDictionaries(),
 			"fastly_ip_ranges":                    dataSourceFastlyIPRanges(),
 			"fastly_kvstores":                     dataSourceFastlyKVStores(),
-<<<<<<< HEAD
 			"fastly_ngwaf_virtual_patches":        dataSourceFastlyNGWAFVirtualPatches(),
-=======
 			"fastly_ngwaf_redactions":             dataSourceFastlyNGWAFRedactions(),
->>>>>>> 3be1745a
 			"fastly_ngwaf_workspaces":             dataSourceFastlyNGWAFWorkspaces(),
 			"fastly_package_hash":                 dataSourceFastlyPackageHash(),
 			"fastly_secretstores":                 dataSourceFastlySecretStores(),
@@ -89,11 +86,8 @@
 			"fastly_integration":                     resourceFastlyIntegration(),
 			"fastly_kvstore":                         resourceFastlyKVStore(),
 			"fastly_ngwaf_workspace":                 resourceFastlyNGWAFWorkspace(),
-<<<<<<< HEAD
 			"fastly_ngwaf_virtual_patches":           resourceFastlyNGWAFVirtualPatches(),
-=======
 			"fastly_ngwaf_redaction":                 resourceFastlyNGWAFRedaction(),
->>>>>>> 3be1745a
 			"fastly_object_storage_access_keys":      resourceObjectStorageAccessKey(),
 			"fastly_secretstore":                     resourceFastlySecretStore(),
 			"fastly_service_acl_entries":             resourceServiceACLEntries(),
