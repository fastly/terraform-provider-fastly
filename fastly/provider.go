package fastly

import (
	gofastly "github.com/fastly/go-fastly/fastly"
	"github.com/hashicorp/terraform/helper/schema"
	"github.com/hashicorp/terraform/terraform"
)

// Provider returns a terraform.ResourceProvider.
func Provider() terraform.ResourceProvider {
	return &schema.Provider{
		Schema: map[string]*schema.Schema{
			"api_key": {
				Type:        schema.TypeString,
				Optional:    true,
				DefaultFunc: schema.EnvDefaultFunc("FASTLY_API_KEY", nil),
				Description: "Fastly API Key from https://app.fastly.com/#account",
			},
			"base_url": {
				Type:        schema.TypeString,
				Optional:    true,
				DefaultFunc: schema.EnvDefaultFunc("FASTLY_API_URL", gofastly.DefaultEndpoint),
				Description: "Fastly API URL",
			},
		},
		DataSourcesMap: map[string]*schema.Resource{
			"fastly_ip_ranges": dataSourceFastlyIPRanges(),
		},
		ResourcesMap: map[string]*schema.Resource{
<<<<<<< HEAD
			"fastly_service_v1":             resourceServiceV1(),
			"fastly_service_acl_entries_v1": resourceServiceAclEntriesV1(),
=======
			"fastly_service_v1":                  resourceServiceV1(),
			"fastly_service_dictionary_items_v1": resourceServiceDictionaryItemsV1(),
>>>>>>> 7e25a31f
		},

		ConfigureFunc: providerConfigure,
	}
}

func providerConfigure(d *schema.ResourceData) (interface{}, error) {
	config := Config{
		ApiKey:  d.Get("api_key").(string),
		BaseURL: d.Get("base_url").(string),
	}
	return config.Client()
}<|MERGE_RESOLUTION|>--- conflicted
+++ resolved
@@ -27,13 +27,9 @@
 			"fastly_ip_ranges": dataSourceFastlyIPRanges(),
 		},
 		ResourcesMap: map[string]*schema.Resource{
-<<<<<<< HEAD
 			"fastly_service_v1":             resourceServiceV1(),
-			"fastly_service_acl_entries_v1": resourceServiceAclEntriesV1(),
-=======
-			"fastly_service_v1":                  resourceServiceV1(),
+			"fastly_service_acl_entries_v1": resourceServiceAclEntries
 			"fastly_service_dictionary_items_v1": resourceServiceDictionaryItemsV1(),
->>>>>>> 7e25a31f
 		},
 
 		ConfigureFunc: providerConfigure,
