--- conflicted
+++ resolved
@@ -60,10 +60,7 @@
 			"fastly_ngwaf_alert_jira_integration":            dataSourceFastlyNGWAFAlertJiraIntegration(),
 			"fastly_ngwaf_alert_mailing_list_integration":    dataSourceFastlyNGWAFAlertMailingListIntegration(),
 			"fastly_ngwaf_alert_microsoft_teams_integration": dataSourceFastlyNGWAFAlertMicrosoftTeamsIntegration(),
-<<<<<<< HEAD
 			"fastly_ngwaf_alert_pagerduty_integration":       dataSourceFastlyNGWAFAlertPagerDutyIntegration(),
-=======
->>>>>>> b11dda00
 			"fastly_ngwaf_alert_slack_integration":           dataSourceFastlyNGWAFAlertSlackIntegration(),
 			"fastly_ngwaf_alert_webhook_integration":         dataSourceFastlyNGWAFAlertWebhookIntegration(),
 			"fastly_ngwaf_redactions":                        dataSourceFastlyNGWAFRedactions(),
@@ -101,10 +98,7 @@
 			"fastly_ngwaf_alert_jira_integration":            resourceFastlyNGWAFAlertJiraIntegration(),
 			"fastly_ngwaf_alert_mailing_list_integration":    resourceFastlyNGWAFAlertMailingListIntegration(),
 			"fastly_ngwaf_alert_microsoft_teams_integration": resourceFastlyNGWAFAlertMicrosoftTeamsIntegration(),
-<<<<<<< HEAD
 			"fastly_ngwaf_alert_pagerduty_integration":       resourceFastlyNGWAFAlertPagerDutyIntegration(),
-=======
->>>>>>> b11dda00
 			"fastly_ngwaf_alert_slack_integration":           resourceFastlyNGWAFAlertSlackIntegration(),
 			"fastly_ngwaf_alert_webhook_integration":         resourceFastlyNGWAFAlertWebhookIntegration(),
 			"fastly_ngwaf_redaction":                         resourceFastlyNGWAFRedaction(),
