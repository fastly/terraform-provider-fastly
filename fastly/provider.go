package fastly

import (
	gofastly "github.com/fastly/go-fastly/fastly"
	"github.com/hashicorp/terraform/helper/schema"
	"github.com/hashicorp/terraform/terraform"
)

// Provider returns a terraform.ResourceProvider.
func Provider() terraform.ResourceProvider {
	return &schema.Provider{
		Schema: map[string]*schema.Schema{
			"api_key": {
				Type:        schema.TypeString,
				Optional:    true,
				DefaultFunc: schema.EnvDefaultFunc("FASTLY_API_KEY", nil),
				Description: "Fastly API Key from https://app.fastly.com/#account",
			},
			"base_url": {
				Type:        schema.TypeString,
				Optional:    true,
				DefaultFunc: schema.EnvDefaultFunc("FASTLY_API_URL", gofastly.DefaultEndpoint),
				Description: "Fastly API URL",
			},
		},
		DataSourcesMap: map[string]*schema.Resource{
			"fastly_ip_ranges": dataSourceFastlyIPRanges(),
		},
		ResourcesMap: map[string]*schema.Resource{
<<<<<<< HEAD
			"fastly_service_v1":                         resourceServiceV1(),
			"fastly_service_dynamic_snippet_content_v1": resourceServiceDynamicSnippetContentV1(),
=======
			"fastly_service_v1":                  resourceServiceV1(),
			"fastly_service_acl_entries_v1":      resourceServiceAclEntriesV1(),
			"fastly_service_dictionary_items_v1": resourceServiceDictionaryItemsV1(),
>>>>>>> ce080688
		},

		ConfigureFunc: providerConfigure,
	}
}

func providerConfigure(d *schema.ResourceData) (interface{}, error) {
	config := Config{
		ApiKey:  d.Get("api_key").(string),
		BaseURL: d.Get("base_url").(string),
	}
	return config.Client()
}<|MERGE_RESOLUTION|>--- conflicted
+++ resolved
@@ -27,14 +27,10 @@
 			"fastly_ip_ranges": dataSourceFastlyIPRanges(),
 		},
 		ResourcesMap: map[string]*schema.Resource{
-<<<<<<< HEAD
-			"fastly_service_v1":                         resourceServiceV1(),
-			"fastly_service_dynamic_snippet_content_v1": resourceServiceDynamicSnippetContentV1(),
-=======
 			"fastly_service_v1":                  resourceServiceV1(),
 			"fastly_service_acl_entries_v1":      resourceServiceAclEntriesV1(),
 			"fastly_service_dictionary_items_v1": resourceServiceDictionaryItemsV1(),
->>>>>>> ce080688
+			"fastly_service_dynamic_snippet_content_v1": resourceServiceDynamicSnippetContentV1(),
 		},
 
 		ConfigureFunc: providerConfigure,
