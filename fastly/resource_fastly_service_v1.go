package fastly

import (
	"crypto/sha1"
	"crypto/sha512"
	"encoding/hex"
	"errors"
	"fmt"
	"log"
	"strings"
	"time"

	"github.com/hashicorp/terraform/helper/schema"
	gofastly "github.com/sethvargo/go-fastly/fastly"
)

var fastlyNoServiceFoundErr = errors.New("No matching Fastly Service found")

func resourceServiceV1() *schema.Resource {
	return &schema.Resource{
		Create: resourceServiceV1Create,
		Read:   resourceServiceV1Read,
		Update: resourceServiceV1Update,
		Delete: resourceServiceV1Delete,
		Importer: &schema.ResourceImporter{
			State: schema.ImportStatePassthrough,
		},

		Schema: map[string]*schema.Schema{
			"name": {
				Type:        schema.TypeString,
				Required:    true,
				Description: "Unique name for this Service",
			},

			// Active Version represents the currently activated version in Fastly. In
			// Terraform, we abstract this number away from the users and manage
			// creating and activating. It's used internally, but also exported for
			// users to see.
			"active_version": {
				Type:     schema.TypeInt,
				Computed: true,
			},

			"domain": {
				Type:     schema.TypeSet,
				Required: true,
				Elem: &schema.Resource{
					Schema: map[string]*schema.Schema{
						"name": {
							Type:        schema.TypeString,
							Required:    true,
							Description: "The domain that this Service will respond to",
						},

						"comment": {
							Type:     schema.TypeString,
							Optional: true,
						},
					},
				},
			},

			"condition": {
				Type:     schema.TypeSet,
				Optional: true,
				Elem: &schema.Resource{
					Schema: map[string]*schema.Schema{
						"name": {
							Type:     schema.TypeString,
							Required: true,
						},
						"statement": {
							Type:        schema.TypeString,
							Required:    true,
							Description: "The statement used to determine if the condition is met",
							StateFunc: func(v interface{}) string {
								value := v.(string)
								// Trim newlines and spaces, to match Fastly API
								return strings.TrimSpace(value)
							},
						},
						"priority": {
							Type:        schema.TypeInt,
							Optional:    true,
							Default:     10,
							Description: "A number used to determine the order in which multiple conditions execute. Lower numbers execute first",
						},
						"type": {
							Type:        schema.TypeString,
							Required:    true,
							Description: "Type of the condition, either `REQUEST`, `RESPONSE`, or `CACHE`",
						},
					},
				},
			},

			"default_ttl": {
				Type:        schema.TypeInt,
				Optional:    true,
				Default:     3600,
				Description: "The default Time-to-live (TTL) for the version",
			},

			"default_host": {
				Type:        schema.TypeString,
				Optional:    true,
				Computed:    true,
				Description: "The default hostname for the version",
			},

			"healthcheck": {
				Type:     schema.TypeSet,
				Optional: true,
				Elem: &schema.Resource{
					Schema: map[string]*schema.Schema{
						// required fields
						"name": {
							Type:        schema.TypeString,
							Required:    true,
							Description: "A name to refer to this healthcheck",
						},
						"host": {
							Type:        schema.TypeString,
							Required:    true,
							Description: "Which host to check",
						},
						"path": {
							Type:        schema.TypeString,
							Required:    true,
							Description: "The path to check",
						},
						// optional fields
						"check_interval": {
							Type:        schema.TypeInt,
							Optional:    true,
							Default:     5000,
							Description: "How often to run the healthcheck in milliseconds",
						},
						"expected_response": {
							Type:        schema.TypeInt,
							Optional:    true,
							Default:     200,
							Description: "The status code expected from the host",
						},
						"http_version": {
							Type:        schema.TypeString,
							Optional:    true,
							Default:     "1.1",
							Description: "Whether to use version 1.0 or 1.1 HTTP",
						},
						"initial": {
							Type:        schema.TypeInt,
							Optional:    true,
							Default:     2,
							Description: "When loading a config, the initial number of probes to be seen as OK",
						},
						"method": {
							Type:        schema.TypeString,
							Optional:    true,
							Default:     "HEAD",
							Description: "Which HTTP method to use",
						},
						"threshold": {
							Type:        schema.TypeInt,
							Optional:    true,
							Default:     3,
							Description: "How many healthchecks must succeed to be considered healthy",
						},
						"timeout": {
							Type:        schema.TypeInt,
							Optional:    true,
							Default:     500,
							Description: "Timeout in milliseconds",
						},
						"window": {
							Type:        schema.TypeInt,
							Optional:    true,
							Default:     5,
							Description: "The number of most recent healthcheck queries to keep for this healthcheck",
						},
					},
				},
			},

			"backend": {
				Type:     schema.TypeSet,
				Optional: true,
				Elem: &schema.Resource{
					Schema: map[string]*schema.Schema{
						// required fields
						"name": {
							Type:        schema.TypeString,
							Required:    true,
							Description: "A name for this Backend",
						},
						"address": {
							Type:        schema.TypeString,
							Required:    true,
							Description: "An IPv4, hostname, or IPv6 address for the Backend",
						},
						// Optional fields, defaults where they exist
						"auto_loadbalance": {
							Type:        schema.TypeBool,
							Optional:    true,
							Default:     true,
							Description: "Should this Backend be load balanced",
						},
						"between_bytes_timeout": {
							Type:        schema.TypeInt,
							Optional:    true,
							Default:     10000,
							Description: "How long to wait between bytes in milliseconds",
						},
						"connect_timeout": {
							Type:        schema.TypeInt,
							Optional:    true,
							Default:     1000,
							Description: "How long to wait for a timeout in milliseconds",
						},
						"error_threshold": {
							Type:        schema.TypeInt,
							Optional:    true,
							Default:     0,
							Description: "Number of errors to allow before the Backend is marked as down",
						},
						"first_byte_timeout": {
							Type:        schema.TypeInt,
							Optional:    true,
							Default:     15000,
							Description: "How long to wait for the first bytes in milliseconds",
						},
						"healthcheck": {
							Type:        schema.TypeString,
							Optional:    true,
							Default:     "",
							Description: "The healthcheck name that should be used for this Backend",
						},
						"max_conn": {
							Type:        schema.TypeInt,
							Optional:    true,
							Default:     200,
							Description: "Maximum number of connections for this Backend",
						},
						"port": {
							Type:        schema.TypeInt,
							Optional:    true,
							Default:     80,
							Description: "The port number Backend responds on. Default 80",
						},
						"request_condition": {
							Type:        schema.TypeString,
							Optional:    true,
							Default:     "",
							Description: "Name of a condition, which if met, will select this backend during a request.",
						},
						"shield": {
							Type:        schema.TypeString,
							Optional:    true,
							Default:     "",
							Description: "The POP of the shield designated to reduce inbound load.",
						},
						"use_ssl": {
							Type:        schema.TypeBool,
							Optional:    true,
							Default:     false,
							Description: "Whether or not to use SSL to reach the Backend",
						},
						"max_tls_version": {
							Type:        schema.TypeString,
							Optional:    true,
							Default:     "",
							Description: "Maximum allowed TLS version on SSL connections to this backend.",
						},
						"min_tls_version": {
							Type:        schema.TypeString,
							Optional:    true,
							Default:     "",
							Description: "Minimum allowed TLS version on SSL connections to this backend.",
						},
						"ssl_ciphers": {
							Type:        schema.TypeString,
							Optional:    true,
							Default:     "",
							Description: "Comma sepparated list of ciphers",
						},
						"ssl_check_cert": {
							Type:        schema.TypeBool,
							Optional:    true,
							Default:     true,
							Description: "Be strict on checking SSL certs",
						},
						"ssl_hostname": {
							Type:        schema.TypeString,
							Optional:    true,
							Default:     "",
							Description: "SSL certificate hostname",
							Deprecated:  "Use ssl_cert_hostname and ssl_sni_hostname instead.",
						},
						"ssl_ca_cert": {
							Type:        schema.TypeString,
							Optional:    true,
							Default:     "",
							Description: "CA certificate attached to origin.",
						},
						"ssl_cert_hostname": {
							Type:        schema.TypeString,
							Optional:    true,
							Default:     "",
							Description: "SSL certificate hostname for cert verification",
						},
						"ssl_sni_hostname": {
							Type:        schema.TypeString,
							Optional:    true,
							Default:     "",
							Description: "SSL certificate hostname for SNI verification",
						},
						"ssl_client_cert": {
							Type:        schema.TypeString,
							Optional:    true,
							Default:     "",
							Description: "SSL certificate file for client connections to the backend.",
							Sensitive:   true,
						},
						"ssl_client_key": {
							Type:        schema.TypeString,
							Optional:    true,
							Default:     "",
							Description: "SSL key file for client connections to backend.",
							Sensitive:   true,
						},

						"weight": {
							Type:        schema.TypeInt,
							Optional:    true,
							Default:     100,
							Description: "The portion of traffic to send to a specific origins. Each origin receives weight/total of the traffic.",
						},
					},
				},
			},

			"force_destroy": {
				Type:     schema.TypeBool,
				Optional: true,
			},

			"cache_setting": {
				Type:     schema.TypeSet,
				Optional: true,
				Elem: &schema.Resource{
					Schema: map[string]*schema.Schema{
						// required fields
						"name": {
							Type:        schema.TypeString,
							Required:    true,
							Description: "A name to refer to this Cache Setting",
						},
						"action": {
							Type:        schema.TypeString,
							Optional:    true,
							Description: "Action to take",
						},
						// optional
						"cache_condition": {
							Type:        schema.TypeString,
							Optional:    true,
							Default:     "",
							Description: "Name of a condition to check if this Cache Setting applies",
						},
						"stale_ttl": {
							Type:        schema.TypeInt,
							Optional:    true,
							Description: "Max 'Time To Live' for stale (unreachable) objects.",
						},
						"ttl": {
							Type:        schema.TypeInt,
							Optional:    true,
							Description: "The 'Time To Live' for the object",
						},
					},
				},
			},

			"gzip": {
				Type:     schema.TypeSet,
				Optional: true,
				Elem: &schema.Resource{
					Schema: map[string]*schema.Schema{
						// required fields
						"name": {
							Type:        schema.TypeString,
							Required:    true,
							Description: "A name to refer to this gzip condition",
						},
						// optional fields
						"content_types": {
							Type:        schema.TypeSet,
							Optional:    true,
							Description: "Content types to apply automatic gzip to",
							Elem:        &schema.Schema{Type: schema.TypeString},
						},
						"extensions": {
							Type:        schema.TypeSet,
							Optional:    true,
							Description: "File extensions to apply automatic gzip to. Do not include '.'",
							Elem:        &schema.Schema{Type: schema.TypeString},
						},
						"cache_condition": {
							Type:        schema.TypeString,
							Optional:    true,
							Default:     "",
							Description: "Name of a condition controlling when this gzip configuration applies.",
						},
					},
				},
			},

			"header": {
				Type:     schema.TypeSet,
				Optional: true,
				Elem: &schema.Resource{
					Schema: map[string]*schema.Schema{
						// required fields
						"name": {
							Type:        schema.TypeString,
							Required:    true,
							Description: "A name to refer to this Header object",
						},
						"action": {
							Type:        schema.TypeString,
							Required:    true,
							Description: "One of set, append, delete, regex, or regex_repeat",
							ValidateFunc: func(v interface{}, k string) (ws []string, es []error) {
								var found bool
								for _, t := range []string{"set", "append", "delete", "regex", "regex_repeat"} {
									if v.(string) == t {
										found = true
									}
								}
								if !found {
									es = append(es, fmt.Errorf(
										"Fastly Header action is case sensitive and must be one of 'set', 'append', 'delete', 'regex', or 'regex_repeat'; found: %s", v.(string)))
								}
								return
							},
						},
						"type": {
							Type:        schema.TypeString,
							Required:    true,
							Description: "Type to manipulate: request, fetch, cache, response",
							ValidateFunc: func(v interface{}, k string) (ws []string, es []error) {
								var found bool
								for _, t := range []string{"request", "fetch", "cache", "response"} {
									if v.(string) == t {
										found = true
									}
								}
								if !found {
									es = append(es, fmt.Errorf(
										"Fastly Header type is case sensitive and must be one of 'request', 'fetch', 'cache', or 'response'; found: %s", v.(string)))
								}
								return
							},
						},
						"destination": {
							Type:        schema.TypeString,
							Required:    true,
							Description: "Header this affects",
						},
						// Optional fields, defaults where they exist
						"ignore_if_set": {
							Type:        schema.TypeBool,
							Optional:    true,
							Default:     false,
							Description: "Don't add the header if it is already. (Only applies to 'set' action.). Default `false`",
						},
						"source": {
							Type:        schema.TypeString,
							Optional:    true,
							Computed:    true,
							Description: "Variable to be used as a source for the header content (Does not apply to 'delete' action.)",
						},
						"regex": {
							Type:        schema.TypeString,
							Optional:    true,
							Computed:    true,
							Description: "Regular expression to use (Only applies to 'regex' and 'regex_repeat' actions.)",
						},
						"substitution": {
							Type:        schema.TypeString,
							Optional:    true,
							Computed:    true,
							Description: "Value to substitute in place of regular expression. (Only applies to 'regex' and 'regex_repeat'.)",
						},
						"priority": {
							Type:        schema.TypeInt,
							Optional:    true,
							Default:     100,
							Description: "Lower priorities execute first. (Default: 100.)",
						},
						"request_condition": {
							Type:        schema.TypeString,
							Optional:    true,
							Default:     "",
							Description: "Optional name of a request condition to apply.",
						},
						"cache_condition": {
							Type:        schema.TypeString,
							Optional:    true,
							Default:     "",
							Description: "Optional name of a cache condition to apply.",
						},
						"response_condition": {
							Type:        schema.TypeString,
							Optional:    true,
							Default:     "",
							Description: "Optional name of a response condition to apply.",
						},
					},
				},
			},

			"s3logging": {
				Type:     schema.TypeSet,
				Optional: true,
				Elem: &schema.Resource{
					Schema: map[string]*schema.Schema{
						// Required fields
						"name": {
							Type:        schema.TypeString,
							Required:    true,
							Description: "Unique name to refer to this logging setup",
						},
						"bucket_name": {
							Type:        schema.TypeString,
							Required:    true,
							Description: "S3 Bucket name to store logs in",
						},
						"s3_access_key": {
							Type:        schema.TypeString,
							Optional:    true,
							DefaultFunc: schema.EnvDefaultFunc("FASTLY_S3_ACCESS_KEY", ""),
							Description: "AWS Access Key",
							Sensitive:   true,
							StateFunc: func(v interface{}) string {
								switch v.(type) {
								case string:
									hash := sha512.Sum512([]byte(v.(string)))
									return hex.EncodeToString(hash[:])
								default:
									return ""
								}
							},
						},
						"s3_secret_key": {
							Type:        schema.TypeString,
							Optional:    true,
							DefaultFunc: schema.EnvDefaultFunc("FASTLY_S3_SECRET_KEY", ""),
							Description: "AWS Secret Key",
							Sensitive:   true,
							StateFunc: func(v interface{}) string {
								switch v.(type) {
								case string:
									hash := sha512.Sum512([]byte(v.(string)))
									return hex.EncodeToString(hash[:])
								default:
									return ""
								}
							},
						},
						// Optional fields
						"path": {
							Type:        schema.TypeString,
							Optional:    true,
							Description: "Path to store the files. Must end with a trailing slash",
						},
						"domain": {
							Type:        schema.TypeString,
							Optional:    true,
							Description: "Bucket endpoint",
							Default:     "s3.amazonaws.com",
						},
						"gzip_level": {
							Type:        schema.TypeInt,
							Optional:    true,
							Default:     0,
							Description: "Gzip Compression level",
						},
						"period": {
							Type:        schema.TypeInt,
							Optional:    true,
							Default:     3600,
							Description: "How frequently the logs should be transferred, in seconds (Default 3600)",
						},
						"format": {
							Type:        schema.TypeString,
							Optional:    true,
							Default:     "%h %l %u %t %r %>s",
							Description: "Apache-style string or VCL variables to use for log formatting",
						},
						"format_version": {
							Type:         schema.TypeInt,
							Optional:     true,
							Default:      1,
							Description:  "The version of the custom logging format used for the configured endpoint. Can be either 1 or 2. (Default: 1)",
							ValidateFunc: validateLoggingFormatVersion,
						},
						"timestamp_format": {
							Type:        schema.TypeString,
							Optional:    true,
							Default:     "%Y-%m-%dT%H:%M:%S.000",
							Description: "specified timestamp formatting (default `%Y-%m-%dT%H:%M:%S.000`)",
						},
						"redundancy": {
							Type:        schema.TypeString,
							Optional:    true,
							Description: "The S3 redundancy level.",
						},
						"response_condition": {
							Type:        schema.TypeString,
							Optional:    true,
							Default:     "",
							Description: "Name of a condition to apply this logging.",
						},
						"message_type": {
							Type:         schema.TypeString,
							Optional:     true,
							Default:      "classic",
							Description:  "How the message should be formatted.",
							ValidateFunc: validateLoggingMessageType,
						},
					},
				},
			},

			"papertrail": {
				Type:     schema.TypeSet,
				Optional: true,
				Elem: &schema.Resource{
					Schema: map[string]*schema.Schema{
						// Required fields
						"name": {
							Type:        schema.TypeString,
							Required:    true,
							Description: "Unique name to refer to this logging setup",
						},
						"address": {
							Type:        schema.TypeString,
							Required:    true,
							Description: "The address of the papertrail service",
						},
						"port": {
							Type:        schema.TypeInt,
							Required:    true,
							Description: "The port of the papertrail service",
						},
						// Optional fields
						"format": {
							Type:        schema.TypeString,
							Optional:    true,
							Default:     "%h %l %u %t %r %>s",
							Description: "Apache-style string or VCL variables to use for log formatting",
						},
						"response_condition": {
							Type:        schema.TypeString,
							Optional:    true,
							Default:     "",
							Description: "Name of a condition to apply this logging",
						},
					},
				},
			},
			"sumologic": {
				Type:     schema.TypeSet,
				Optional: true,
				Elem: &schema.Resource{
					Schema: map[string]*schema.Schema{
						// Required fields
						"name": {
							Type:        schema.TypeString,
							Required:    true,
							Description: "Unique name to refer to this logging setup",
						},
						"url": {
							Type:        schema.TypeString,
							Required:    true,
							Description: "The URL to POST to.",
						},
						// Optional fields
						"format": {
							Type:        schema.TypeString,
							Optional:    true,
							Default:     "%h %l %u %t %r %>s",
							Description: "Apache-style string or VCL variables to use for log formatting",
						},
						"format_version": {
							Type:         schema.TypeInt,
							Optional:     true,
							Default:      1,
							Description:  "The version of the custom logging format used for the configured endpoint. Can be either 1 or 2. (Default: 1)",
							ValidateFunc: validateLoggingFormatVersion,
						},
						"response_condition": {
							Type:        schema.TypeString,
							Optional:    true,
							Default:     "",
							Description: "Name of a condition to apply this logging.",
						},
						"message_type": {
							Type:         schema.TypeString,
							Optional:     true,
							Default:      "classic",
							Description:  "How the message should be formatted.",
							ValidateFunc: validateLoggingMessageType,
						},
					},
				},
			},

			"gcslogging": {
				Type:     schema.TypeSet,
				Optional: true,
				Elem: &schema.Resource{
					Schema: map[string]*schema.Schema{
						// Required fields
						"name": {
							Type:        schema.TypeString,
							Required:    true,
							Description: "Unique name to refer to this logging setup",
						},
						"email": {
							Type:        schema.TypeString,
							Optional:    true,
							DefaultFunc: schema.EnvDefaultFunc("FASTLY_GCS_EMAIL", ""),
							Description: "The email address associated with the target GCS bucket on your account.",
						},
						"bucket_name": {
							Type:        schema.TypeString,
							Required:    true,
							Description: "The name of the bucket in which to store the logs.",
						},
						"secret_key": {
							Type:        schema.TypeString,
							Optional:    true,
							DefaultFunc: schema.EnvDefaultFunc("FASTLY_GCS_SECRET_KEY", ""),
							Description: "The secret key associated with the target gcs bucket on your account.",
							Sensitive:   true,
						},
						// Optional fields
						"path": {
							Type:        schema.TypeString,
							Optional:    true,
							Description: "Path to store the files. Must end with a trailing slash",
						},
						"gzip_level": {
							Type:        schema.TypeInt,
							Optional:    true,
							Default:     0,
							Description: "Gzip Compression level",
						},
						"period": {
							Type:        schema.TypeInt,
							Optional:    true,
							Default:     3600,
							Description: "How frequently the logs should be transferred, in seconds (Default 3600)",
						},
						"format": {
							Type:        schema.TypeString,
							Optional:    true,
							Default:     "%h %l %u %t %r %>s",
							Description: "Apache-style string or VCL variables to use for log formatting",
						},
						"timestamp_format": {
							Type:        schema.TypeString,
							Optional:    true,
							Default:     "%Y-%m-%dT%H:%M:%S.000",
							Description: "specified timestamp formatting (default `%Y-%m-%dT%H:%M:%S.000`)",
						},
						"response_condition": {
							Type:        schema.TypeString,
							Optional:    true,
							Default:     "",
							Description: "Name of a condition to apply this logging.",
						},
						"message_type": {
							Type:        schema.TypeString,
							Optional:    true,
							Default:     "classic",
							Description: "The log message type per the fastly docs: https://docs.fastly.com/api/logging#logging_gcs",
						},
					},
				},
			},

			"syslog": {
				Type:     schema.TypeSet,
				Optional: true,
				Elem: &schema.Resource{
					Schema: map[string]*schema.Schema{
						// Required fields
						"name": {
							Type:        schema.TypeString,
							Required:    true,
							Description: "Unique name to refer to this logging setup",
						},
						"address": {
							Type:        schema.TypeString,
							Required:    true,
							Description: "The address of the syslog service",
						},
						// Optional
						"port": {
							Type:        schema.TypeInt,
							Optional:    true,
							Default:     514,
							Description: "The port of the syslog service",
						},
						"format": {
							Type:        schema.TypeString,
							Optional:    true,
							Default:     "%h %l %u %t \"%r\" %>s %b",
							Description: "Apache-style string or VCL variables to use for log formatting",
						},
						"format_version": {
							Type:         schema.TypeInt,
							Optional:     true,
							Default:      1,
							Description:  "The version of the custom logging format. Can be either 1 or 2. (Default: 1)",
							ValidateFunc: validateLoggingFormatVersion,
						},
						"token": {
							Type:        schema.TypeString,
							Optional:    true,
							Default:     "",
							Description: "Authentication token",
						},
						"use_tls": {
							Type:        schema.TypeBool,
							Optional:    true,
							Default:     false,
							Description: "Use TLS for secure logging",
						},
						"tls_hostname": {
							Type:        schema.TypeString,
							Optional:    true,
							Default:     "",
							Description: "Used during the TLS handshake to validate the certificate.",
						},
						"tls_ca_cert": {
							Type:        schema.TypeString,
							Optional:    true,
							Default:     "",
							Description: "A secure certificate to authenticate the server with.",
						},
						"response_condition": {
							Type:        schema.TypeString,
							Optional:    true,
							Default:     "",
							Description: "Name of a condition to apply this logging.",
						},
						"message_type": {
							Type:         schema.TypeString,
							Optional:     true,
							Default:      "classic",
							Description:  "How the message should be formatted.",
							ValidateFunc: validateLoggingMessageType,
						},
					},
				},
			},

			"logentries": {
				Type:     schema.TypeSet,
				Optional: true,
				Elem: &schema.Resource{
					Schema: map[string]*schema.Schema{
						// Required fields
						"name": {
							Type:        schema.TypeString,
							Required:    true,
							Description: "Unique name to refer to this logging setup",
						},
						"token": {
							Type:        schema.TypeString,
							Required:    true,
							Description: "Use token based authentication (https://logentries.com/doc/input-token/)",
						},
						// Optional
						"port": {
							Type:        schema.TypeInt,
							Optional:    true,
							Default:     20000,
							Description: "The port number configured in Logentries",
						},
						"use_tls": {
							Type:        schema.TypeBool,
							Optional:    true,
							Default:     true,
							Description: "Whether to use TLS for secure logging",
						},
						"format": {
							Type:        schema.TypeString,
							Optional:    true,
							Default:     "%h %l %u %t %r %>s",
							Description: "Apache-style string or VCL variables to use for log formatting",
						},
						"format_version": {
							Type:         schema.TypeInt,
							Optional:     true,
							Default:      1,
							Description:  "The version of the custom logging format used for the configured endpoint. Can be either 1 or 2. (Default: 1)",
							ValidateFunc: validateLoggingFormatVersion,
						},
						"response_condition": {
							Type:        schema.TypeString,
							Optional:    true,
							Default:     "",
							Description: "Name of a condition to apply this logging.",
						},
					},
				},
			},

			"response_object": {
				Type:     schema.TypeSet,
				Optional: true,
				Elem: &schema.Resource{
					Schema: map[string]*schema.Schema{
						// Required
						"name": {
							Type:        schema.TypeString,
							Required:    true,
							Description: "Unique name to refer to this request object",
						},
						// Optional fields
						"status": {
							Type:        schema.TypeInt,
							Optional:    true,
							Default:     200,
							Description: "The HTTP Status Code of the object",
						},
						"response": {
							Type:        schema.TypeString,
							Optional:    true,
							Default:     "OK",
							Description: "The HTTP Response of the object",
						},
						"content": {
							Type:        schema.TypeString,
							Optional:    true,
							Default:     "",
							Description: "The content to deliver for the response object",
						},
						"content_type": {
							Type:        schema.TypeString,
							Optional:    true,
							Default:     "",
							Description: "The MIME type of the content",
						},
						"request_condition": {
							Type:        schema.TypeString,
							Optional:    true,
							Default:     "",
							Description: "Name of the condition to be checked during the request phase to see if the object should be delivered",
						},
						"cache_condition": {
							Type:        schema.TypeString,
							Optional:    true,
							Default:     "",
							Description: "Name of the condition checked after we have retrieved an object. If the condition passes then deliver this Request Object instead.",
						},
					},
				},
			},

			"request_setting": {
				Type:     schema.TypeSet,
				Optional: true,
				Elem: &schema.Resource{
					Schema: map[string]*schema.Schema{
						// Required fields
						"name": {
							Type:        schema.TypeString,
							Required:    true,
							Description: "Unique name to refer to this Request Setting",
						},
						// Optional fields
						"request_condition": {
							Type:        schema.TypeString,
							Optional:    true,
							Default:     "",
							Description: "Name of a request condition to apply. If there is no condition this setting will always be applied.",
						},
						"max_stale_age": {
							Type:        schema.TypeInt,
							Optional:    true,
							Description: "How old an object is allowed to be, in seconds. Default `60`",
						},
						"force_miss": {
							Type:        schema.TypeBool,
							Optional:    true,
							Description: "Force a cache miss for the request",
						},
						"force_ssl": {
							Type:        schema.TypeBool,
							Optional:    true,
							Description: "Forces the request use SSL",
						},
						"action": {
							Type:        schema.TypeString,
							Optional:    true,
							Description: "Allows you to terminate request handling and immediately perform an action",
						},
						"bypass_busy_wait": {
							Type:        schema.TypeBool,
							Optional:    true,
							Description: "Disable collapsed forwarding",
						},
						"hash_keys": {
							Type:        schema.TypeString,
							Optional:    true,
							Description: "Comma separated list of varnish request object fields that should be in the hash key",
						},
						"xff": {
							Type:        schema.TypeString,
							Optional:    true,
							Default:     "append",
							Description: "X-Forwarded-For options",
						},
						"timer_support": {
							Type:        schema.TypeBool,
							Optional:    true,
							Description: "Injects the X-Timer info into the request",
						},
						"geo_headers": {
							Type:        schema.TypeBool,
							Optional:    true,
							Description: "Inject Fastly-Geo-Country, Fastly-Geo-City, and Fastly-Geo-Region",
						},
						"default_host": {
							Type:        schema.TypeString,
							Optional:    true,
							Description: "the host header",
						},
					},
				},
			},
			"vcl": {
				Type:     schema.TypeSet,
				Optional: true,
				Elem: &schema.Resource{
					Schema: map[string]*schema.Schema{
						"name": {
							Type:        schema.TypeString,
							Required:    true,
							Description: "A name to refer to this VCL configuration",
						},
						"content": {
							Type:        schema.TypeString,
							Required:    true,
							Description: "The contents of this VCL configuration",
							StateFunc: func(v interface{}) string {
								switch v.(type) {
								case string:
									hash := sha1.Sum([]byte(v.(string)))
									return hex.EncodeToString(hash[:])
								default:
									return ""
								}
							},
						},
						"main": {
							Type:        schema.TypeBool,
							Optional:    true,
							Default:     false,
							Description: "Should this VCL configuration be the main configuration",
						},
					},
				},
			},

			"waf": wafSchema,
		},
	}
}

func resourceServiceV1Create(d *schema.ResourceData, meta interface{}) error {
	if err := validateVCLs(d); err != nil {
		return err
	}

	conn := meta.(*FastlyClient).conn
	service, err := conn.CreateService(&gofastly.CreateServiceInput{
		Name:    d.Get("name").(string),
		Comment: "Managed by Terraform",
	})

	if err != nil {
		return err
	}

	d.SetId(service.ID)
	return resourceServiceV1Update(d, meta)
}

func resourceServiceV1Update(d *schema.ResourceData, meta interface{}) error {
	if err := validateVCLs(d); err != nil {
		return err
	}

	conn := meta.(*FastlyClient).conn

	// Update Name. No new version is required for this
	if d.HasChange("name") {
		_, err := conn.UpdateService(&gofastly.UpdateServiceInput{
			ID:   d.Id(),
			Name: d.Get("name").(string),
		})
		if err != nil {
			return err
		}
	}

	// Once activated, Versions are locked and become immutable. This is true for
	// versions that are no longer active. For Domains, Backends, DefaultHost and
	// DefaultTTL, a new Version must be created first, and updates posted to that
	// Version. Loop these attributes and determine if we need to create a new version first
	var needsChange bool
	for _, v := range []string{
		"domain",
		"backend",
		"default_host",
		"default_ttl",
		"header",
		"gzip",
		"healthcheck",
		"s3logging",
		"papertrail",
		"gcslogging",
		"syslog",
		"logentries",
		"response_object",
		"condition",
		"request_setting",
		"cache_setting",
		"vcl",
<<<<<<< HEAD
		"waf",
=======
		"sumologic",
>>>>>>> 66fc1bda
	} {
		if d.HasChange(v) {
			needsChange = true
		}
	}

	if needsChange {
		latestVersion := d.Get("active_version").(int)
		if latestVersion == 0 {
			// If the service was just created, there is an empty Version 1 available
			// that is unlocked and can be updated
			latestVersion = 1
		} else {
			// Clone the latest version, giving us an unlocked version we can modify
			log.Printf("[DEBUG] Creating clone of version (%d) for updates", latestVersion)
			newVersion, err := conn.CloneVersion(&gofastly.CloneVersionInput{
				Service: d.Id(),
				Version: latestVersion,
			})
			if err != nil {
				return err
			}

			// The new version number is named "Number", but it's actually a string
			latestVersion = newVersion.Number

			// New versions are not immediately found in the API, or are not
			// immediately mutable, so we need to sleep a few and let Fastly ready
			// itself. Typically, 7 seconds is enough
			log.Print("[DEBUG] Sleeping 7 seconds to allow Fastly Version to be available")
			time.Sleep(7 * time.Second)
		}

		// update general settings
		if d.HasChange("default_host") || d.HasChange("default_ttl") {
			opts := gofastly.UpdateSettingsInput{
				Service: d.Id(),
				Version: latestVersion,
				// default_ttl has the same default value of 3600 that is provided by
				// the Fastly API, so it's safe to include here
				DefaultTTL: uint(d.Get("default_ttl").(int)),
			}

			if attr, ok := d.GetOk("default_host"); ok {
				opts.DefaultHost = attr.(string)
			}

			log.Printf("[DEBUG] Update Settings opts: %#v", opts)
			_, err := conn.UpdateSettings(&opts)
			if err != nil {
				return err
			}
		}

		// Conditions need to be updated first, as they can be referenced by other
		// configuraiton objects (Backends, Request Headers, etc)

		// Find difference in Conditions
		if d.HasChange("condition") {
			// Note: we don't utilize the PUT endpoint to update these objects, we simply
			// destroy any that have changed, and create new ones with the updated
			// values. This is how Terraform works with nested sub resources, we only
			// get the full diff not a partial set item diff. Because this is done
			// on a new version of the Fastly Service configuration, this is considered safe

			oc, nc := d.GetChange("condition")
			if oc == nil {
				oc = new(schema.Set)
			}
			if nc == nil {
				nc = new(schema.Set)
			}

			ocs := oc.(*schema.Set)
			ncs := nc.(*schema.Set)
			removeConditions := ocs.Difference(ncs).List()
			addConditions := ncs.Difference(ocs).List()

			// DELETE old Conditions
			for _, cRaw := range removeConditions {
				cf := cRaw.(map[string]interface{})
				opts := gofastly.DeleteConditionInput{
					Service: d.Id(),
					Version: latestVersion,
					Name:    cf["name"].(string),
				}

				log.Printf("[DEBUG] Fastly Conditions Removal opts: %#v", opts)
				if !strings.Contains(opts.Name, "Waf") && !strings.Contains(opts.Name, "WAF") {
					err := conn.DeleteCondition(&opts)
					if err != nil {
						return err
					}
				}
			}

			// POST new Conditions
			for _, cRaw := range addConditions {
				cf := cRaw.(map[string]interface{})
				opts := gofastly.CreateConditionInput{
					Service: d.Id(),
					Version: latestVersion,
					Name:    cf["name"].(string),
					Type:    cf["type"].(string),
					// need to trim leading/tailing spaces, incase the config has HEREDOC
					// formatting and contains a trailing new line
					Statement: strings.TrimSpace(cf["statement"].(string)),
					Priority:  cf["priority"].(int),
				}

				log.Printf("[DEBUG] Create Conditions Opts: %#v", opts)
				_, err := conn.CreateCondition(&opts)
				if err != nil {
					return err
				}
			}
		}

		// Find differences in domains
		if d.HasChange("domain") {
			od, nd := d.GetChange("domain")
			if od == nil {
				od = new(schema.Set)
			}
			if nd == nil {
				nd = new(schema.Set)
			}

			ods := od.(*schema.Set)
			nds := nd.(*schema.Set)

			remove := ods.Difference(nds).List()
			add := nds.Difference(ods).List()

			// Delete removed domains
			for _, dRaw := range remove {
				df := dRaw.(map[string]interface{})
				opts := gofastly.DeleteDomainInput{
					Service: d.Id(),
					Version: latestVersion,
					Name:    df["name"].(string),
				}

				log.Printf("[DEBUG] Fastly Domain removal opts: %#v", opts)
				err := conn.DeleteDomain(&opts)
				if err != nil {
					return err
				}
			}

			// POST new Domains
			for _, dRaw := range add {
				df := dRaw.(map[string]interface{})
				opts := gofastly.CreateDomainInput{
					Service: d.Id(),
					Version: latestVersion,
					Name:    df["name"].(string),
				}

				if v, ok := df["comment"]; ok {
					opts.Comment = v.(string)
				}

				log.Printf("[DEBUG] Fastly Domain Addition opts: %#v", opts)
				_, err := conn.CreateDomain(&opts)
				if err != nil {
					return err
				}
			}
		}

		// Healthchecks need to be updated BEFORE backends
		if d.HasChange("healthcheck") {
			oh, nh := d.GetChange("healthcheck")
			if oh == nil {
				oh = new(schema.Set)
			}
			if nh == nil {
				nh = new(schema.Set)
			}

			ohs := oh.(*schema.Set)
			nhs := nh.(*schema.Set)
			removeHealthCheck := ohs.Difference(nhs).List()
			addHealthCheck := nhs.Difference(ohs).List()

			// DELETE old healthcheck configurations
			for _, hRaw := range removeHealthCheck {
				hf := hRaw.(map[string]interface{})
				opts := gofastly.DeleteHealthCheckInput{
					Service: d.Id(),
					Version: latestVersion,
					Name:    hf["name"].(string),
				}

				log.Printf("[DEBUG] Fastly Healthcheck removal opts: %#v", opts)
				err := conn.DeleteHealthCheck(&opts)
				if err != nil {
					return err
				}
			}

			// POST new/updated Healthcheck
			for _, hRaw := range addHealthCheck {
				hf := hRaw.(map[string]interface{})

				opts := gofastly.CreateHealthCheckInput{
					Service:          d.Id(),
					Version:          latestVersion,
					Name:             hf["name"].(string),
					Host:             hf["host"].(string),
					Path:             hf["path"].(string),
					CheckInterval:    uint(hf["check_interval"].(int)),
					ExpectedResponse: uint(hf["expected_response"].(int)),
					HTTPVersion:      hf["http_version"].(string),
					Initial:          uint(hf["initial"].(int)),
					Method:           hf["method"].(string),
					Threshold:        uint(hf["threshold"].(int)),
					Timeout:          uint(hf["timeout"].(int)),
					Window:           uint(hf["window"].(int)),
				}

				log.Printf("[DEBUG] Create Healthcheck Opts: %#v", opts)
				_, err := conn.CreateHealthCheck(&opts)
				if err != nil {
					return err
				}
			}
		}

		// find difference in backends
		if d.HasChange("backend") {
			ob, nb := d.GetChange("backend")
			if ob == nil {
				ob = new(schema.Set)
			}
			if nb == nil {
				nb = new(schema.Set)
			}

			obs := ob.(*schema.Set)
			nbs := nb.(*schema.Set)
			removeBackends := obs.Difference(nbs).List()
			addBackends := nbs.Difference(obs).List()

			// DELETE old Backends
			for _, bRaw := range removeBackends {
				bf := bRaw.(map[string]interface{})
				opts := gofastly.DeleteBackendInput{
					Service: d.Id(),
					Version: latestVersion,
					Name:    bf["name"].(string),
				}

				log.Printf("[DEBUG] Fastly Backend removal opts: %#v", opts)
				err := conn.DeleteBackend(&opts)
				if err != nil {
					return err
				}
			}

			// Find and post new Backends
			for _, dRaw := range addBackends {
				df := dRaw.(map[string]interface{})
				opts := gofastly.CreateBackendInput{
					Service:             d.Id(),
					Version:             latestVersion,
					Name:                df["name"].(string),
					Address:             df["address"].(string),
					AutoLoadbalance:     gofastly.CBool(df["auto_loadbalance"].(bool)),
					SSLCheckCert:        gofastly.CBool(df["ssl_check_cert"].(bool)),
					SSLHostname:         df["ssl_hostname"].(string),
					SSLCACert:           df["ssl_ca_cert"].(string),
					SSLCertHostname:     df["ssl_cert_hostname"].(string),
					SSLSNIHostname:      df["ssl_sni_hostname"].(string),
					UseSSL:              gofastly.CBool(df["use_ssl"].(bool)),
					SSLClientKey:        df["ssl_client_key"].(string),
					SSLClientCert:       df["ssl_client_cert"].(string),
					MaxTLSVersion:       df["max_tls_version"].(string),
					MinTLSVersion:       df["min_tls_version"].(string),
					SSLCiphers:          strings.Split(df["ssl_ciphers"].(string), ","),
					Shield:              df["shield"].(string),
					Port:                uint(df["port"].(int)),
					BetweenBytesTimeout: uint(df["between_bytes_timeout"].(int)),
					ConnectTimeout:      uint(df["connect_timeout"].(int)),
					ErrorThreshold:      uint(df["error_threshold"].(int)),
					FirstByteTimeout:    uint(df["first_byte_timeout"].(int)),
					MaxConn:             uint(df["max_conn"].(int)),
					Weight:              uint(df["weight"].(int)),
					RequestCondition:    df["request_condition"].(string),
					HealthCheck:         df["healthcheck"].(string),
				}

				log.Printf("[DEBUG] Create Backend Opts: %#v", opts)
				_, err := conn.CreateBackend(&opts)
				if err != nil {
					return err
				}
			}
		}

		if d.HasChange("header") {
			oh, nh := d.GetChange("header")
			if oh == nil {
				oh = new(schema.Set)
			}
			if nh == nil {
				nh = new(schema.Set)
			}

			ohs := oh.(*schema.Set)
			nhs := nh.(*schema.Set)

			remove := ohs.Difference(nhs).List()
			add := nhs.Difference(ohs).List()

			// Delete removed headers
			for _, dRaw := range remove {
				df := dRaw.(map[string]interface{})
				opts := gofastly.DeleteHeaderInput{
					Service: d.Id(),
					Version: latestVersion,
					Name:    df["name"].(string),
				}

				log.Printf("[DEBUG] Fastly Header removal opts: %#v", opts)
				err := conn.DeleteHeader(&opts)
				if err != nil {
					return err
				}
			}

			// POST new Headers
			for _, dRaw := range add {
				opts, err := buildHeader(dRaw.(map[string]interface{}))
				if err != nil {
					log.Printf("[DEBUG] Error building Header: %s", err)
					return err
				}
				opts.Service = d.Id()
				opts.Version = latestVersion

				log.Printf("[DEBUG] Fastly Header Addition opts: %#v", opts)
				_, err = conn.CreateHeader(opts)
				if err != nil {
					return err
				}
			}
		}

		// Find differences in Gzips
		if d.HasChange("gzip") {
			og, ng := d.GetChange("gzip")
			if og == nil {
				og = new(schema.Set)
			}
			if ng == nil {
				ng = new(schema.Set)
			}

			ogs := og.(*schema.Set)
			ngs := ng.(*schema.Set)

			remove := ogs.Difference(ngs).List()
			add := ngs.Difference(ogs).List()

			// Delete removed gzip rules
			for _, dRaw := range remove {
				df := dRaw.(map[string]interface{})
				opts := gofastly.DeleteGzipInput{
					Service: d.Id(),
					Version: latestVersion,
					Name:    df["name"].(string),
				}

				log.Printf("[DEBUG] Fastly Gzip removal opts: %#v", opts)
				err := conn.DeleteGzip(&opts)
				if err != nil {
					return err
				}
			}

			// POST new Gzips
			for _, dRaw := range add {
				df := dRaw.(map[string]interface{})
				opts := gofastly.CreateGzipInput{
					Service:        d.Id(),
					Version:        latestVersion,
					Name:           df["name"].(string),
					CacheCondition: df["cache_condition"].(string),
				}

				if v, ok := df["content_types"]; ok {
					if len(v.(*schema.Set).List()) > 0 {
						var cl []string
						for _, c := range v.(*schema.Set).List() {
							cl = append(cl, c.(string))
						}
						opts.ContentTypes = strings.Join(cl, " ")
					}
				}

				if v, ok := df["extensions"]; ok {
					if len(v.(*schema.Set).List()) > 0 {
						var el []string
						for _, e := range v.(*schema.Set).List() {
							el = append(el, e.(string))
						}
						opts.Extensions = strings.Join(el, " ")
					}
				}

				log.Printf("[DEBUG] Fastly Gzip Addition opts: %#v", opts)
				_, err := conn.CreateGzip(&opts)
				if err != nil {
					return err
				}
			}
		}

		// find difference in s3logging
		if d.HasChange("s3logging") {
			os, ns := d.GetChange("s3logging")
			if os == nil {
				os = new(schema.Set)
			}
			if ns == nil {
				ns = new(schema.Set)
			}

			oss := os.(*schema.Set)
			nss := ns.(*schema.Set)
			removeS3Logging := oss.Difference(nss).List()
			addS3Logging := nss.Difference(oss).List()

			// DELETE old S3 Log configurations
			for _, sRaw := range removeS3Logging {
				sf := sRaw.(map[string]interface{})
				opts := gofastly.DeleteS3Input{
					Service: d.Id(),
					Version: latestVersion,
					Name:    sf["name"].(string),
				}

				log.Printf("[DEBUG] Fastly S3 Logging removal opts: %#v", opts)
				err := conn.DeleteS3(&opts)
				if err != nil {
					return err
				}
			}

			// POST new/updated S3 Logging
			for _, sRaw := range addS3Logging {
				sf := sRaw.(map[string]interface{})

				// Fastly API will not error if these are omitted, so we throw an error
				// if any of these are empty
				for _, sk := range []string{"s3_access_key", "s3_secret_key"} {
					if sf[sk].(string) == "" {
						return fmt.Errorf("[ERR] No %s found for S3 Log stream setup for Service (%s)", sk, d.Id())
					}
				}

				opts := gofastly.CreateS3Input{
					Service:           d.Id(),
					Version:           latestVersion,
					Name:              sf["name"].(string),
					BucketName:        sf["bucket_name"].(string),
					AccessKey:         sf["s3_access_key"].(string),
					SecretKey:         sf["s3_secret_key"].(string),
					Period:            uint(sf["period"].(int)),
					GzipLevel:         uint(sf["gzip_level"].(int)),
					Domain:            sf["domain"].(string),
					Path:              sf["path"].(string),
					Format:            sf["format"].(string),
					FormatVersion:     uint(sf["format_version"].(int)),
					TimestampFormat:   sf["timestamp_format"].(string),
					ResponseCondition: sf["response_condition"].(string),
					MessageType:       sf["message_type"].(string),
				}

				redundancy := strings.ToLower(sf["redundancy"].(string))
				switch redundancy {
				case "standard":
					opts.Redundancy = gofastly.S3RedundancyStandard
				case "reduced_redundancy":
					opts.Redundancy = gofastly.S3RedundancyReduced
				}

				log.Printf("[DEBUG] Create S3 Logging Opts: %#v", opts)
				_, err := conn.CreateS3(&opts)
				if err != nil {
					return err
				}
			}
		}

		// find difference in Papertrail
		if d.HasChange("papertrail") {
			os, ns := d.GetChange("papertrail")
			if os == nil {
				os = new(schema.Set)
			}
			if ns == nil {
				ns = new(schema.Set)
			}

			oss := os.(*schema.Set)
			nss := ns.(*schema.Set)
			removePapertrail := oss.Difference(nss).List()
			addPapertrail := nss.Difference(oss).List()

			// DELETE old papertrail configurations
			for _, pRaw := range removePapertrail {
				pf := pRaw.(map[string]interface{})
				opts := gofastly.DeletePapertrailInput{
					Service: d.Id(),
					Version: latestVersion,
					Name:    pf["name"].(string),
				}

				log.Printf("[DEBUG] Fastly Papertrail removal opts: %#v", opts)
				err := conn.DeletePapertrail(&opts)
				if err != nil {
					return err
				}
			}

			// POST new/updated Papertrail
			for _, pRaw := range addPapertrail {
				pf := pRaw.(map[string]interface{})

				opts := gofastly.CreatePapertrailInput{
					Service:           d.Id(),
					Version:           latestVersion,
					Name:              pf["name"].(string),
					Address:           pf["address"].(string),
					Port:              uint(pf["port"].(int)),
					Format:            pf["format"].(string),
					ResponseCondition: pf["response_condition"].(string),
				}

				log.Printf("[DEBUG] Create Papertrail Opts: %#v", opts)
				_, err := conn.CreatePapertrail(&opts)
				if err != nil {
					return err
				}
			}
		}

		// find difference in Sumologic
		if d.HasChange("sumologic") {
			os, ns := d.GetChange("sumologic")
			if os == nil {
				os = new(schema.Set)
			}
			if ns == nil {
				ns = new(schema.Set)
			}

			oss := os.(*schema.Set)
			nss := ns.(*schema.Set)
			removeSumologic := oss.Difference(nss).List()
			addSumologic := nss.Difference(oss).List()

			// DELETE old sumologic configurations
			for _, pRaw := range removeSumologic {
				sf := pRaw.(map[string]interface{})
				opts := gofastly.DeleteSumologicInput{
					Service: d.Id(),
					Version: latestVersion,
					Name:    sf["name"].(string),
				}

				log.Printf("[DEBUG] Fastly Sumologic removal opts: %#v", opts)
				err := conn.DeleteSumologic(&opts)
				if err != nil {
					return err
				}
			}

			// POST new/updated Sumologic
			for _, pRaw := range addSumologic {
				sf := pRaw.(map[string]interface{})
				opts := gofastly.CreateSumologicInput{
					Service:           d.Id(),
					Version:           latestVersion,
					Name:              sf["name"].(string),
					URL:               sf["url"].(string),
					Format:            sf["format"].(string),
					FormatVersion:     sf["format_version"].(int),
					ResponseCondition: sf["response_condition"].(string),
					MessageType:       sf["message_type"].(string),
				}

				log.Printf("[DEBUG] Create Sumologic Opts: %#v", opts)
				_, err := conn.CreateSumologic(&opts)
				if err != nil {
					return err
				}
			}
		}

		// find difference in gcslogging
		if d.HasChange("gcslogging") {
			os, ns := d.GetChange("gcslogging")
			if os == nil {
				os = new(schema.Set)
			}
			if ns == nil {
				ns = new(schema.Set)
			}

			oss := os.(*schema.Set)
			nss := ns.(*schema.Set)
			removeGcslogging := oss.Difference(nss).List()
			addGcslogging := nss.Difference(oss).List()

			// DELETE old gcslogging configurations
			for _, pRaw := range removeGcslogging {
				sf := pRaw.(map[string]interface{})
				opts := gofastly.DeleteGCSInput{
					Service: d.Id(),
					Version: latestVersion,
					Name:    sf["name"].(string),
				}

				log.Printf("[DEBUG] Fastly gcslogging removal opts: %#v", opts)
				err := conn.DeleteGCS(&opts)
				if err != nil {
					return err
				}
			}

			// POST new/updated gcslogging
			for _, pRaw := range addGcslogging {
				sf := pRaw.(map[string]interface{})
				opts := gofastly.CreateGCSInput{
					Service:           d.Id(),
					Version:           latestVersion,
					Name:              sf["name"].(string),
					User:              sf["email"].(string),
					Bucket:            sf["bucket_name"].(string),
					SecretKey:         sf["secret_key"].(string),
					Format:            sf["format"].(string),
					Path:              sf["path"].(string),
					Period:            uint(sf["period"].(int)),
					GzipLevel:         uint8(sf["gzip_level"].(int)),
					TimestampFormat:   sf["timestamp_format"].(string),
					MessageType:       sf["message_type"].(string),
					ResponseCondition: sf["response_condition"].(string),
				}

				log.Printf("[DEBUG] Create GCS Opts: %#v", opts)
				_, err := conn.CreateGCS(&opts)
				if err != nil {
					return err
				}
			}
		}

		// find difference in Syslog
		if d.HasChange("syslog") {
			os, ns := d.GetChange("syslog")
			if os == nil {
				os = new(schema.Set)
			}
			if ns == nil {
				ns = new(schema.Set)
			}

			oss := os.(*schema.Set)
			nss := ns.(*schema.Set)
			removeSyslog := oss.Difference(nss).List()
			addSyslog := nss.Difference(oss).List()

			// DELETE old syslog configurations
			for _, pRaw := range removeSyslog {
				slf := pRaw.(map[string]interface{})
				opts := gofastly.DeleteSyslogInput{
					Service: d.Id(),
					Version: latestVersion,
					Name:    slf["name"].(string),
				}

				log.Printf("[DEBUG] Fastly Syslog removal opts: %#v", opts)
				err := conn.DeleteSyslog(&opts)
				if err != nil {
					return err
				}
			}

			// POST new/updated Syslog
			for _, pRaw := range addSyslog {
				slf := pRaw.(map[string]interface{})

				opts := gofastly.CreateSyslogInput{
					Service:           d.Id(),
					Version:           latestVersion,
					Name:              slf["name"].(string),
					Address:           slf["address"].(string),
					Port:              uint(slf["port"].(int)),
					Format:            slf["format"].(string),
					FormatVersion:     uint(slf["format_version"].(int)),
					Token:             slf["token"].(string),
					UseTLS:            gofastly.CBool(slf["use_tls"].(bool)),
					TLSHostname:       slf["tls_hostname"].(string),
					TLSCACert:         slf["tls_ca_cert"].(string),
					ResponseCondition: slf["response_condition"].(string),
					MessageType:       slf["message_type"].(string),
				}

				log.Printf("[DEBUG] Create Syslog Opts: %#v", opts)
				_, err := conn.CreateSyslog(&opts)
				if err != nil {
					return err
				}
			}
		}

		// find difference in Logentries
		if d.HasChange("logentries") {
			os, ns := d.GetChange("logentries")
			if os == nil {
				os = new(schema.Set)
			}
			if ns == nil {
				ns = new(schema.Set)
			}

			oss := os.(*schema.Set)
			nss := ns.(*schema.Set)
			removeLogentries := oss.Difference(nss).List()
			addLogentries := nss.Difference(oss).List()

			// DELETE old logentries configurations
			for _, pRaw := range removeLogentries {
				slf := pRaw.(map[string]interface{})
				opts := gofastly.DeleteLogentriesInput{
					Service: d.Id(),
					Version: latestVersion,
					Name:    slf["name"].(string),
				}

				log.Printf("[DEBUG] Fastly Logentries removal opts: %#v", opts)
				err := conn.DeleteLogentries(&opts)
				if err != nil {
					return err
				}
			}

			// POST new/updated Logentries
			for _, pRaw := range addLogentries {
				slf := pRaw.(map[string]interface{})

				opts := gofastly.CreateLogentriesInput{
					Service:           d.Id(),
					Version:           latestVersion,
					Name:              slf["name"].(string),
					Port:              uint(slf["port"].(int)),
					UseTLS:            gofastly.CBool(slf["use_tls"].(bool)),
					Token:             slf["token"].(string),
					Format:            slf["format"].(string),
					FormatVersion:     uint(slf["format_version"].(int)),
					ResponseCondition: slf["response_condition"].(string),
				}

				log.Printf("[DEBUG] Create Logentries Opts: %#v", opts)
				_, err := conn.CreateLogentries(&opts)
				if err != nil {
					return err
				}
			}
		}

		// find difference in Response Object
		if d.HasChange("response_object") {
			or, nr := d.GetChange("response_object")
			if or == nil {
				or = new(schema.Set)
			}
			if nr == nil {
				nr = new(schema.Set)
			}

			ors := or.(*schema.Set)
			nrs := nr.(*schema.Set)
			removeResponseObject := ors.Difference(nrs).List()
			addResponseObject := nrs.Difference(ors).List()

			// DELETE old response object configurations
			for _, rRaw := range removeResponseObject {
				rf := rRaw.(map[string]interface{})
				opts := gofastly.DeleteResponseObjectInput{
					Service: d.Id(),
					Version: latestVersion,
					Name:    rf["name"].(string),
				}

				log.Printf("[DEBUG] Fastly Response Object removal opts: %#v", opts)
				if !strings.Contains(opts.Name, "Waf") && !strings.Contains(opts.Name, "WAF") {
					err := conn.DeleteResponseObject(&opts)
					if err != nil {
						return err
					}
				}
			}

			// POST new/updated Response Object
			for _, rRaw := range addResponseObject {
				rf := rRaw.(map[string]interface{})

				opts := gofastly.CreateResponseObjectInput{
					Service:          d.Id(),
					Version:          latestVersion,
					Name:             rf["name"].(string),
					Status:           uint(rf["status"].(int)),
					Response:         rf["response"].(string),
					Content:          rf["content"].(string),
					ContentType:      rf["content_type"].(string),
					RequestCondition: rf["request_condition"].(string),
					CacheCondition:   rf["cache_condition"].(string),
				}

				log.Printf("[DEBUG] Create Response Object Opts: %#v", opts)
				_, err := conn.CreateResponseObject(&opts)
				if err != nil {
					return err
				}
			}
		}

		// find difference in request settings
		if d.HasChange("request_setting") {
			os, ns := d.GetChange("request_setting")
			if os == nil {
				os = new(schema.Set)
			}
			if ns == nil {
				ns = new(schema.Set)
			}

			ors := os.(*schema.Set)
			nrs := ns.(*schema.Set)
			removeRequestSettings := ors.Difference(nrs).List()
			addRequestSettings := nrs.Difference(ors).List()

			// DELETE old Request Settings configurations
			for _, sRaw := range removeRequestSettings {
				sf := sRaw.(map[string]interface{})
				opts := gofastly.DeleteRequestSettingInput{
					Service: d.Id(),
					Version: latestVersion,
					Name:    sf["name"].(string),
				}

				log.Printf("[DEBUG] Fastly Request Setting removal opts: %#v", opts)
				err := conn.DeleteRequestSetting(&opts)
				if err != nil {
					return err
				}
			}

			// POST new/updated Request Setting
			for _, sRaw := range addRequestSettings {
				opts, err := buildRequestSetting(sRaw.(map[string]interface{}))
				if err != nil {
					log.Printf("[DEBUG] Error building Requset Setting: %s", err)
					return err
				}
				opts.Service = d.Id()
				opts.Version = latestVersion

				log.Printf("[DEBUG] Create Request Setting Opts: %#v", opts)
				_, err = conn.CreateRequestSetting(opts)
				if err != nil {
					return err
				}
			}
		}

		// Find differences in VCLs
		if d.HasChange("vcl") {
			// Note: as above with Gzip and S3 logging, we don't utilize the PUT
			// endpoint to update a VCL, we simply destroy it and create a new one.
			oldVCLVal, newVCLVal := d.GetChange("vcl")
			if oldVCLVal == nil {
				oldVCLVal = new(schema.Set)
			}
			if newVCLVal == nil {
				newVCLVal = new(schema.Set)
			}

			oldVCLSet := oldVCLVal.(*schema.Set)
			newVCLSet := newVCLVal.(*schema.Set)

			remove := oldVCLSet.Difference(newVCLSet).List()
			add := newVCLSet.Difference(oldVCLSet).List()

			// Delete removed VCL configurations
			for _, dRaw := range remove {
				df := dRaw.(map[string]interface{})
				opts := gofastly.DeleteVCLInput{
					Service: d.Id(),
					Version: latestVersion,
					Name:    df["name"].(string),
				}

				log.Printf("[DEBUG] Fastly VCL Removal opts: %#v", opts)
				err := conn.DeleteVCL(&opts)
				if err != nil {
					return err
				}
			}
			// POST new VCL configurations
			for _, dRaw := range add {
				df := dRaw.(map[string]interface{})
				opts := gofastly.CreateVCLInput{
					Service: d.Id(),
					Version: latestVersion,
					Name:    df["name"].(string),
					Content: df["content"].(string),
				}

				log.Printf("[DEBUG] Fastly VCL Addition opts: %#v", opts)
				_, err := conn.CreateVCL(&opts)
				if err != nil {
					return err
				}

				// if this new VCL is the main
				if df["main"].(bool) {
					opts := gofastly.ActivateVCLInput{
						Service: d.Id(),
						Version: latestVersion,
						Name:    df["name"].(string),
					}
					log.Printf("[DEBUG] Fastly VCL activation opts: %#v", opts)
					_, err := conn.ActivateVCL(&opts)
					if err != nil {
						return err
					}

				}
			}
		}

		if err := updateWAF(conn, d, latestVersion); err != nil {
			return err
		}

		// Find differences in Cache Settings
		if d.HasChange("cache_setting") {
			oc, nc := d.GetChange("cache_setting")
			if oc == nil {
				oc = new(schema.Set)
			}
			if nc == nil {
				nc = new(schema.Set)
			}

			ocs := oc.(*schema.Set)
			ncs := nc.(*schema.Set)

			remove := ocs.Difference(ncs).List()
			add := ncs.Difference(ocs).List()

			// Delete removed Cache Settings
			for _, dRaw := range remove {
				df := dRaw.(map[string]interface{})
				opts := gofastly.DeleteCacheSettingInput{
					Service: d.Id(),
					Version: latestVersion,
					Name:    df["name"].(string),
				}

				log.Printf("[DEBUG] Fastly Cache Settings removal opts: %#v", opts)
				err := conn.DeleteCacheSetting(&opts)
				if err != nil {
					return err
				}
			}

			// POST new Cache Settings
			for _, dRaw := range add {
				opts, err := buildCacheSetting(dRaw.(map[string]interface{}))
				if err != nil {
					log.Printf("[DEBUG] Error building Cache Setting: %s", err)
					return err
				}
				opts.Service = d.Id()
				opts.Version = latestVersion

				log.Printf("[DEBUG] Fastly Cache Settings Addition opts: %#v", opts)
				_, err = conn.CreateCacheSetting(opts)
				if err != nil {
					return err
				}
			}
		}

		// validate version
		log.Printf("[DEBUG] Validating Fastly Service (%s), Version (%v)", d.Id(), latestVersion)
		valid, msg, err := conn.ValidateVersion(&gofastly.ValidateVersionInput{
			Service: d.Id(),
			Version: latestVersion,
		})

		if err != nil {
			return fmt.Errorf("[ERR] Error checking validation: %s", err)
		}

		if !valid {
			return fmt.Errorf("[ERR] Invalid configuration for Fastly Service (%s): %s", d.Id(), msg)
		}

		log.Printf("[DEBUG] Activating Fastly Service (%s), Version (%v)", d.Id(), latestVersion)
		_, err = conn.ActivateVersion(&gofastly.ActivateVersionInput{
			Service: d.Id(),
			Version: latestVersion,
		})
		if err != nil {
			return fmt.Errorf("[ERR] Error activating version (%d): %s", latestVersion, err)
		}

		// Only if the version is valid and activated do we set the active_version.
		// This prevents us from getting stuck in cloning an invalid version
		d.Set("active_version", latestVersion)
	}

	return resourceServiceV1Read(d, meta)
}

func resourceServiceV1Read(d *schema.ResourceData, meta interface{}) error {
	conn := meta.(*FastlyClient).conn

	// Find the Service. Discard the service because we need the ServiceDetails,
	// not just a Service record
	_, err := findService(d.Id(), meta)
	if err != nil {
		switch err {
		case fastlyNoServiceFoundErr:
			log.Printf("[WARN] %s for ID (%s)", err, d.Id())
			d.SetId("")
			return nil
		default:
			return err
		}
	}

	s, err := conn.GetServiceDetails(&gofastly.GetServiceInput{
		ID: d.Id(),
	})

	if err != nil {
		return err
	}

	d.Set("name", s.Name)
	d.Set("active_version", s.ActiveVersion.Number)

	// If CreateService succeeds, but initial updates to the Service fail, we'll
	// have an empty ActiveService version (no version is active, so we can't
	// query for information on it)
	if s.ActiveVersion.Number != 0 {
		settingsOpts := gofastly.GetSettingsInput{
			Service: d.Id(),
			Version: s.ActiveVersion.Number,
		}
		if settings, err := conn.GetSettings(&settingsOpts); err == nil {
			d.Set("default_host", settings.DefaultHost)
			d.Set("default_ttl", settings.DefaultTTL)
		} else {
			return fmt.Errorf("[ERR] Error looking up Version settings for (%s), version (%v): %s", d.Id(), s.ActiveVersion.Number, err)
		}

		// TODO: update go-fastly to support an ActiveVersion struct, which contains
		// domain and backend info in the response. Here we do 2 additional queries
		// to find out that info
		log.Printf("[DEBUG] Refreshing Domains for (%s)", d.Id())
		domainList, err := conn.ListDomains(&gofastly.ListDomainsInput{
			Service: d.Id(),
			Version: s.ActiveVersion.Number,
		})

		if err != nil {
			return fmt.Errorf("[ERR] Error looking up Domains for (%s), version (%v): %s", d.Id(), s.ActiveVersion.Number, err)
		}

		// Refresh Domains
		dl := flattenDomains(domainList)

		if err := d.Set("domain", dl); err != nil {
			log.Printf("[WARN] Error setting Domains for (%s): %s", d.Id(), err)
		}

		// Refresh Backends
		log.Printf("[DEBUG] Refreshing Backends for (%s)", d.Id())
		backendList, err := conn.ListBackends(&gofastly.ListBackendsInput{
			Service: d.Id(),
			Version: s.ActiveVersion.Number,
		})

		if err != nil {
			return fmt.Errorf("[ERR] Error looking up Backends for (%s), version (%v): %s", d.Id(), s.ActiveVersion.Number, err)
		}

		bl := flattenBackends(backendList)

		if err := d.Set("backend", bl); err != nil {
			log.Printf("[WARN] Error setting Backends for (%s): %s", d.Id(), err)
		}

		// refresh headers
		log.Printf("[DEBUG] Refreshing Headers for (%s)", d.Id())
		headerList, err := conn.ListHeaders(&gofastly.ListHeadersInput{
			Service: d.Id(),
			Version: s.ActiveVersion.Number,
		})

		if err != nil {
			return fmt.Errorf("[ERR] Error looking up Headers for (%s), version (%v): %s", d.Id(), s.ActiveVersion.Number, err)
		}

		hl := flattenHeaders(headerList)

		if err := d.Set("header", hl); err != nil {
			log.Printf("[WARN] Error setting Headers for (%s): %s", d.Id(), err)
		}

		// refresh gzips
		log.Printf("[DEBUG] Refreshing Gzips for (%s)", d.Id())
		gzipsList, err := conn.ListGzips(&gofastly.ListGzipsInput{
			Service: d.Id(),
			Version: s.ActiveVersion.Number,
		})

		if err != nil {
			return fmt.Errorf("[ERR] Error looking up Gzips for (%s), version (%v): %s", d.Id(), s.ActiveVersion.Number, err)
		}

		gl := flattenGzips(gzipsList)

		if err := d.Set("gzip", gl); err != nil {
			log.Printf("[WARN] Error setting Gzips for (%s): %s", d.Id(), err)
		}

		// refresh Healthcheck
		log.Printf("[DEBUG] Refreshing Healthcheck for (%s)", d.Id())
		healthcheckList, err := conn.ListHealthChecks(&gofastly.ListHealthChecksInput{
			Service: d.Id(),
			Version: s.ActiveVersion.Number,
		})

		if err != nil {
			return fmt.Errorf("[ERR] Error looking up Healthcheck for (%s), version (%v): %s", d.Id(), s.ActiveVersion.Number, err)
		}

		hcl := flattenHealthchecks(healthcheckList)

		if err := d.Set("healthcheck", hcl); err != nil {
			log.Printf("[WARN] Error setting Healthcheck for (%s): %s", d.Id(), err)
		}

		// refresh S3 Logging
		log.Printf("[DEBUG] Refreshing S3 Logging for (%s)", d.Id())
		s3List, err := conn.ListS3s(&gofastly.ListS3sInput{
			Service: d.Id(),
			Version: s.ActiveVersion.Number,
		})

		if err != nil {
			return fmt.Errorf("[ERR] Error looking up S3 Logging for (%s), version (%v): %s", d.Id(), s.ActiveVersion.Number, err)
		}

		sl := flattenS3s(s3List)

		if err := d.Set("s3logging", sl); err != nil {
			log.Printf("[WARN] Error setting S3 Logging for (%s): %s", d.Id(), err)
		}

		// refresh Papertrail Logging
		log.Printf("[DEBUG] Refreshing Papertrail for (%s)", d.Id())
		papertrailList, err := conn.ListPapertrails(&gofastly.ListPapertrailsInput{
			Service: d.Id(),
			Version: s.ActiveVersion.Number,
		})

		if err != nil {
			return fmt.Errorf("[ERR] Error looking up Papertrail for (%s), version (%v): %s", d.Id(), s.ActiveVersion.Number, err)
		}

		pl := flattenPapertrails(papertrailList)

		if err := d.Set("papertrail", pl); err != nil {
			log.Printf("[WARN] Error setting Papertrail for (%s): %s", d.Id(), err)
		}

		// refresh Sumologic Logging
		log.Printf("[DEBUG] Refreshing Sumologic for (%s)", d.Id())
		sumologicList, err := conn.ListSumologics(&gofastly.ListSumologicsInput{
			Service: d.Id(),
			Version: s.ActiveVersion.Number,
		})

		if err != nil {
			return fmt.Errorf("[ERR] Error looking up Sumologic for (%s), version (%v): %s", d.Id(), s.ActiveVersion.Number, err)
		}

		sul := flattenSumologics(sumologicList)
		if err := d.Set("sumologic", sul); err != nil {
			log.Printf("[WARN] Error setting Sumologic for (%s): %s", d.Id(), err)
		}

		// refresh GCS Logging
		log.Printf("[DEBUG] Refreshing GCS for (%s)", d.Id())
		GCSList, err := conn.ListGCSs(&gofastly.ListGCSsInput{
			Service: d.Id(),
			Version: s.ActiveVersion.Number,
		})

		if err != nil {
			return fmt.Errorf("[ERR] Error looking up GCS for (%s), version (%v): %s", d.Id(), s.ActiveVersion.Number, err)
		}

		gcsl := flattenGCS(GCSList)
		if err := d.Set("gcslogging", gcsl); err != nil {
			log.Printf("[WARN] Error setting gcs for (%s): %s", d.Id(), err)
		}

		// refresh Syslog Logging
		log.Printf("[DEBUG] Refreshing Syslog for (%s)", d.Id())
		syslogList, err := conn.ListSyslogs(&gofastly.ListSyslogsInput{
			Service: d.Id(),
			Version: s.ActiveVersion.Number,
		})

		if err != nil {
			return fmt.Errorf("[ERR] Error looking up Syslog for (%s), version (%d): %s", d.Id(), s.ActiveVersion.Number, err)
		}

		sll := flattenSyslogs(syslogList)

		if err := d.Set("syslog", sll); err != nil {
			log.Printf("[WARN] Error setting Syslog for (%s): %s", d.Id(), err)
		}

		// refresh Logentries Logging
		log.Printf("[DEBUG] Refreshing Logentries for (%s)", d.Id())
		logentriesList, err := conn.ListLogentries(&gofastly.ListLogentriesInput{
			Service: d.Id(),
			Version: s.ActiveVersion.Number,
		})

		if err != nil {
			return fmt.Errorf("[ERR] Error looking up Logentries for (%s), version (%d): %s", d.Id(), s.ActiveVersion.Number, err)
		}

		lel := flattenLogentries(logentriesList)

		if err := d.Set("logentries", lel); err != nil {
			log.Printf("[WARN] Error setting Logentries for (%s): %s", d.Id(), err)
		}

		// refresh Response Objects
		log.Printf("[DEBUG] Refreshing Response Object for (%s)", d.Id())
		responseObjectList, err := conn.ListResponseObjects(&gofastly.ListResponseObjectsInput{
			Service: d.Id(),
			Version: s.ActiveVersion.Number,
		})

		if err != nil {
			return fmt.Errorf("[ERR] Error looking up Response Object for (%s), version (%v): %s", d.Id(), s.ActiveVersion.Number, err)
		}

		rol := flattenResponseObjects(responseObjectList)

		if err := d.Set("response_object", rol); err != nil {
			log.Printf("[WARN] Error setting Response Object for (%s): %s", d.Id(), err)
		}

		// refresh Conditions
		log.Printf("[DEBUG] Refreshing Conditions for (%s)", d.Id())
		conditionList, err := conn.ListConditions(&gofastly.ListConditionsInput{
			Service: d.Id(),
			Version: s.ActiveVersion.Number,
		})

		if err != nil {
			return fmt.Errorf("[ERR] Error looking up Conditions for (%s), version (%v): %s", d.Id(), s.ActiveVersion.Number, err)
		}

		cl := flattenConditions(conditionList)

		if err := d.Set("condition", cl); err != nil {
			log.Printf("[WARN] Error setting Conditions for (%s): %s", d.Id(), err)
		}

		// refresh Request Settings
		log.Printf("[DEBUG] Refreshing Request Settings for (%s)", d.Id())
		rsList, err := conn.ListRequestSettings(&gofastly.ListRequestSettingsInput{
			Service: d.Id(),
			Version: s.ActiveVersion.Number,
		})

		if err != nil {
			return fmt.Errorf("[ERR] Error looking up Request Settings for (%s), version (%v): %s", d.Id(), s.ActiveVersion.Number, err)
		}

		rl := flattenRequestSettings(rsList)

		if err := d.Set("request_setting", rl); err != nil {
			log.Printf("[WARN] Error setting Request Settings for (%s): %s", d.Id(), err)
		}

		// refresh VCLs
		log.Printf("[DEBUG] Refreshing VCLs for (%s)", d.Id())
		vclList, err := conn.ListVCLs(&gofastly.ListVCLsInput{
			Service: d.Id(),
			Version: s.ActiveVersion.Number,
		})
		if err != nil {
			return fmt.Errorf("[ERR] Error looking up VCLs for (%s), version (%v): %s", d.Id(), s.ActiveVersion.Number, err)
		}

		vl := flattenVCLs(vclList)

		if err := d.Set("vcl", vl); err != nil {
			log.Printf("[WARN] Error setting VCLs for (%s): %s", d.Id(), err)
		}

		// refresh WAFs
		log.Printf("[DEBUG] Refreshing WAFs for (%s)", d.Id())
		wafs, err := refreshWAFs(conn, d.Id(), s.ActiveVersion.Number)
		if err != nil {
			return fmt.Errorf("[ERR] Error looking up WAFs for (%s), version (%v): %s", d.Id(), s.ActiveVersion.Number, err)
		}
		if err := d.Set("waf", wafs); err != nil {
			log.Printf("[WARN] Error setting WAFs for (%s): %s", d.Id(), err)
		}

		// refresh Cache Settings
		log.Printf("[DEBUG] Refreshing Cache Settings for (%s)", d.Id())
		cslList, err := conn.ListCacheSettings(&gofastly.ListCacheSettingsInput{
			Service: d.Id(),
			Version: s.ActiveVersion.Number,
		})
		if err != nil {
			return fmt.Errorf("[ERR] Error looking up Cache Settings for (%s), version (%v): %s", d.Id(), s.ActiveVersion.Number, err)
		}

		csl := flattenCacheSettings(cslList)

		if err := d.Set("cache_setting", csl); err != nil {
			log.Printf("[WARN] Error setting Cache Settings for (%s): %s", d.Id(), err)
		}

	} else {
		log.Printf("[DEBUG] Active Version for Service (%s) is empty, no state to refresh", d.Id())
	}

	return nil
}

func resourceServiceV1Delete(d *schema.ResourceData, meta interface{}) error {
	conn := meta.(*FastlyClient).conn

	// Fastly will fail to delete any service with an Active Version.
	// If `force_destroy` is given, we deactivate the active version and then send
	// the DELETE call
	if d.Get("force_destroy").(bool) {
		s, err := conn.GetServiceDetails(&gofastly.GetServiceInput{
			ID: d.Id(),
		})

		if err != nil {
			return err
		}

		if s.ActiveVersion.Number != 0 {
			_, err := conn.DeactivateVersion(&gofastly.DeactivateVersionInput{
				Service: d.Id(),
				Version: s.ActiveVersion.Number,
			})
			if err != nil {
				return err
			}
		}
	}

	err := conn.DeleteService(&gofastly.DeleteServiceInput{
		ID: d.Id(),
	})

	if err != nil {
		return err
	}

	_, err = findService(d.Id(), meta)
	if err != nil {
		switch err {
		// we expect no records to be found here
		case fastlyNoServiceFoundErr:
			d.SetId("")
			return nil
		default:
			return err
		}
	}

	// findService above returned something and nil error, but shouldn't have
	return fmt.Errorf("[WARN] Tried deleting Service (%s), but was still found", d.Id())

}

func flattenDomains(list []*gofastly.Domain) []map[string]interface{} {
	dl := make([]map[string]interface{}, 0, len(list))

	for _, d := range list {
		dl = append(dl, map[string]interface{}{
			"name":    d.Name,
			"comment": d.Comment,
		})
	}

	return dl
}

func flattenBackends(backendList []*gofastly.Backend) []map[string]interface{} {
	var bl []map[string]interface{}
	for _, b := range backendList {
		// Convert Backend to a map for saving to state.
		nb := map[string]interface{}{
			"name":                  b.Name,
			"address":               b.Address,
			"auto_loadbalance":      b.AutoLoadbalance,
			"between_bytes_timeout": int(b.BetweenBytesTimeout),
			"connect_timeout":       int(b.ConnectTimeout),
			"error_threshold":       int(b.ErrorThreshold),
			"first_byte_timeout":    int(b.FirstByteTimeout),
			"max_conn":              int(b.MaxConn),
			"port":                  int(b.Port),
			"shield":                b.Shield,
			"ssl_check_cert":        b.SSLCheckCert,
			"ssl_hostname":          b.SSLHostname,
			"ssl_ca_cert":           b.SSLCACert,
			"ssl_client_key":        b.SSLClientKey,
			"ssl_client_cert":       b.SSLClientCert,
			"max_tls_version":       b.MaxTLSVersion,
			"min_tls_version":       b.MinTLSVersion,
			"ssl_ciphers":           strings.Join(b.SSLCiphers, ","),
			"use_ssl":               b.UseSSL,
			"ssl_cert_hostname":     b.SSLCertHostname,
			"ssl_sni_hostname":      b.SSLSNIHostname,
			"weight":                int(b.Weight),
			"request_condition":     b.RequestCondition,
			"healthcheck":           b.HealthCheck,
		}

		bl = append(bl, nb)
	}
	return bl
}

// findService finds a Fastly Service via the ListServices endpoint, returning
// the Service if found.
//
// Fastly API does not include any "deleted_at" type parameter to indicate
// that a Service has been deleted. GET requests to a deleted Service will
// return 200 OK and have the full output of the Service for an unknown time
// (days, in my testing). In order to determine if a Service is deleted, we
// need to hit /service and loop the returned Services, searching for the one
// in question. This endpoint only returns active or "alive" services. If the
// Service is not included, then it's "gone"
//
// Returns a fastlyNoServiceFoundErr error if the Service is not found in the
// ListServices response.
func findService(id string, meta interface{}) (*gofastly.Service, error) {
	conn := meta.(*FastlyClient).conn

	l, err := conn.ListServices(&gofastly.ListServicesInput{})
	if err != nil {
		return nil, fmt.Errorf("[WARN] Error listing services (%s): %s", id, err)
	}

	for _, s := range l {
		if s.ID == id {
			log.Printf("[DEBUG] Found Service (%s)", id)
			return s, nil
		}
	}

	return nil, fastlyNoServiceFoundErr
}

func flattenHeaders(headerList []*gofastly.Header) []map[string]interface{} {
	var hl []map[string]interface{}
	for _, h := range headerList {
		// Convert Header to a map for saving to state.
		nh := map[string]interface{}{
			"name":               h.Name,
			"action":             h.Action,
			"ignore_if_set":      h.IgnoreIfSet,
			"type":               h.Type,
			"destination":        h.Destination,
			"source":             h.Source,
			"regex":              h.Regex,
			"substitution":       h.Substitution,
			"priority":           int(h.Priority),
			"request_condition":  h.RequestCondition,
			"cache_condition":    h.CacheCondition,
			"response_condition": h.ResponseCondition,
		}

		for k, v := range nh {
			if v == "" {
				delete(nh, k)
			}
		}

		hl = append(hl, nh)
	}
	return hl
}

func buildHeader(headerMap interface{}) (*gofastly.CreateHeaderInput, error) {
	df := headerMap.(map[string]interface{})
	opts := gofastly.CreateHeaderInput{
		Name:              df["name"].(string),
		IgnoreIfSet:       gofastly.CBool(df["ignore_if_set"].(bool)),
		Destination:       df["destination"].(string),
		Priority:          uint(df["priority"].(int)),
		Source:            df["source"].(string),
		Regex:             df["regex"].(string),
		Substitution:      df["substitution"].(string),
		RequestCondition:  df["request_condition"].(string),
		CacheCondition:    df["cache_condition"].(string),
		ResponseCondition: df["response_condition"].(string),
	}

	act := strings.ToLower(df["action"].(string))
	switch act {
	case "set":
		opts.Action = gofastly.HeaderActionSet
	case "append":
		opts.Action = gofastly.HeaderActionAppend
	case "delete":
		opts.Action = gofastly.HeaderActionDelete
	case "regex":
		opts.Action = gofastly.HeaderActionRegex
	case "regex_repeat":
		opts.Action = gofastly.HeaderActionRegexRepeat
	}

	ty := strings.ToLower(df["type"].(string))
	switch ty {
	case "request":
		opts.Type = gofastly.HeaderTypeRequest
	case "fetch":
		opts.Type = gofastly.HeaderTypeFetch
	case "cache":
		opts.Type = gofastly.HeaderTypeCache
	case "response":
		opts.Type = gofastly.HeaderTypeResponse
	}

	return &opts, nil
}

func buildCacheSetting(cacheMap interface{}) (*gofastly.CreateCacheSettingInput, error) {
	df := cacheMap.(map[string]interface{})
	opts := gofastly.CreateCacheSettingInput{
		Name:           df["name"].(string),
		StaleTTL:       uint(df["stale_ttl"].(int)),
		CacheCondition: df["cache_condition"].(string),
	}

	if v, ok := df["ttl"]; ok {
		opts.TTL = uint(v.(int))
	}

	act := strings.ToLower(df["action"].(string))
	switch act {
	case "cache":
		opts.Action = gofastly.CacheSettingActionCache
	case "pass":
		opts.Action = gofastly.CacheSettingActionPass
	case "restart":
		opts.Action = gofastly.CacheSettingActionRestart
	}

	return &opts, nil
}

func flattenGzips(gzipsList []*gofastly.Gzip) []map[string]interface{} {
	var gl []map[string]interface{}
	for _, g := range gzipsList {
		// Convert Gzip to a map for saving to state.
		ng := map[string]interface{}{
			"name":            g.Name,
			"cache_condition": g.CacheCondition,
		}

		if g.Extensions != "" {
			e := strings.Split(g.Extensions, " ")
			var et []interface{}
			for _, ev := range e {
				et = append(et, ev)
			}
			ng["extensions"] = schema.NewSet(schema.HashString, et)
		}

		if g.ContentTypes != "" {
			c := strings.Split(g.ContentTypes, " ")
			var ct []interface{}
			for _, cv := range c {
				ct = append(ct, cv)
			}
			ng["content_types"] = schema.NewSet(schema.HashString, ct)
		}

		// prune any empty values that come from the default string value in structs
		for k, v := range ng {
			if v == "" {
				delete(ng, k)
			}
		}

		gl = append(gl, ng)
	}

	return gl
}

func flattenHealthchecks(healthcheckList []*gofastly.HealthCheck) []map[string]interface{} {
	var hl []map[string]interface{}
	for _, h := range healthcheckList {
		// Convert HealthChecks to a map for saving to state.
		nh := map[string]interface{}{
			"name":              h.Name,
			"host":              h.Host,
			"path":              h.Path,
			"check_interval":    h.CheckInterval,
			"expected_response": h.ExpectedResponse,
			"http_version":      h.HTTPVersion,
			"initial":           h.Initial,
			"method":            h.Method,
			"threshold":         h.Threshold,
			"timeout":           h.Timeout,
			"window":            h.Window,
		}

		// prune any empty values that come from the default string value in structs
		for k, v := range nh {
			if v == "" {
				delete(nh, k)
			}
		}

		hl = append(hl, nh)
	}

	return hl
}

func flattenS3s(s3List []*gofastly.S3) []map[string]interface{} {
	var sl []map[string]interface{}
	for _, s := range s3List {
		// Convert S3s to a map for saving to state.
		ns := map[string]interface{}{
			"name":               s.Name,
			"bucket_name":        s.BucketName,
			"s3_access_key":      s.AccessKey,
			"s3_secret_key":      s.SecretKey,
			"path":               s.Path,
			"period":             s.Period,
			"domain":             s.Domain,
			"gzip_level":         s.GzipLevel,
			"format":             s.Format,
			"format_version":     s.FormatVersion,
			"timestamp_format":   s.TimestampFormat,
			"redundancy":         s.Redundancy,
			"response_condition": s.ResponseCondition,
			"message_type":       s.MessageType,
		}

		// prune any empty values that come from the default string value in structs
		for k, v := range ns {
			if v == "" {
				delete(ns, k)
			}
		}

		sl = append(sl, ns)
	}

	return sl
}

func flattenPapertrails(papertrailList []*gofastly.Papertrail) []map[string]interface{} {
	var pl []map[string]interface{}
	for _, p := range papertrailList {
		// Convert Papertrails to a map for saving to state.
		ns := map[string]interface{}{
			"name":               p.Name,
			"address":            p.Address,
			"port":               p.Port,
			"format":             p.Format,
			"response_condition": p.ResponseCondition,
		}

		// prune any empty values that come from the default string value in structs
		for k, v := range ns {
			if v == "" {
				delete(ns, k)
			}
		}

		pl = append(pl, ns)
	}

	return pl
}

func flattenSumologics(sumologicList []*gofastly.Sumologic) []map[string]interface{} {
	var l []map[string]interface{}
	for _, p := range sumologicList {
		// Convert Sumologic to a map for saving to state.
		ns := map[string]interface{}{
			"name":               p.Name,
			"url":                p.URL,
			"format":             p.Format,
			"response_condition": p.ResponseCondition,
			"message_type":       p.MessageType,
			"format_version":     int(p.FormatVersion),
		}

		// prune any empty values that come from the default string value in structs
		for k, v := range ns {
			if v == "" {
				delete(ns, k)
			}
		}

		l = append(l, ns)
	}

	return l
}

func flattenGCS(gcsList []*gofastly.GCS) []map[string]interface{} {
	var GCSList []map[string]interface{}
	for _, currentGCS := range gcsList {
		// Convert gcs to a map for saving to state.
		GCSMapString := map[string]interface{}{
			"name":               currentGCS.Name,
			"email":              currentGCS.User,
			"bucket_name":        currentGCS.Bucket,
			"secret_key":         currentGCS.SecretKey,
			"path":               currentGCS.Path,
			"period":             int(currentGCS.Period),
			"gzip_level":         int(currentGCS.GzipLevel),
			"response_condition": currentGCS.ResponseCondition,
			"message_type":       currentGCS.MessageType,
			"format":             currentGCS.Format,
			"timestamp_format":   currentGCS.TimestampFormat,
		}

		// prune any empty values that come from the default string value in structs
		for k, v := range GCSMapString {
			if v == "" {
				delete(GCSMapString, k)
			}
		}

		GCSList = append(GCSList, GCSMapString)
	}

	return GCSList
}

func flattenSyslogs(syslogList []*gofastly.Syslog) []map[string]interface{} {
	var pl []map[string]interface{}
	for _, p := range syslogList {
		// Convert Syslog to a map for saving to state.
		ns := map[string]interface{}{
			"name":               p.Name,
			"address":            p.Address,
			"port":               p.Port,
			"format":             p.Format,
			"format_version":     p.FormatVersion,
			"token":              p.Token,
			"use_tls":            p.UseTLS,
			"tls_hostname":       p.TLSHostname,
			"tls_ca_cert":        p.TLSCACert,
			"response_condition": p.ResponseCondition,
			"message_type":       p.MessageType,
		}

		// prune any empty values that come from the default string value in structs
		for k, v := range ns {
			if v == "" {
				delete(ns, k)
			}
		}

		pl = append(pl, ns)
	}

	return pl
}

func flattenLogentries(logentriesList []*gofastly.Logentries) []map[string]interface{} {
	var LEList []map[string]interface{}
	for _, currentLE := range logentriesList {
		// Convert Logentries to a map for saving to state.
		LEMapString := map[string]interface{}{
			"name":               currentLE.Name,
			"port":               currentLE.Port,
			"use_tls":            currentLE.UseTLS,
			"token":              currentLE.Token,
			"format":             currentLE.Format,
			"format_version":     currentLE.FormatVersion,
			"response_condition": currentLE.ResponseCondition,
		}

		// prune any empty values that come from the default string value in structs
		for k, v := range LEMapString {
			if v == "" {
				delete(LEMapString, k)
			}
		}

		LEList = append(LEList, LEMapString)
	}

	return LEList
}

func flattenResponseObjects(responseObjectList []*gofastly.ResponseObject) []map[string]interface{} {
	var rol []map[string]interface{}
	for _, ro := range responseObjectList {
		// Convert ResponseObjects to a map for saving to state.
		nro := map[string]interface{}{
			"name":              ro.Name,
			"status":            ro.Status,
			"response":          ro.Response,
			"content":           ro.Content,
			"content_type":      ro.ContentType,
			"request_condition": ro.RequestCondition,
			"cache_condition":   ro.CacheCondition,
		}

		// prune any empty values that come from the default string value in structs
		for k, v := range nro {
			if v == "" {
				delete(nro, k)
			}
		}

		rol = append(rol, nro)
	}

	return rol
}

func flattenConditions(conditionList []*gofastly.Condition) []map[string]interface{} {
	var cl []map[string]interface{}
	for _, c := range conditionList {
		// Convert Conditions to a map for saving to state.
		nc := map[string]interface{}{
			"name":      c.Name,
			"statement": c.Statement,
			"type":      c.Type,
			"priority":  c.Priority,
		}

		// prune any empty values that come from the default string value in structs
		for k, v := range nc {
			if v == "" {
				delete(nc, k)
			}
		}

		cl = append(cl, nc)
	}

	return cl
}

func flattenRequestSettings(rsList []*gofastly.RequestSetting) []map[string]interface{} {
	var rl []map[string]interface{}
	for _, r := range rsList {
		// Convert Request Settings to a map for saving to state.
		nrs := map[string]interface{}{
			"name":              r.Name,
			"max_stale_age":     r.MaxStaleAge,
			"force_miss":        r.ForceMiss,
			"force_ssl":         r.ForceSSL,
			"action":            r.Action,
			"bypass_busy_wait":  r.BypassBusyWait,
			"hash_keys":         r.HashKeys,
			"xff":               r.XForwardedFor,
			"timer_support":     r.TimerSupport,
			"geo_headers":       r.GeoHeaders,
			"default_host":      r.DefaultHost,
			"request_condition": r.RequestCondition,
		}

		// prune any empty values that come from the default string value in structs
		for k, v := range nrs {
			if v == "" {
				delete(nrs, k)
			}
		}

		rl = append(rl, nrs)
	}

	return rl
}

func buildRequestSetting(requestSettingMap interface{}) (*gofastly.CreateRequestSettingInput, error) {
	df := requestSettingMap.(map[string]interface{})
	opts := gofastly.CreateRequestSettingInput{
		Name:             df["name"].(string),
		MaxStaleAge:      uint(df["max_stale_age"].(int)),
		ForceMiss:        gofastly.CBool(df["force_miss"].(bool)),
		ForceSSL:         gofastly.CBool(df["force_ssl"].(bool)),
		BypassBusyWait:   gofastly.CBool(df["bypass_busy_wait"].(bool)),
		HashKeys:         df["hash_keys"].(string),
		TimerSupport:     gofastly.CBool(df["timer_support"].(bool)),
		GeoHeaders:       gofastly.CBool(df["geo_headers"].(bool)),
		DefaultHost:      df["default_host"].(string),
		RequestCondition: df["request_condition"].(string),
	}

	act := strings.ToLower(df["action"].(string))
	switch act {
	case "lookup":
		opts.Action = gofastly.RequestSettingActionLookup
	case "pass":
		opts.Action = gofastly.RequestSettingActionPass
	}

	xff := strings.ToLower(df["xff"].(string))
	switch xff {
	case "clear":
		opts.XForwardedFor = gofastly.RequestSettingXFFClear
	case "leave":
		opts.XForwardedFor = gofastly.RequestSettingXFFLeave
	case "append":
		opts.XForwardedFor = gofastly.RequestSettingXFFAppend
	case "append_all":
		opts.XForwardedFor = gofastly.RequestSettingXFFAppendAll
	case "overwrite":
		opts.XForwardedFor = gofastly.RequestSettingXFFOverwrite
	}

	return &opts, nil
}

func flattenCacheSettings(csList []*gofastly.CacheSetting) []map[string]interface{} {
	var csl []map[string]interface{}
	for _, cl := range csList {
		// Convert Cache Settings to a map for saving to state.
		clMap := map[string]interface{}{
			"name":            cl.Name,
			"action":          cl.Action,
			"cache_condition": cl.CacheCondition,
			"stale_ttl":       cl.StaleTTL,
			"ttl":             cl.TTL,
		}

		// prune any empty values that come from the default string value in structs
		for k, v := range clMap {
			if v == "" {
				delete(clMap, k)
			}
		}

		csl = append(csl, clMap)
	}

	return csl
}

func flattenVCLs(vclList []*gofastly.VCL) []map[string]interface{} {
	var vl []map[string]interface{}
	for _, vcl := range vclList {
		// Convert VCLs to a map for saving to state.
		vclMap := map[string]interface{}{
			"name":    vcl.Name,
			"content": vcl.Content,
			"main":    vcl.Main,
		}

		// prune any empty values that come from the default string value in structs
		for k, v := range vclMap {
			if v == "" {
				delete(vclMap, k)
			}
		}

		vl = append(vl, vclMap)
	}

	return vl
}

func validateVCLs(d *schema.ResourceData) error {
	// TODO: this would be nice to move into a resource/collection validation function, once that is available
	// (see https://github.com/hashicorp/terraform/pull/4348 and https://github.com/hashicorp/terraform/pull/6508)
	vcls, exists := d.GetOk("vcl")
	if !exists {
		return nil
	}

	numberOfMainVCLs, numberOfIncludeVCLs := 0, 0
	for _, vclElem := range vcls.(*schema.Set).List() {
		vcl := vclElem.(map[string]interface{})
		if mainVal, hasMain := vcl["main"]; hasMain && mainVal.(bool) {
			numberOfMainVCLs++
		} else {
			numberOfIncludeVCLs++
		}
	}
	if numberOfMainVCLs == 0 && numberOfIncludeVCLs > 0 {
		return errors.New("if you include VCL configurations, one of them should have main = true")
	}
	if numberOfMainVCLs > 1 {
		return errors.New("you cannot have more than one VCL configuration with main = true")
	}
	return nil
}<|MERGE_RESOLUTION|>--- conflicted
+++ resolved
@@ -1145,11 +1145,8 @@
 		"request_setting",
 		"cache_setting",
 		"vcl",
-<<<<<<< HEAD
 		"waf",
-=======
 		"sumologic",
->>>>>>> 66fc1bda
 	} {
 		if d.HasChange(v) {
 			needsChange = true
