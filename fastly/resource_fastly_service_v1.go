package fastly

import (
	"errors"
	"fmt"
	"log"
	"strings"
	"time"

	gofastly "github.com/fastly/go-fastly/fastly"
	"github.com/hashicorp/terraform-plugin-sdk/helper/schema"
)

var fastlyNoServiceFoundErr = errors.New("No matching Fastly Service found")

func resourceServiceV1() *schema.Resource {
	return &schema.Resource{
		Create: resourceServiceV1Create,
		Read:   resourceServiceV1Read,
		Update: resourceServiceV1Update,
		Delete: resourceServiceV1Delete,
		Importer: &schema.ResourceImporter{
			State: schema.ImportStatePassthrough,
		},

		Schema: map[string]*schema.Schema{
			"name": {
				Type:        schema.TypeString,
				Required:    true,
				Description: "Unique name for this Service",
			},

			"comment": {
				Type:        schema.TypeString,
				Optional:    true,
				Default:     "Managed by Terraform",
				Description: "A personal freeform descriptive note",
			},

			"version_comment": {
				Type:        schema.TypeString,
				Optional:    true,
				Description: "A personal freeform descriptive note",
			},

			// Active Version represents the currently activated version in Fastly. In
			// Terraform, we abstract this number away from the users and manage
			// creating and activating. It's used internally, but also exported for
			// users to see.
			"active_version": {
				Type:     schema.TypeInt,
				Computed: true,
			},

			// Cloned Version represents the latest cloned version by the provider. It
			// gets set whenever Terraform detects changes and clones the currently
			// activated version in order to modify it. Active Version and Cloned
			// Version can be different if the Activate field is set to false in order
			// to prevent the service from being activated. It is not used internally,
			// but it is exported for users to see after running `terraform apply`.
			"cloned_version": {
				Type:     schema.TypeInt,
				Computed: true,
			},

			"activate": {
				Type:        schema.TypeBool,
				Description: "Conditionally prevents the Service from being activated",
				Default:     true,
				Optional:    true,
			},

			"domain": {
				Type:     schema.TypeSet,
				Required: true,
				Elem: &schema.Resource{
					Schema: map[string]*schema.Schema{
						"name": {
							Type:        schema.TypeString,
							Required:    true,
							Description: "The domain that this Service will respond to",
						},

						"comment": {
							Type:     schema.TypeString,
							Optional: true,
						},
					},
				},
			},

			"condition": {
				Type:     schema.TypeSet,
				Optional: true,
				Elem: &schema.Resource{
					Schema: map[string]*schema.Schema{
						"name": {
							Type:     schema.TypeString,
							Required: true,
						},
						"statement": {
							Type:        schema.TypeString,
							Required:    true,
							Description: "The statement used to determine if the condition is met",
						},
						"priority": {
							Type:        schema.TypeInt,
							Optional:    true,
							Default:     10,
							Description: "A number used to determine the order in which multiple conditions execute. Lower numbers execute first",
						},
						"type": {
							Type:         schema.TypeString,
							Required:     true,
							Description:  "Type of the condition, either `REQUEST`, `RESPONSE`, or `CACHE`",
							ValidateFunc: validateConditionType(),
						},
					},
				},
			},

			"default_ttl": {
				Type:        schema.TypeInt,
				Optional:    true,
				Default:     3600,
				Description: "The default Time-to-live (TTL) for the version",
			},

			"default_host": {
				Type:        schema.TypeString,
				Optional:    true,
				Computed:    true,
				Description: "The default hostname for the version",
			},

			"healthcheck": {
				Type:     schema.TypeSet,
				Optional: true,
				Elem: &schema.Resource{
					Schema: map[string]*schema.Schema{
						// required fields
						"name": {
							Type:        schema.TypeString,
							Required:    true,
							Description: "A name to refer to this healthcheck",
						},
						"host": {
							Type:        schema.TypeString,
							Required:    true,
							Description: "Which host to check",
						},
						"path": {
							Type:        schema.TypeString,
							Required:    true,
							Description: "The path to check",
						},
						// optional fields
						"check_interval": {
							Type:        schema.TypeInt,
							Optional:    true,
							Default:     5000,
							Description: "How often to run the healthcheck in milliseconds",
						},
						"expected_response": {
							Type:        schema.TypeInt,
							Optional:    true,
							Default:     200,
							Description: "The status code expected from the host",
						},
						"http_version": {
							Type:        schema.TypeString,
							Optional:    true,
							Default:     "1.1",
							Description: "Whether to use version 1.0 or 1.1 HTTP",
						},
						"initial": {
							Type:        schema.TypeInt,
							Optional:    true,
							Default:     2,
							Description: "When loading a config, the initial number of probes to be seen as OK",
						},
						"method": {
							Type:        schema.TypeString,
							Optional:    true,
							Default:     "HEAD",
							Description: "Which HTTP method to use",
						},
						"threshold": {
							Type:        schema.TypeInt,
							Optional:    true,
							Default:     3,
							Description: "How many healthchecks must succeed to be considered healthy",
						},
						"timeout": {
							Type:        schema.TypeInt,
							Optional:    true,
							Default:     500,
							Description: "Timeout in milliseconds",
						},
						"window": {
							Type:        schema.TypeInt,
							Optional:    true,
							Default:     5,
							Description: "The number of most recent healthcheck queries to keep for this healthcheck",
						},
					},
				},
			},

			"backend": {
				Type:     schema.TypeSet,
				Optional: true,
				Elem: &schema.Resource{
					Schema: map[string]*schema.Schema{
						// required fields
						"name": {
							Type:        schema.TypeString,
							Required:    true,
							Description: "A name for this Backend",
						},
						"address": {
							Type:        schema.TypeString,
							Required:    true,
							Description: "An IPv4, hostname, or IPv6 address for the Backend",
						},
						// Optional fields, defaults where they exist
						"auto_loadbalance": {
							Type:        schema.TypeBool,
							Optional:    true,
							Default:     true,
							Description: "Should this Backend be load balanced",
						},
						"between_bytes_timeout": {
							Type:        schema.TypeInt,
							Optional:    true,
							Default:     10000,
							Description: "How long to wait between bytes in milliseconds",
						},
						"connect_timeout": {
							Type:        schema.TypeInt,
							Optional:    true,
							Default:     1000,
							Description: "How long to wait for a timeout in milliseconds",
						},
						"error_threshold": {
							Type:        schema.TypeInt,
							Optional:    true,
							Default:     0,
							Description: "Number of errors to allow before the Backend is marked as down",
						},
						"first_byte_timeout": {
							Type:        schema.TypeInt,
							Optional:    true,
							Default:     15000,
							Description: "How long to wait for the first bytes in milliseconds",
						},
						"healthcheck": {
							Type:        schema.TypeString,
							Optional:    true,
							Default:     "",
							Description: "The healthcheck name that should be used for this Backend",
						},
						"max_conn": {
							Type:        schema.TypeInt,
							Optional:    true,
							Default:     200,
							Description: "Maximum number of connections for this Backend",
						},
						"port": {
							Type:        schema.TypeInt,
							Optional:    true,
							Default:     80,
							Description: "The port number Backend responds on. Default 80",
						},
						"override_host": {
							Type:        schema.TypeString,
							Optional:    true,
							Description: "The hostname to override the Host header",
						},
						"request_condition": {
							Type:        schema.TypeString,
							Optional:    true,
							Default:     "",
							Description: "Name of a condition, which if met, will select this backend during a request.",
						},
						"shield": {
							Type:        schema.TypeString,
							Optional:    true,
							Default:     "",
							Description: "The POP of the shield designated to reduce inbound load.",
						},
						"use_ssl": {
							Type:        schema.TypeBool,
							Optional:    true,
							Default:     false,
							Description: "Whether or not to use SSL to reach the Backend",
						},
						"max_tls_version": {
							Type:        schema.TypeString,
							Optional:    true,
							Default:     "",
							Description: "Maximum allowed TLS version on SSL connections to this backend.",
						},
						"min_tls_version": {
							Type:        schema.TypeString,
							Optional:    true,
							Default:     "",
							Description: "Minimum allowed TLS version on SSL connections to this backend.",
						},
						"ssl_ciphers": {
							Type:        schema.TypeString,
							Optional:    true,
							Default:     "",
							Description: "Comma sepparated list of ciphers",
						},
						"ssl_check_cert": {
							Type:        schema.TypeBool,
							Optional:    true,
							Default:     true,
							Description: "Be strict on checking SSL certs",
						},
						"ssl_hostname": {
							Type:        schema.TypeString,
							Optional:    true,
							Default:     "",
							Description: "SSL certificate hostname",
							Deprecated:  "Use ssl_cert_hostname and ssl_sni_hostname instead.",
						},
						"ssl_ca_cert": {
							Type:        schema.TypeString,
							Optional:    true,
							Default:     "",
							Description: "CA certificate attached to origin.",
						},
						"ssl_cert_hostname": {
							Type:        schema.TypeString,
							Optional:    true,
							Default:     "",
							Description: "SSL certificate hostname for cert verification",
						},
						"ssl_sni_hostname": {
							Type:        schema.TypeString,
							Optional:    true,
							Default:     "",
							Description: "SSL certificate hostname for SNI verification",
						},
						"ssl_client_cert": {
							Type:        schema.TypeString,
							Optional:    true,
							Default:     "",
							Description: "SSL certificate file for client connections to the backend.",
							Sensitive:   true,
						},
						"ssl_client_key": {
							Type:        schema.TypeString,
							Optional:    true,
							Default:     "",
							Description: "SSL key file for client connections to backend.",
							Sensitive:   true,
						},

						"weight": {
							Type:        schema.TypeInt,
							Optional:    true,
							Default:     100,
							Description: "The portion of traffic to send to a specific origins. Each origin receives weight/total of the traffic.",
						},
					},
				},
			},

			"director": {
				Type:     schema.TypeSet,
				Optional: true,
				Elem: &schema.Resource{
					Schema: map[string]*schema.Schema{
						"name": {
							Type:        schema.TypeString,
							Required:    true,
							Description: "A name to refer to this director",
						},
						"backends": {
							Type:        schema.TypeSet,
							Required:    true,
							Description: "List of backends associated with this director",
							Elem:        &schema.Schema{Type: schema.TypeString},
						},
						// optional fields
						"capacity": {
							Type:        schema.TypeInt,
							Optional:    true,
							Default:     100,
							Description: "Load balancing weight for the backends",
						},
						"comment": {
							Type:     schema.TypeString,
							Optional: true,
						},
						"shield": {
							Type:        schema.TypeString,
							Optional:    true,
							Default:     "",
							Description: "Selected POP to serve as a 'shield' for origin servers.",
						},
						"quorum": {
							Type:         schema.TypeInt,
							Optional:     true,
							Default:      75,
							Description:  "Percentage of capacity that needs to be up for the director itself to be considered up",
							ValidateFunc: validateDirectorQuorum(),
						},
						"type": {
							Type:         schema.TypeInt,
							Optional:     true,
							Default:      1,
							Description:  "Type of load balance group to use. Integer, 1 to 4. Values: 1 (random), 3 (hash), 4 (client)",
							ValidateFunc: validateDirectorType(),
						},
						"retries": {
							Type:        schema.TypeInt,
							Optional:    true,
							Default:     5,
							Description: "How many backends to search if it fails",
						},
					},
				},
			},

			"force_destroy": {
				Type:     schema.TypeBool,
				Optional: true,
			},

			"cache_setting": {
				Type:     schema.TypeSet,
				Optional: true,
				Elem: &schema.Resource{
					Schema: map[string]*schema.Schema{
						// required fields
						"name": {
							Type:        schema.TypeString,
							Required:    true,
							Description: "A name to refer to this Cache Setting",
						},
						"action": {
							Type:        schema.TypeString,
							Optional:    true,
							Description: "Action to take",
						},
						// optional
						"cache_condition": {
							Type:        schema.TypeString,
							Optional:    true,
							Default:     "",
							Description: "Name of a condition to check if this Cache Setting applies",
						},
						"stale_ttl": {
							Type:        schema.TypeInt,
							Optional:    true,
							Description: "Max 'Time To Live' for stale (unreachable) objects.",
						},
						"ttl": {
							Type:        schema.TypeInt,
							Optional:    true,
							Description: "The 'Time To Live' for the object",
						},
					},
				},
			},

			"gzip": {
				Type:     schema.TypeSet,
				Optional: true,
				Elem: &schema.Resource{
					Schema: map[string]*schema.Schema{
						// required fields
						"name": {
							Type:        schema.TypeString,
							Required:    true,
							Description: "A name to refer to this gzip condition",
						},
						// optional fields
						"content_types": {
							Type:        schema.TypeSet,
							Optional:    true,
							Description: "Content types to apply automatic gzip to",
							Elem:        &schema.Schema{Type: schema.TypeString},
						},
						"extensions": {
							Type:        schema.TypeSet,
							Optional:    true,
							Description: "File extensions to apply automatic gzip to. Do not include '.'",
							Elem:        &schema.Schema{Type: schema.TypeString},
						},
						"cache_condition": {
							Type:        schema.TypeString,
							Optional:    true,
							Default:     "",
							Description: "Name of a condition controlling when this gzip configuration applies.",
						},
					},
				},
			},

			"header": {
				Type:     schema.TypeSet,
				Optional: true,
				Elem: &schema.Resource{
					Schema: map[string]*schema.Schema{
						// required fields
						"name": {
							Type:        schema.TypeString,
							Required:    true,
							Description: "A name to refer to this Header object",
						},
						"action": {
							Type:         schema.TypeString,
							Required:     true,
							Description:  "One of set, append, delete, regex, or regex_repeat",
							ValidateFunc: validateHeaderAction(),
						},
						"type": {
							Type:         schema.TypeString,
							Required:     true,
							Description:  "Type to manipulate: request, fetch, cache, response",
							ValidateFunc: validateHeaderType(),
						},
						"destination": {
							Type:        schema.TypeString,
							Required:    true,
							Description: "Header this affects",
						},
						// Optional fields, defaults where they exist
						"ignore_if_set": {
							Type:        schema.TypeBool,
							Optional:    true,
							Default:     false,
							Description: "Don't add the header if it is already. (Only applies to 'set' action.). Default `false`",
						},
						"source": {
							Type:        schema.TypeString,
							Optional:    true,
							Computed:    true,
							Description: "Variable to be used as a source for the header content (Does not apply to 'delete' action.)",
						},
						"regex": {
							Type:        schema.TypeString,
							Optional:    true,
							Computed:    true,
							Description: "Regular expression to use (Only applies to 'regex' and 'regex_repeat' actions.)",
						},
						"substitution": {
							Type:        schema.TypeString,
							Optional:    true,
							Computed:    true,
							Description: "Value to substitute in place of regular expression. (Only applies to 'regex' and 'regex_repeat'.)",
						},
						"priority": {
							Type:        schema.TypeInt,
							Optional:    true,
							Default:     100,
							Description: "Lower priorities execute first. (Default: 100.)",
						},
						"request_condition": {
							Type:        schema.TypeString,
							Optional:    true,
							Default:     "",
							Description: "Optional name of a request condition to apply.",
						},
						"cache_condition": {
							Type:        schema.TypeString,
							Optional:    true,
							Default:     "",
							Description: "Optional name of a cache condition to apply.",
						},
						"response_condition": {
							Type:        schema.TypeString,
							Optional:    true,
							Default:     "",
							Description: "Optional name of a response condition to apply.",
						},
					},
				},
			},

			"s3logging": {
				Type:     schema.TypeSet,
				Optional: true,
				Elem: &schema.Resource{
					Schema: map[string]*schema.Schema{
						// Required fields
						"name": {
							Type:        schema.TypeString,
							Required:    true,
							Description: "Unique name to refer to this logging setup",
						},
						"bucket_name": {
							Type:        schema.TypeString,
							Required:    true,
							Description: "S3 Bucket name to store logs in",
						},
						"s3_access_key": {
							Type:        schema.TypeString,
							Optional:    true,
							DefaultFunc: schema.EnvDefaultFunc("FASTLY_S3_ACCESS_KEY", ""),
							Description: "AWS Access Key",
							Sensitive:   true,
						},
						"s3_secret_key": {
							Type:        schema.TypeString,
							Optional:    true,
							DefaultFunc: schema.EnvDefaultFunc("FASTLY_S3_SECRET_KEY", ""),
							Description: "AWS Secret Key",
							Sensitive:   true,
						},
						// Optional fields
						"path": {
							Type:        schema.TypeString,
							Optional:    true,
							Description: "Path to store the files. Must end with a trailing slash",
						},
						"domain": {
							Type:        schema.TypeString,
							Optional:    true,
							Description: "Bucket endpoint",
							Default:     "s3.amazonaws.com",
						},
						"gzip_level": {
							Type:        schema.TypeInt,
							Optional:    true,
							Default:     0,
							Description: "Gzip Compression level",
						},
						"period": {
							Type:        schema.TypeInt,
							Optional:    true,
							Default:     3600,
							Description: "How frequently the logs should be transferred, in seconds (Default 3600)",
						},
						"format": {
							Type:        schema.TypeString,
							Optional:    true,
							Default:     "%h %l %u %t %r %>s",
							Description: "Apache-style string or VCL variables to use for log formatting",
						},
						"format_version": {
							Type:         schema.TypeInt,
							Optional:     true,
							Default:      1,
							Description:  "The version of the custom logging format used for the configured endpoint. Can be either 1 or 2. (Default: 1)",
							ValidateFunc: validateLoggingFormatVersion(),
						},
						"timestamp_format": {
							Type:        schema.TypeString,
							Optional:    true,
							Default:     "%Y-%m-%dT%H:%M:%S.000",
							Description: "specified timestamp formatting (default `%Y-%m-%dT%H:%M:%S.000`)",
						},
						"redundancy": {
							Type:        schema.TypeString,
							Optional:    true,
							Description: "The S3 redundancy level.",
						},
						"response_condition": {
							Type:        schema.TypeString,
							Optional:    true,
							Default:     "",
							Description: "Name of a condition to apply this logging.",
						},
						"message_type": {
							Type:         schema.TypeString,
							Optional:     true,
							Default:      "classic",
							Description:  "How the message should be formatted.",
							ValidateFunc: validateLoggingMessageType(),
						},
						"placement": {
							Type:         schema.TypeString,
							Optional:     true,
							Description:  "Where in the generated VCL the logging call should be placed.",
							ValidateFunc: validateLoggingPlacement(),
						},
					},
				},
			},

			"papertrail": {
				Type:     schema.TypeSet,
				Optional: true,
				Elem: &schema.Resource{
					Schema: map[string]*schema.Schema{
						// Required fields
						"name": {
							Type:        schema.TypeString,
							Required:    true,
							Description: "Unique name to refer to this logging setup",
						},
						"address": {
							Type:        schema.TypeString,
							Required:    true,
							Description: "The address of the papertrail service",
						},
						"port": {
							Type:        schema.TypeInt,
							Required:    true,
							Description: "The port of the papertrail service",
						},
						// Optional fields
						"format": {
							Type:        schema.TypeString,
							Optional:    true,
							Default:     "%h %l %u %t %r %>s",
							Description: "Apache-style string or VCL variables to use for log formatting",
						},
						"response_condition": {
							Type:        schema.TypeString,
							Optional:    true,
							Default:     "",
							Description: "Name of a condition to apply this logging",
						},
						"placement": {
							Type:         schema.TypeString,
							Optional:     true,
							Description:  "Where in the generated VCL the logging call should be placed.",
							ValidateFunc: validateLoggingPlacement(),
						},
					},
				},
			},

			"sumologic": {
				Type:     schema.TypeSet,
				Optional: true,
				Elem: &schema.Resource{
					Schema: map[string]*schema.Schema{
						// Required fields
						"name": {
							Type:        schema.TypeString,
							Required:    true,
							Description: "Unique name to refer to this logging setup",
						},
						"url": {
							Type:        schema.TypeString,
							Required:    true,
							Description: "The URL to POST to.",
						},
						// Optional fields
						"format": {
							Type:        schema.TypeString,
							Optional:    true,
							Default:     "%h %l %u %t %r %>s",
							Description: "Apache-style string or VCL variables to use for log formatting",
						},
						"format_version": {
							Type:         schema.TypeInt,
							Optional:     true,
							Default:      1,
							Description:  "The version of the custom logging format used for the configured endpoint. Can be either 1 or 2. (Default: 1)",
							ValidateFunc: validateLoggingFormatVersion(),
						},
						"response_condition": {
							Type:        schema.TypeString,
							Optional:    true,
							Default:     "",
							Description: "Name of a condition to apply this logging.",
						},
						"message_type": {
							Type:         schema.TypeString,
							Optional:     true,
							Default:      "classic",
							Description:  "How the message should be formatted.",
							ValidateFunc: validateLoggingMessageType(),
						},
						"placement": {
							Type:         schema.TypeString,
							Optional:     true,
							Description:  "Where in the generated VCL the logging call should be placed.",
							ValidateFunc: validateLoggingPlacement(),
						},
					},
				},
			},

			"gcslogging": {
				Type:     schema.TypeSet,
				Optional: true,
				Elem: &schema.Resource{
					Schema: map[string]*schema.Schema{
						// Required fields
						"name": {
							Type:        schema.TypeString,
							Required:    true,
							Description: "Unique name to refer to this logging setup",
						},
						"email": {
							Type:        schema.TypeString,
							Optional:    true,
							DefaultFunc: schema.EnvDefaultFunc("FASTLY_GCS_EMAIL", ""),
							Description: "The email address associated with the target GCS bucket on your account.",
						},
						"bucket_name": {
							Type:        schema.TypeString,
							Required:    true,
							Description: "The name of the bucket in which to store the logs.",
						},
						"secret_key": {
							Type:        schema.TypeString,
							Optional:    true,
							DefaultFunc: schema.EnvDefaultFunc("FASTLY_GCS_SECRET_KEY", ""),
							Description: "The secret key associated with the target gcs bucket on your account.",
							Sensitive:   true,
						},
						// Optional fields
						"path": {
							Type:        schema.TypeString,
							Optional:    true,
							Description: "Path to store the files. Must end with a trailing slash",
						},
						"gzip_level": {
							Type:        schema.TypeInt,
							Optional:    true,
							Default:     0,
							Description: "Gzip Compression level",
						},
						"period": {
							Type:        schema.TypeInt,
							Optional:    true,
							Default:     3600,
							Description: "How frequently the logs should be transferred, in seconds (Default 3600)",
						},
						"format": {
							Type:        schema.TypeString,
							Optional:    true,
							Default:     "%h %l %u %t %r %>s",
							Description: "Apache-style string or VCL variables to use for log formatting",
						},
						"timestamp_format": {
							Type:        schema.TypeString,
							Optional:    true,
							Default:     "%Y-%m-%dT%H:%M:%S.000",
							Description: "specified timestamp formatting (default `%Y-%m-%dT%H:%M:%S.000`)",
						},
						"response_condition": {
							Type:        schema.TypeString,
							Optional:    true,
							Default:     "",
							Description: "Name of a condition to apply this logging.",
						},
						"message_type": {
							Type:        schema.TypeString,
							Optional:    true,
							Default:     "classic",
							Description: "The log message type per the fastly docs: https://docs.fastly.com/api/logging#logging_gcs",
						},
						"placement": {
							Type:         schema.TypeString,
							Optional:     true,
							Description:  "Where in the generated VCL the logging call should be placed.",
							ValidateFunc: validateLoggingPlacement(),
						},
					},
				},
			},

			"bigquerylogging": {
				Type:     schema.TypeSet,
				Optional: true,
				Elem: &schema.Resource{
					Schema: map[string]*schema.Schema{
						// Required fields
						"name": {
							Type:        schema.TypeString,
							Required:    true,
							Description: "Unique name to refer to this logging setup",
						},
						"project_id": {
							Type:        schema.TypeString,
							Required:    true,
							Description: "The ID of your GCP project",
						},
						"dataset": {
							Type:        schema.TypeString,
							Required:    true,
							Description: "The ID of your BigQuery dataset",
						},
						"table": {
							Type:        schema.TypeString,
							Required:    true,
							Description: "The ID of your BigQuery table",
						},
						// Optional fields
						"email": {
							Type:        schema.TypeString,
							Optional:    true,
							DefaultFunc: schema.EnvDefaultFunc("FASTLY_BQ_EMAIL", ""),
							Description: "The email address associated with the target BigQuery dataset on your account.",
							Sensitive:   true,
						},
						"secret_key": {
							Type:        schema.TypeString,
							Optional:    true,
							DefaultFunc: schema.EnvDefaultFunc("FASTLY_BQ_SECRET_KEY", ""),
							Description: "The secret key associated with the target BigQuery dataset on your account.",
							Sensitive:   true,
						},
						"format": {
							Type:        schema.TypeString,
							Optional:    true,
							Description: "The logging format desired.",
							Default:     "%h %l %u %t \"%r\" %>s %b",
						},
						"response_condition": {
							Type:        schema.TypeString,
							Optional:    true,
							Default:     "",
							Description: "Name of a condition to apply this logging.",
						},
						"template": {
							Type:        schema.TypeString,
							Optional:    true,
							Default:     "",
							Description: "Big query table name suffix template",
						},
						"placement": {
							Type:         schema.TypeString,
							Optional:     true,
							Description:  "Where in the generated VCL the logging call should be placed.",
							ValidateFunc: validateLoggingPlacement(),
						},
					},
				},
			},

			"bigquerylogging": {
				Type:     schema.TypeSet,
				Optional: true,
				Elem: &schema.Resource{
					Schema: map[string]*schema.Schema{
						// Required fields
						"name": {
							Type:        schema.TypeString,
							Required:    true,
							Description: "Unique name to refer to this logging setup",
						},
						"project_id": {
							Type:        schema.TypeString,
							Required:    true,
							Description: "The ID of your GCP project",
						},
						"dataset": {
							Type:        schema.TypeString,
							Required:    true,
							Description: "The ID of your BigQuery dataset",
						},
						"table": {
							Type:        schema.TypeString,
							Required:    true,
							Description: "The ID of your BigQuery table",
						},
						// Optional fields
						"email": {
							Type:        schema.TypeString,
							Optional:    true,
							DefaultFunc: schema.EnvDefaultFunc("FASTLY_BQ_EMAIL", ""),
							Description: "The email address associated with the target BigQuery dataset on your account.",
							Sensitive:   true,
						},
						"secret_key": {
							Type:        schema.TypeString,
							Optional:    true,
							DefaultFunc: schema.EnvDefaultFunc("FASTLY_BQ_SECRET_KEY", ""),
							Description: "The secret key associated with the target BigQuery dataset on your account.",
							Sensitive:   true,
						},
						"format": {
							Type:        schema.TypeString,
							Optional:    true,
							Description: "The logging format desired.",
						},
						"response_condition": {
							Type:        schema.TypeString,
							Optional:    true,
							Default:     "",
							Description: "Name of a condition to apply this logging.",
						},
					},
				},
			},

			"syslog": {
				Type:     schema.TypeSet,
				Optional: true,
				Elem: &schema.Resource{
					Schema: map[string]*schema.Schema{
						// Required fields
						"name": {
							Type:        schema.TypeString,
							Required:    true,
							Description: "Unique name to refer to this logging setup",
						},
						"address": {
							Type:        schema.TypeString,
							Required:    true,
							Description: "The address of the syslog service",
						},
						// Optional
						"port": {
							Type:        schema.TypeInt,
							Optional:    true,
							Default:     514,
							Description: "The port of the syslog service",
						},
						"format": {
							Type:        schema.TypeString,
							Optional:    true,
							Default:     "%h %l %u %t \"%r\" %>s %b",
							Description: "Apache-style string or VCL variables to use for log formatting",
						},
						"format_version": {
							Type:         schema.TypeInt,
							Optional:     true,
							Default:      1,
							Description:  "The version of the custom logging format. Can be either 1 or 2. (Default: 1)",
							ValidateFunc: validateLoggingFormatVersion(),
						},
						"token": {
							Type:        schema.TypeString,
							Optional:    true,
							Default:     "",
							Description: "Authentication token",
						},
						"use_tls": {
							Type:        schema.TypeBool,
							Optional:    true,
							Default:     false,
							Description: "Use TLS for secure logging",
						},
						"tls_hostname": {
							Type:        schema.TypeString,
							Optional:    true,
							Default:     "",
							Description: "Used during the TLS handshake to validate the certificate.",
						},
						"tls_ca_cert": {
							Type:        schema.TypeString,
							Optional:    true,
							DefaultFunc: schema.EnvDefaultFunc("FASTLY_SYSLOG_CA_CERT", ""),
							Description: "A secure certificate to authenticate the server with. Must be in PEM format.",
						},
						"tls_client_cert": {
							Type:        schema.TypeString,
							Optional:    true,
							DefaultFunc: schema.EnvDefaultFunc("FASTLY_SYSLOG_CLIENT_CERT", ""),
							Description: "The client certificate used to make authenticated requests. Must be in PEM format.",
						},
						"tls_client_key": {
							Type:        schema.TypeString,
							Optional:    true,
							DefaultFunc: schema.EnvDefaultFunc("FASTLY_SYSLOG_CLIENT_KEY", ""),
							Description: "The client private key used to make authenticated requests. Must be in PEM format.",
							Sensitive:   true,
						},
						"response_condition": {
							Type:        schema.TypeString,
							Optional:    true,
							Default:     "",
							Description: "Name of a condition to apply this logging.",
						},
						"message_type": {
							Type:         schema.TypeString,
							Optional:     true,
							Default:      "classic",
							Description:  "How the message should be formatted.",
							ValidateFunc: validateLoggingMessageType(),
						},
						"placement": {
							Type:         schema.TypeString,
							Optional:     true,
							Description:  "Where in the generated VCL the logging call should be placed.",
							ValidateFunc: validateLoggingPlacement(),
						},
					},
				},
			},

			"logentries": {
				Type:     schema.TypeSet,
				Optional: true,
				Elem: &schema.Resource{
					Schema: map[string]*schema.Schema{
						// Required fields
						"name": {
							Type:        schema.TypeString,
							Required:    true,
							Description: "Unique name to refer to this logging setup",
						},
						"token": {
							Type:        schema.TypeString,
							Required:    true,
							Description: "Use token based authentication (https://logentries.com/doc/input-token/)",
						},
						// Optional
						"port": {
							Type:        schema.TypeInt,
							Optional:    true,
							Default:     20000,
							Description: "The port number configured in Logentries",
						},
						"use_tls": {
							Type:        schema.TypeBool,
							Optional:    true,
							Default:     true,
							Description: "Whether to use TLS for secure logging",
						},
						"format": {
							Type:        schema.TypeString,
							Optional:    true,
							Default:     "%h %l %u %t %r %>s",
							Description: "Apache-style string or VCL variables to use for log formatting",
						},
						"format_version": {
							Type:         schema.TypeInt,
							Optional:     true,
							Default:      1,
							Description:  "The version of the custom logging format used for the configured endpoint. Can be either 1 or 2. (Default: 1)",
							ValidateFunc: validateLoggingFormatVersion(),
						},
						"response_condition": {
							Type:        schema.TypeString,
							Optional:    true,
							Default:     "",
							Description: "Name of a condition to apply this logging.",
						},
						"placement": {
							Type:         schema.TypeString,
							Optional:     true,
							Description:  "Where in the generated VCL the logging call should be placed.",
							ValidateFunc: validateLoggingPlacement(),
						},
					},
				},
			},

			"splunk": {
				Type:     schema.TypeSet,
				Optional: true,
				Elem: &schema.Resource{
					Schema: map[string]*schema.Schema{
						// Required fields
						"name": {
							Type:        schema.TypeString,
							Required:    true,
							Description: "The unique name of the Splunk logging endpoint",
						},
						"url": {
							Type:        schema.TypeString,
							Required:    true,
							Description: "The Splunk URL to stream logs to",
						},
						"token": {
							Type:        schema.TypeString,
							Required:    true,
							DefaultFunc: schema.EnvDefaultFunc("FASTLY_SPLUNK_TOKEN", ""),
							Description: "The Splunk token to be used for authentication",
							Sensitive:   true,
						},
						// Optional fields
						"format": {
							Type:        schema.TypeString,
							Optional:    true,
							Default:     "%h %l %u %t \"%r\" %>s %b",
							Description: "Apache-style string or VCL variables to use for log formatting (default: `%h %l %u %t \"%r\" %>s %b`)",
						},
						"format_version": {
							Type:         schema.TypeInt,
							Optional:     true,
							Default:      2,
							Description:  "The version of the custom logging format used for the configured endpoint. Can be either 1 or 2. (default: 2)",
							ValidateFunc: validateLoggingFormatVersion(),
						},
						"placement": {
							Type:         schema.TypeString,
							Optional:     true,
							Description:  "Where in the generated VCL the logging call should be placed",
							ValidateFunc: validateLoggingPlacement(),
						},
						"response_condition": {
							Type:        schema.TypeString,
							Optional:    true,
							Description: "The name of the condition to apply",
						},
					},
				},
			},

			"blobstoragelogging": {
				Type:     schema.TypeSet,
				Optional: true,
				Elem: &schema.Resource{
					Schema: map[string]*schema.Schema{
						// Required fields
						"name": {
							Type:        schema.TypeString,
							Required:    true,
							Description: "The unique name of the Azure Blob Storage logging endpoint",
						},
						"account_name": {
							Type:        schema.TypeString,
							Required:    true,
							Description: "The unique Azure Blob Storage namespace in which your data objects are stored",
						},
						"container": {
							Type:        schema.TypeString,
							Required:    true,
							Description: "The name of the Azure Blob Storage container in which to store logs",
						},
						"sas_token": {
							Type:        schema.TypeString,
							Required:    true,
							DefaultFunc: schema.EnvDefaultFunc("FASTLY_AZURE_SHARED_ACCESS_SIGNATURE", ""),
							Description: "The Azure shared access signature providing write access to the blob service objects",
							Sensitive:   true,
						},
						// Optional fields
						"path": {
							Type:        schema.TypeString,
							Optional:    true,
							Description: "The path to upload logs to. Must end with a trailing slash",
						},
						"period": {
							Type:        schema.TypeInt,
							Optional:    true,
							Default:     3600,
							Description: "How frequently the logs should be transferred, in seconds (default: 3600)",
						},
						"timestamp_format": {
							Type:        schema.TypeString,
							Optional:    true,
							Default:     "%Y-%m-%dT%H:%M:%S.000",
							Description: "strftime specified timestamp formatting (default: `%Y-%m-%dT%H:%M:%S.000`)",
						},
						"gzip_level": {
							Type:        schema.TypeInt,
							Optional:    true,
							Default:     0,
							Description: "The Gzip compression level (default: 0)",
						},
						"public_key": {
							Type:        schema.TypeString,
							Optional:    true,
							Description: "The PGP public key that Fastly will use to encrypt your log files before writing them to disk",
						},
						"format": {
							Type:        schema.TypeString,
							Optional:    true,
							Default:     "%h %l %u %t \"%r\" %>s %b",
							Description: "Apache-style string or VCL variables to use for log formatting (default: `%h %l %u %t \"%r\" %>s %b`)",
						},
						"format_version": {
							Type:         schema.TypeInt,
							Optional:     true,
							Default:      2,
							Description:  "The version of the custom logging format used for the configured endpoint. Can be either 1 or 2. (default: 2)",
							ValidateFunc: validateLoggingFormatVersion(),
						},
						"message_type": {
							Type:         schema.TypeString,
							Optional:     true,
							Default:      "classic",
							Description:  "How the message should be formatted (default: `classic`)",
							ValidateFunc: validateLoggingMessageType(),
						},
						"placement": {
							Type:         schema.TypeString,
							Optional:     true,
							Description:  "Where in the generated VCL the logging call should be placed",
							ValidateFunc: validateLoggingPlacement(),
						},
						"response_condition": {
							Type:        schema.TypeString,
							Optional:    true,
							Description: "The name of the condition to apply",
						},
					},
				},
			},

			"response_object": {
				Type:     schema.TypeSet,
				Optional: true,
				Elem: &schema.Resource{
					Schema: map[string]*schema.Schema{
						// Required
						"name": {
							Type:        schema.TypeString,
							Required:    true,
							Description: "Unique name to refer to this request object",
						},
						// Optional fields
						"status": {
							Type:        schema.TypeInt,
							Optional:    true,
							Default:     200,
							Description: "The HTTP Status Code of the object",
						},
						"response": {
							Type:        schema.TypeString,
							Optional:    true,
							Default:     "OK",
							Description: "The HTTP Response of the object",
						},
						"content": {
							Type:        schema.TypeString,
							Optional:    true,
							Default:     "",
							Description: "The content to deliver for the response object",
						},
						"content_type": {
							Type:        schema.TypeString,
							Optional:    true,
							Default:     "",
							Description: "The MIME type of the content",
						},
						"request_condition": {
							Type:        schema.TypeString,
							Optional:    true,
							Default:     "",
							Description: "Name of the condition to be checked during the request phase to see if the object should be delivered",
						},
						"cache_condition": {
							Type:        schema.TypeString,
							Optional:    true,
							Default:     "",
							Description: "Name of the condition checked after we have retrieved an object. If the condition passes then deliver this Request Object instead.",
						},
					},
				},
			},

			"request_setting": {
				Type:     schema.TypeSet,
				Optional: true,
				Elem: &schema.Resource{
					Schema: map[string]*schema.Schema{
						// Required fields
						"name": {
							Type:        schema.TypeString,
							Required:    true,
							Description: "Unique name to refer to this Request Setting",
						},
						// Optional fields
						"request_condition": {
							Type:        schema.TypeString,
							Optional:    true,
							Default:     "",
							Description: "Name of a request condition to apply. If there is no condition this setting will always be applied.",
						},
						"max_stale_age": {
							Type:        schema.TypeInt,
							Optional:    true,
							Description: "How old an object is allowed to be, in seconds. Default `60`",
						},
						"force_miss": {
							Type:        schema.TypeBool,
							Optional:    true,
							Description: "Force a cache miss for the request",
						},
						"force_ssl": {
							Type:        schema.TypeBool,
							Optional:    true,
							Description: "Forces the request use SSL",
						},
						"action": {
							Type:        schema.TypeString,
							Optional:    true,
							Description: "Allows you to terminate request handling and immediately perform an action",
						},
						"bypass_busy_wait": {
							Type:        schema.TypeBool,
							Optional:    true,
							Description: "Disable collapsed forwarding",
						},
						"hash_keys": {
							Type:        schema.TypeString,
							Optional:    true,
							Description: "Comma separated list of varnish request object fields that should be in the hash key",
						},
						"xff": {
							Type:        schema.TypeString,
							Optional:    true,
							Default:     "append",
							Description: "X-Forwarded-For options",
						},
						"timer_support": {
							Type:        schema.TypeBool,
							Optional:    true,
							Description: "Injects the X-Timer info into the request",
						},
						"geo_headers": {
							Type:        schema.TypeBool,
							Optional:    true,
							Description: "Inject Fastly-Geo-Country, Fastly-Geo-City, and Fastly-Geo-Region",
						},
						"default_host": {
							Type:        schema.TypeString,
							Optional:    true,
							Description: "the host header",
						},
					},
				},
			},

			"vcl": {
				Type:     schema.TypeSet,
				Optional: true,
				Elem: &schema.Resource{
					Schema: map[string]*schema.Schema{
						"name": {
							Type:        schema.TypeString,
							Required:    true,
							Description: "A name to refer to this VCL configuration",
						},
						"content": {
							Type:        schema.TypeString,
							Required:    true,
							Description: "The contents of this VCL configuration",
						},
						"main": {
							Type:        schema.TypeBool,
							Optional:    true,
							Default:     false,
							Description: "Should this VCL configuration be the main configuration",
						},
					},
				},
			},

<<<<<<< HEAD
			"waf": wafSchema,
=======
			"snippet": {
				Type:     schema.TypeSet,
				Optional: true,
				Elem: &schema.Resource{
					Schema: map[string]*schema.Schema{
						"name": {
							Type:        schema.TypeString,
							Required:    true,
							Description: "A unique name to refer to this VCL snippet",
						},
						"type": {
							Type:         schema.TypeString,
							Required:     true,
							Description:  "One of init, recv, hit, miss, pass, fetch, error, deliver, log, none",
							ValidateFunc: validateSnippetType(),
						},
						"content": {
							Type:        schema.TypeString,
							Required:    true,
							Description: "The contents of the VCL snippet",
						},
						"priority": {
							Type:        schema.TypeInt,
							Optional:    true,
							Default:     100,
							Description: "Determines ordering for multiple snippets. Lower priorities execute first. (Default: 100)",
						},
					},
				},
			},
			"dynamicsnippet": {
				Type:     schema.TypeSet,
				Optional: true,
				Elem: &schema.Resource{
					Schema: map[string]*schema.Schema{
						"name": {
							Type:        schema.TypeString,
							Required:    true,
							Description: "A unique name to refer to this VCL snippet",
						},
						"type": {
							Type:         schema.TypeString,
							Required:     true,
							Description:  "One of init, recv, hit, miss, pass, fetch, error, deliver, log, none",
							ValidateFunc: validateSnippetType(),
						},
						"priority": {
							Type:        schema.TypeInt,
							Optional:    true,
							Default:     100,
							Description: "Determines ordering for multiple snippets. Lower priorities execute first. (Default: 100)",
						},
						"snippet_id": {
							Type:        schema.TypeString,
							Computed:    true,
							Description: "Generated VCL snippet Id",
						},
					},
				},
			},
			"acl": {
				Type:     schema.TypeSet,
				Optional: true,
				Elem: &schema.Resource{
					Schema: map[string]*schema.Schema{
						// Required fields
						"name": {
							Type:        schema.TypeString,
							Required:    true,
							Description: "Unique name to refer to this ACL",
						},
						// Optional fields
						"acl_id": {
							Type:        schema.TypeString,
							Computed:    true,
							Description: "Generated acl id",
						},
					},
				},
			},
			"dictionary": {
				Type:     schema.TypeSet,
				Optional: true,
				Elem: &schema.Resource{
					Schema: map[string]*schema.Schema{
						// Required fields
						"name": {
							Type:        schema.TypeString,
							Required:    true,
							Description: "Unique name to refer to this Dictionary",
						},
						// Optional fields
						"dictionary_id": {
							Type:        schema.TypeString,
							Computed:    true,
							Description: "Generated dictionary ID",
						},
						"write_only": {
							Type:        schema.TypeBool,
							Optional:    true,
							Default:     false,
							Description: "Determines if items in the dictionary are readable or not",
						},
					},
				},
			},
>>>>>>> 49df322f
		},
	}
}

func resourceServiceV1Create(d *schema.ResourceData, meta interface{}) error {
	if err := validateVCLs(d); err != nil {
		return err
	}

	conn := meta.(*FastlyClient).conn
	service, err := conn.CreateService(&gofastly.CreateServiceInput{
		Name:    d.Get("name").(string),
		Comment: d.Get("comment").(string),
	})

	if err != nil {
		return err
	}

	d.SetId(service.ID)
	return resourceServiceV1Update(d, meta)
}

func resourceServiceV1Update(d *schema.ResourceData, meta interface{}) error {
	if err := validateVCLs(d); err != nil {
		return err
	}

	conn := meta.(*FastlyClient).conn

<<<<<<< HEAD
	// Update Name. No new version is required for this
	if d.HasChange("name") {
=======
	// Update Name and/or Comment. No new verions is required for this
	if d.HasChange("name") || d.HasChange("comment") {
>>>>>>> 49df322f
		_, err := conn.UpdateService(&gofastly.UpdateServiceInput{
			ID:      d.Id(),
			Name:    d.Get("name").(string),
			Comment: d.Get("comment").(string),
		})
		if err != nil {
			return err
		}
	}

	// Once activated, Versions are locked and become immutable. This is true for
	// versions that are no longer active. For Domains, Backends, DefaultHost and
	// DefaultTTL, a new Version must be created first, and updates posted to that
	// Version. Loop these attributes and determine if we need to create a new version first
	var needsChange bool
	for _, v := range []string{
		"domain",
		"backend",
		"default_host",
		"default_ttl",
		"director",
		"header",
		"gzip",
		"healthcheck",
		"s3logging",
		"papertrail",
		"gcslogging",
		"bigquerylogging",
		"syslog",
		"sumologic",
		"logentries",
		"splunk",
		"blobstoragelogging",
		"response_object",
		"condition",
		"request_setting",
		"cache_setting",
		"snippet",
		"dynamicsnippet",
		"vcl",
<<<<<<< HEAD
		"waf",
		"sumologic",
=======
		"acl",
		"dictionary",
>>>>>>> 49df322f
	} {
		if d.HasChange(v) {
			needsChange = true
		}
	}

	// Update the active version's comment. No new version is required for this
	if d.HasChange("version_comment") && !needsChange {
		latestVersion := d.Get("active_version").(int)
		if latestVersion == 0 {
			// If the service was just created, there is an empty Version 1 available
			// that is unlocked and can be updated
			latestVersion = 1
		}

		opts := gofastly.UpdateVersionInput{
			Service: d.Id(),
			Version: latestVersion,
			Comment: d.Get("version_comment").(string),
		}

		log.Printf("[DEBUG] Update Version opts: %#v", opts)
		_, err := conn.UpdateVersion(&opts)
		if err != nil {
			return err
		}
	}

	initialVersion := false

	if needsChange {
		latestVersion := d.Get("active_version").(int)
		if latestVersion == 0 {
			initialVersion = true
			// If the service was just created, there is an empty Version 1 available
			// that is unlocked and can be updated
			latestVersion = 1
		} else {
			// Clone the latest version, giving us an unlocked version we can modify
			log.Printf("[DEBUG] Creating clone of version (%d) for updates", latestVersion)
			newVersion, err := conn.CloneVersion(&gofastly.CloneVersionInput{
				Service: d.Id(),
				Version: latestVersion,
			})
			if err != nil {
				return err
			}

			// The new version number is named "Number", but it's actually a string
			latestVersion = newVersion.Number
			d.Set("cloned_version", latestVersion)

			// New versions are not immediately found in the API, or are not
			// immediately mutable, so we need to sleep a few and let Fastly ready
			// itself. Typically, 7 seconds is enough
			log.Print("[DEBUG] Sleeping 7 seconds to allow Fastly Version to be available")
			time.Sleep(7 * time.Second)

			// Update the cloned version's comment
			if d.Get("version_comment").(string) != "" {
				opts := gofastly.UpdateVersionInput{
					Service: d.Id(),
					Version: latestVersion,
					Comment: d.Get("version_comment").(string),
				}

				log.Printf("[DEBUG] Update Version opts: %#v", opts)
				_, err := conn.UpdateVersion(&opts)
				if err != nil {
					return err
				}
			}
		}

		// update general settings

		// If the requested default_ttl is 0, and this is the first
		// version being created, HasChange will return false, but we need
		// to set it anyway, so ensure we update the settings in that
		// case.
		if d.HasChange("default_host") || d.HasChange("default_ttl") || (d.Get("default_ttl") == 0 && initialVersion) {
			opts := gofastly.UpdateSettingsInput{
				Service: d.Id(),
				Version: latestVersion,
				// default_ttl has the same default value of 3600 that is provided by
				// the Fastly API, so it's safe to include here
				DefaultTTL: uint(d.Get("default_ttl").(int)),
			}

			if attr, ok := d.GetOk("default_host"); ok {
				opts.DefaultHost = attr.(string)
			}

			log.Printf("[DEBUG] Update Settings opts: %#v", opts)
			_, err := conn.UpdateSettings(&opts)
			if err != nil {
				return err
			}
		}

		// Conditions need to be updated first, as they can be referenced by other
		// configuraiton objects (Backends, Request Headers, etc)

		// Find difference in Conditions
		if d.HasChange("condition") {
			// Note: we don't utilize the PUT endpoint to update these objects, we simply
			// destroy any that have changed, and create new ones with the updated
			// values. This is how Terraform works with nested sub resources, we only
			// get the full diff not a partial set item diff. Because this is done
			// on a new version of the Fastly Service configuration, this is considered safe

			oc, nc := d.GetChange("condition")
			if oc == nil {
				oc = new(schema.Set)
			}
			if nc == nil {
				nc = new(schema.Set)
			}

			ocs := oc.(*schema.Set)
			ncs := nc.(*schema.Set)
			removeConditions := ocs.Difference(ncs).List()
			addConditions := ncs.Difference(ocs).List()

			// DELETE old Conditions
			for _, cRaw := range removeConditions {
				cf := cRaw.(map[string]interface{})
				opts := gofastly.DeleteConditionInput{
					Service: d.Id(),
					Version: latestVersion,
					Name:    cf["name"].(string),
				}

				log.Printf("[DEBUG] Fastly Conditions Removal opts: %#v", opts)
<<<<<<< HEAD
				if !strings.Contains(opts.Name, "Waf") && !strings.Contains(opts.Name, "WAF") {
					err := conn.DeleteCondition(&opts)
					if err != nil {
						return err
					}
=======
				err := conn.DeleteCondition(&opts)
				if errRes, ok := err.(*gofastly.HTTPError); ok {
					if errRes.StatusCode != 404 {
						return err
					}
				} else if err != nil {
					return err
>>>>>>> 49df322f
				}
			}

			// POST new Conditions
			for _, cRaw := range addConditions {
				cf := cRaw.(map[string]interface{})
				opts := gofastly.CreateConditionInput{
					Service: d.Id(),
					Version: latestVersion,
					Name:    cf["name"].(string),
					Type:    cf["type"].(string),
					// need to trim leading/tailing spaces, incase the config has HEREDOC
					// formatting and contains a trailing new line
					Statement: strings.TrimSpace(cf["statement"].(string)),
					Priority:  cf["priority"].(int),
				}

				log.Printf("[DEBUG] Create Conditions Opts: %#v", opts)
				_, err := conn.CreateCondition(&opts)
				if err != nil {
					return err
				}
			}
		}

		// Find differences in domains
		if d.HasChange("domain") {
			od, nd := d.GetChange("domain")
			if od == nil {
				od = new(schema.Set)
			}
			if nd == nil {
				nd = new(schema.Set)
			}

			ods := od.(*schema.Set)
			nds := nd.(*schema.Set)

			remove := ods.Difference(nds).List()
			add := nds.Difference(ods).List()

			// Delete removed domains
			for _, dRaw := range remove {
				df := dRaw.(map[string]interface{})
				opts := gofastly.DeleteDomainInput{
					Service: d.Id(),
					Version: latestVersion,
					Name:    df["name"].(string),
				}

				log.Printf("[DEBUG] Fastly Domain removal opts: %#v", opts)
				err := conn.DeleteDomain(&opts)
				if errRes, ok := err.(*gofastly.HTTPError); ok {
					if errRes.StatusCode != 404 {
						return err
					}
				} else if err != nil {
					return err
				}
			}

			// POST new Domains
			for _, dRaw := range add {
				df := dRaw.(map[string]interface{})
				opts := gofastly.CreateDomainInput{
					Service: d.Id(),
					Version: latestVersion,
					Name:    df["name"].(string),
				}

				if v, ok := df["comment"]; ok {
					opts.Comment = v.(string)
				}

				log.Printf("[DEBUG] Fastly Domain Addition opts: %#v", opts)
				_, err := conn.CreateDomain(&opts)
				if err != nil {
					return err
				}
			}
		}

		// Healthchecks need to be updated BEFORE backends
		if d.HasChange("healthcheck") {
			oh, nh := d.GetChange("healthcheck")
			if oh == nil {
				oh = new(schema.Set)
			}
			if nh == nil {
				nh = new(schema.Set)
			}

			ohs := oh.(*schema.Set)
			nhs := nh.(*schema.Set)
			removeHealthCheck := ohs.Difference(nhs).List()
			addHealthCheck := nhs.Difference(ohs).List()

			// DELETE old healthcheck configurations
			for _, hRaw := range removeHealthCheck {
				hf := hRaw.(map[string]interface{})
				opts := gofastly.DeleteHealthCheckInput{
					Service: d.Id(),
					Version: latestVersion,
					Name:    hf["name"].(string),
				}

				log.Printf("[DEBUG] Fastly Healthcheck removal opts: %#v", opts)
				err := conn.DeleteHealthCheck(&opts)
				if errRes, ok := err.(*gofastly.HTTPError); ok {
					if errRes.StatusCode != 404 {
						return err
					}
				} else if err != nil {
					return err
				}
			}

			// POST new/updated Healthcheck
			for _, hRaw := range addHealthCheck {
				hf := hRaw.(map[string]interface{})

				opts := gofastly.CreateHealthCheckInput{
					Service:          d.Id(),
					Version:          latestVersion,
					Name:             hf["name"].(string),
					Host:             hf["host"].(string),
					Path:             hf["path"].(string),
					CheckInterval:    uint(hf["check_interval"].(int)),
					ExpectedResponse: uint(hf["expected_response"].(int)),
					HTTPVersion:      hf["http_version"].(string),
					Initial:          uint(hf["initial"].(int)),
					Method:           hf["method"].(string),
					Threshold:        uint(hf["threshold"].(int)),
					Timeout:          uint(hf["timeout"].(int)),
					Window:           uint(hf["window"].(int)),
				}

				log.Printf("[DEBUG] Create Healthcheck Opts: %#v", opts)
				_, err := conn.CreateHealthCheck(&opts)
				if err != nil {
					return err
				}
			}
		}

		// find difference in backends
		if d.HasChange("backend") {
			ob, nb := d.GetChange("backend")
			if ob == nil {
				ob = new(schema.Set)
			}
			if nb == nil {
				nb = new(schema.Set)
			}

			obs := ob.(*schema.Set)
			nbs := nb.(*schema.Set)
			removeBackends := obs.Difference(nbs).List()
			addBackends := nbs.Difference(obs).List()

			// DELETE old Backends
			for _, bRaw := range removeBackends {
				bf := bRaw.(map[string]interface{})
				opts := gofastly.DeleteBackendInput{
					Service: d.Id(),
					Version: latestVersion,
					Name:    bf["name"].(string),
				}

				log.Printf("[DEBUG] Fastly Backend removal opts: %#v", opts)
				err := conn.DeleteBackend(&opts)
				if errRes, ok := err.(*gofastly.HTTPError); ok {
					if errRes.StatusCode != 404 {
						return err
					}
				} else if err != nil {
					return err
				}
			}

			// Find and post new Backends
			for _, dRaw := range addBackends {
				df := dRaw.(map[string]interface{})
				opts := gofastly.CreateBackendInput{
					Service:             d.Id(),
					Version:             latestVersion,
					Name:                df["name"].(string),
					Address:             df["address"].(string),
					OverrideHost:        df["override_host"].(string),
					AutoLoadbalance:     gofastly.CBool(df["auto_loadbalance"].(bool)),
					SSLCheckCert:        gofastly.CBool(df["ssl_check_cert"].(bool)),
					SSLHostname:         df["ssl_hostname"].(string),
					SSLCACert:           df["ssl_ca_cert"].(string),
					SSLCertHostname:     df["ssl_cert_hostname"].(string),
					SSLSNIHostname:      df["ssl_sni_hostname"].(string),
					UseSSL:              gofastly.CBool(df["use_ssl"].(bool)),
					SSLClientKey:        df["ssl_client_key"].(string),
					SSLClientCert:       df["ssl_client_cert"].(string),
					MaxTLSVersion:       df["max_tls_version"].(string),
					MinTLSVersion:       df["min_tls_version"].(string),
					SSLCiphers:          strings.Split(df["ssl_ciphers"].(string), ","),
					Shield:              df["shield"].(string),
					Port:                uint(df["port"].(int)),
					BetweenBytesTimeout: uint(df["between_bytes_timeout"].(int)),
					ConnectTimeout:      uint(df["connect_timeout"].(int)),
					ErrorThreshold:      uint(df["error_threshold"].(int)),
					FirstByteTimeout:    uint(df["first_byte_timeout"].(int)),
					MaxConn:             uint(df["max_conn"].(int)),
					Weight:              uint(df["weight"].(int)),
					RequestCondition:    df["request_condition"].(string),
					HealthCheck:         df["healthcheck"].(string),
				}

				log.Printf("[DEBUG] Create Backend Opts: %#v", opts)
				_, err := conn.CreateBackend(&opts)
				if err != nil {
					return err
				}
			}
		}

		if d.HasChange("director") {
			od, nd := d.GetChange("director")
			if od == nil {
				od = new(schema.Set)
			}
			if nd == nil {
				nd = new(schema.Set)
			}

			ods := od.(*schema.Set)
			nds := nd.(*schema.Set)

			removeDirector := ods.Difference(nds).List()
			addDirector := nds.Difference(ods).List()

			// DELETE old director configurations
			for _, dRaw := range removeDirector {
				df := dRaw.(map[string]interface{})
				opts := gofastly.DeleteDirectorInput{
					Service: d.Id(),
					Version: latestVersion,
					Name:    df["name"].(string),
				}

				log.Printf("[DEBUG] Director Removal opts: %#v", opts)
				err := conn.DeleteDirector(&opts)
				if errRes, ok := err.(*gofastly.HTTPError); ok {
					if errRes.StatusCode != 404 {
						return err
					}
				} else if err != nil {
					return err
				}
			}

			// POST new/updated Director
			for _, dRaw := range addDirector {
				df := dRaw.(map[string]interface{})
				opts := gofastly.CreateDirectorInput{
					Service:  d.Id(),
					Version:  latestVersion,
					Name:     df["name"].(string),
					Comment:  df["comment"].(string),
					Shield:   df["shield"].(string),
					Capacity: uint(df["capacity"].(int)),
					Quorum:   uint(df["quorum"].(int)),
					Retries:  uint(df["retries"].(int)),
				}

				switch df["type"].(int) {
				case 1:
					opts.Type = gofastly.DirectorTypeRandom
				case 2:
					opts.Type = gofastly.DirectorTypeRoundRobin
				case 3:
					opts.Type = gofastly.DirectorTypeHash
				case 4:
					opts.Type = gofastly.DirectorTypeClient
				}

				log.Printf("[DEBUG] Director Create opts: %#v", opts)
				_, err := conn.CreateDirector(&opts)
				if err != nil {
					return err
				}

				if v, ok := df["backends"]; ok {
					if len(v.(*schema.Set).List()) > 0 {
						for _, b := range v.(*schema.Set).List() {
							opts := gofastly.CreateDirectorBackendInput{
								Service:  d.Id(),
								Version:  latestVersion,
								Director: df["name"].(string),
								Backend:  b.(string),
							}

							log.Printf("[DEBUG] Director Backend Create opts: %#v", opts)
							_, err := conn.CreateDirectorBackend(&opts)
							if err != nil {
								return err
							}
						}
					}
				}
			}
		}

		if d.HasChange("header") {
			oh, nh := d.GetChange("header")
			if oh == nil {
				oh = new(schema.Set)
			}
			if nh == nil {
				nh = new(schema.Set)
			}

			ohs := oh.(*schema.Set)
			nhs := nh.(*schema.Set)

			remove := ohs.Difference(nhs).List()
			add := nhs.Difference(ohs).List()

			// Delete removed headers
			for _, dRaw := range remove {
				df := dRaw.(map[string]interface{})
				opts := gofastly.DeleteHeaderInput{
					Service: d.Id(),
					Version: latestVersion,
					Name:    df["name"].(string),
				}

				log.Printf("[DEBUG] Fastly Header removal opts: %#v", opts)
				err := conn.DeleteHeader(&opts)
				if errRes, ok := err.(*gofastly.HTTPError); ok {
					if errRes.StatusCode != 404 {
						return err
					}
				} else if err != nil {
					return err
				}
			}

			// POST new Headers
			for _, dRaw := range add {
				opts, err := buildHeader(dRaw.(map[string]interface{}))
				if err != nil {
					log.Printf("[DEBUG] Error building Header: %s", err)
					return err
				}
				opts.Service = d.Id()
				opts.Version = latestVersion

				log.Printf("[DEBUG] Fastly Header Addition opts: %#v", opts)
				_, err = conn.CreateHeader(opts)
				if err != nil {
					return err
				}
			}
		}

		// Find differences in Gzips
		if d.HasChange("gzip") {
			og, ng := d.GetChange("gzip")
			if og == nil {
				og = new(schema.Set)
			}
			if ng == nil {
				ng = new(schema.Set)
			}

			ogs := og.(*schema.Set)
			ngs := ng.(*schema.Set)

			remove := ogs.Difference(ngs).List()
			add := ngs.Difference(ogs).List()

			// Delete removed gzip rules
			for _, dRaw := range remove {
				df := dRaw.(map[string]interface{})
				opts := gofastly.DeleteGzipInput{
					Service: d.Id(),
					Version: latestVersion,
					Name:    df["name"].(string),
				}

				log.Printf("[DEBUG] Fastly Gzip removal opts: %#v", opts)
				err := conn.DeleteGzip(&opts)
				if errRes, ok := err.(*gofastly.HTTPError); ok {
					if errRes.StatusCode != 404 {
						return err
					}
				} else if err != nil {
					return err
				}
			}

			// POST new Gzips
			for _, dRaw := range add {
				df := dRaw.(map[string]interface{})
				opts := gofastly.CreateGzipInput{
					Service:        d.Id(),
					Version:        latestVersion,
					Name:           df["name"].(string),
					CacheCondition: df["cache_condition"].(string),
				}

				if v, ok := df["content_types"]; ok {
					if len(v.(*schema.Set).List()) > 0 {
						var cl []string
						for _, c := range v.(*schema.Set).List() {
							cl = append(cl, c.(string))
						}
						opts.ContentTypes = strings.Join(cl, " ")
					}
				}

				if v, ok := df["extensions"]; ok {
					if len(v.(*schema.Set).List()) > 0 {
						var el []string
						for _, e := range v.(*schema.Set).List() {
							el = append(el, e.(string))
						}
						opts.Extensions = strings.Join(el, " ")
					}
				}

				log.Printf("[DEBUG] Fastly Gzip Addition opts: %#v", opts)
				_, err := conn.CreateGzip(&opts)
				if err != nil {
					return err
				}
			}
		}

		// find difference in s3logging
		if d.HasChange("s3logging") {
			os, ns := d.GetChange("s3logging")
			if os == nil {
				os = new(schema.Set)
			}
			if ns == nil {
				ns = new(schema.Set)
			}

			oss := os.(*schema.Set)
			nss := ns.(*schema.Set)
			removeS3Logging := oss.Difference(nss).List()
			addS3Logging := nss.Difference(oss).List()

			// DELETE old S3 Log configurations
			for _, sRaw := range removeS3Logging {
				sf := sRaw.(map[string]interface{})
				opts := gofastly.DeleteS3Input{
					Service: d.Id(),
					Version: latestVersion,
					Name:    sf["name"].(string),
				}

				log.Printf("[DEBUG] Fastly S3 Logging removal opts: %#v", opts)
				err := conn.DeleteS3(&opts)
				if errRes, ok := err.(*gofastly.HTTPError); ok {
					if errRes.StatusCode != 404 {
						return err
					}
				} else if err != nil {
					return err
				}
			}

			// POST new/updated S3 Logging
			for _, sRaw := range addS3Logging {
				sf := sRaw.(map[string]interface{})

				// Fastly API will not error if these are omitted, so we throw an error
				// if any of these are empty
				for _, sk := range []string{"s3_access_key", "s3_secret_key"} {
					if sf[sk].(string) == "" {
						return fmt.Errorf("[ERR] No %s found for S3 Log stream setup for Service (%s)", sk, d.Id())
					}
				}

				opts := gofastly.CreateS3Input{
					Service:           d.Id(),
					Version:           latestVersion,
					Name:              sf["name"].(string),
					BucketName:        sf["bucket_name"].(string),
					AccessKey:         sf["s3_access_key"].(string),
					SecretKey:         sf["s3_secret_key"].(string),
					Period:            uint(sf["period"].(int)),
					GzipLevel:         uint(sf["gzip_level"].(int)),
					Domain:            sf["domain"].(string),
					Path:              sf["path"].(string),
					Format:            sf["format"].(string),
					FormatVersion:     uint(sf["format_version"].(int)),
					TimestampFormat:   sf["timestamp_format"].(string),
					ResponseCondition: sf["response_condition"].(string),
					MessageType:       sf["message_type"].(string),
					Placement:         sf["placement"].(string),
				}

				redundancy := strings.ToLower(sf["redundancy"].(string))
				switch redundancy {
				case "standard":
					opts.Redundancy = gofastly.S3RedundancyStandard
				case "reduced_redundancy":
					opts.Redundancy = gofastly.S3RedundancyReduced
				}

				log.Printf("[DEBUG] Create S3 Logging Opts: %#v", opts)
				_, err := conn.CreateS3(&opts)
				if err != nil {
					return err
				}
			}
		}

		// find difference in Papertrail
		if d.HasChange("papertrail") {
			os, ns := d.GetChange("papertrail")
			if os == nil {
				os = new(schema.Set)
			}
			if ns == nil {
				ns = new(schema.Set)
			}

			oss := os.(*schema.Set)
			nss := ns.(*schema.Set)
			removePapertrail := oss.Difference(nss).List()
			addPapertrail := nss.Difference(oss).List()

			// DELETE old papertrail configurations
			for _, pRaw := range removePapertrail {
				pf := pRaw.(map[string]interface{})
				opts := gofastly.DeletePapertrailInput{
					Service: d.Id(),
					Version: latestVersion,
					Name:    pf["name"].(string),
				}

				log.Printf("[DEBUG] Fastly Papertrail removal opts: %#v", opts)
				err := conn.DeletePapertrail(&opts)
				if errRes, ok := err.(*gofastly.HTTPError); ok {
					if errRes.StatusCode != 404 {
						return err
					}
				} else if err != nil {
					return err
				}
			}

			// POST new/updated Papertrail
			for _, pRaw := range addPapertrail {
				pf := pRaw.(map[string]interface{})

				opts := gofastly.CreatePapertrailInput{
					Service:           d.Id(),
					Version:           latestVersion,
					Name:              pf["name"].(string),
					Address:           pf["address"].(string),
					Port:              uint(pf["port"].(int)),
					Format:            pf["format"].(string),
					ResponseCondition: pf["response_condition"].(string),
					Placement:         pf["placement"].(string),
				}

				log.Printf("[DEBUG] Create Papertrail Opts: %#v", opts)
				_, err := conn.CreatePapertrail(&opts)
				if err != nil {
					return err
				}
			}
		}

		// find difference in Sumologic
		if d.HasChange("sumologic") {
			os, ns := d.GetChange("sumologic")
			if os == nil {
				os = new(schema.Set)
			}
			if ns == nil {
				ns = new(schema.Set)
			}

			oss := os.(*schema.Set)
			nss := ns.(*schema.Set)
			removeSumologic := oss.Difference(nss).List()
			addSumologic := nss.Difference(oss).List()

			// DELETE old sumologic configurations
			for _, pRaw := range removeSumologic {
				sf := pRaw.(map[string]interface{})
				opts := gofastly.DeleteSumologicInput{
					Service: d.Id(),
					Version: latestVersion,
					Name:    sf["name"].(string),
				}

				log.Printf("[DEBUG] Fastly Sumologic removal opts: %#v", opts)
				err := conn.DeleteSumologic(&opts)
				if errRes, ok := err.(*gofastly.HTTPError); ok {
					if errRes.StatusCode != 404 {
						return err
					}
				} else if err != nil {
					return err
				}
			}

			// POST new/updated Sumologic
			for _, pRaw := range addSumologic {
				sf := pRaw.(map[string]interface{})
				opts := gofastly.CreateSumologicInput{
					Service:           d.Id(),
					Version:           latestVersion,
					Name:              sf["name"].(string),
					URL:               sf["url"].(string),
					Format:            sf["format"].(string),
					FormatVersion:     sf["format_version"].(int),
					ResponseCondition: sf["response_condition"].(string),
					MessageType:       sf["message_type"].(string),
					Placement:         sf["placement"].(string),
				}

				log.Printf("[DEBUG] Create Sumologic Opts: %#v", opts)
				_, err := conn.CreateSumologic(&opts)
				if err != nil {
					return err
				}
			}
		}

		// find difference in gcslogging
		if d.HasChange("gcslogging") {
			os, ns := d.GetChange("gcslogging")
			if os == nil {
				os = new(schema.Set)
			}
			if ns == nil {
				ns = new(schema.Set)
			}

			oss := os.(*schema.Set)
			nss := ns.(*schema.Set)
			removeGcslogging := oss.Difference(nss).List()
			addGcslogging := nss.Difference(oss).List()

			// DELETE old gcslogging configurations
			for _, pRaw := range removeGcslogging {
				sf := pRaw.(map[string]interface{})
				opts := gofastly.DeleteGCSInput{
					Service: d.Id(),
					Version: latestVersion,
					Name:    sf["name"].(string),
				}

				log.Printf("[DEBUG] Fastly gcslogging removal opts: %#v", opts)
				err := conn.DeleteGCS(&opts)
				if errRes, ok := err.(*gofastly.HTTPError); ok {
					if errRes.StatusCode != 404 {
						return err
					}
				} else if err != nil {
					return err
				}
			}

			// POST new/updated gcslogging
			for _, pRaw := range addGcslogging {
				sf := pRaw.(map[string]interface{})
				opts := gofastly.CreateGCSInput{
					Service:           d.Id(),
					Version:           latestVersion,
					Name:              sf["name"].(string),
					User:              sf["email"].(string),
					Bucket:            sf["bucket_name"].(string),
					SecretKey:         sf["secret_key"].(string),
					Format:            sf["format"].(string),
					Path:              sf["path"].(string),
					Period:            uint(sf["period"].(int)),
					GzipLevel:         uint8(sf["gzip_level"].(int)),
					TimestampFormat:   sf["timestamp_format"].(string),
					MessageType:       sf["message_type"].(string),
					ResponseCondition: sf["response_condition"].(string),
					Placement:         sf["placement"].(string),
				}

				log.Printf("[DEBUG] Create GCS Opts: %#v", opts)
				_, err := conn.CreateGCS(&opts)
				if err != nil {
					return err
				}
			}
		}

		// find difference in bigquerylogging
		if d.HasChange("bigquerylogging") {
			os, ns := d.GetChange("bigquerylogging")
			if os == nil {
				os = new(schema.Set)
			}
			if ns == nil {
				ns = new(schema.Set)
			}

			oss := os.(*schema.Set)
			nss := ns.(*schema.Set)
			removeBigquerylogging := oss.Difference(nss).List()
			addBigquerylogging := nss.Difference(oss).List()

			// DELETE old bigquerylogging configurations
			for _, pRaw := range removeBigquerylogging {
				sf := pRaw.(map[string]interface{})
				opts := gofastly.DeleteBigQueryInput{
					Service: d.Id(),
					Version: latestVersion,
					Name:    sf["name"].(string),
				}

				log.Printf("[DEBUG] Fastly bigquerylogging removal opts: %#v", opts)
				err := conn.DeleteBigQuery(&opts)
<<<<<<< HEAD
				if err != nil {
=======
				if errRes, ok := err.(*gofastly.HTTPError); ok {
					if errRes.StatusCode != 404 {
						return err
					}
				} else if err != nil {
>>>>>>> 49df322f
					return err
				}
			}

<<<<<<< HEAD
			// POST new bigquerylogging
=======
			// POST new/updated bigquerylogging
>>>>>>> 49df322f
			for _, pRaw := range addBigquerylogging {
				sf := pRaw.(map[string]interface{})
				opts := gofastly.CreateBigQueryInput{
					Service:           d.Id(),
					Version:           latestVersion,
					Name:              sf["name"].(string),
					ProjectID:         sf["project_id"].(string),
					Dataset:           sf["dataset"].(string),
					Table:             sf["table"].(string),
					User:              sf["email"].(string),
					SecretKey:         sf["secret_key"].(string),
					ResponseCondition: sf["response_condition"].(string),
<<<<<<< HEAD
=======
					Template:          sf["template"].(string),
					Placement:         sf["placement"].(string),
>>>>>>> 49df322f
				}

				if sf["format"].(string) != "" {
					opts.Format = sf["format"].(string)
				}

				log.Printf("[DEBUG] Create bigquerylogging opts: %#v", opts)
				_, err := conn.CreateBigQuery(&opts)
				if err != nil {
					return err
				}
			}
		}

		// find difference in Syslog
		if d.HasChange("syslog") {
			os, ns := d.GetChange("syslog")
			if os == nil {
				os = new(schema.Set)
			}
			if ns == nil {
				ns = new(schema.Set)
			}

			oss := os.(*schema.Set)
			nss := ns.(*schema.Set)
			removeSyslog := oss.Difference(nss).List()
			addSyslog := nss.Difference(oss).List()

			// DELETE old syslog configurations
			for _, pRaw := range removeSyslog {
				slf := pRaw.(map[string]interface{})
				opts := gofastly.DeleteSyslogInput{
					Service: d.Id(),
					Version: latestVersion,
					Name:    slf["name"].(string),
				}

				log.Printf("[DEBUG] Fastly Syslog removal opts: %#v", opts)
				err := conn.DeleteSyslog(&opts)
				if errRes, ok := err.(*gofastly.HTTPError); ok {
					if errRes.StatusCode != 404 {
						return err
					}
				} else if err != nil {
					return err
				}
			}

			// POST new/updated Syslog
			for _, pRaw := range addSyslog {
				slf := pRaw.(map[string]interface{})

				opts := gofastly.CreateSyslogInput{
					Service:           d.Id(),
					Version:           latestVersion,
					Name:              slf["name"].(string),
					Address:           slf["address"].(string),
					Port:              uint(slf["port"].(int)),
					Format:            slf["format"].(string),
					FormatVersion:     uint(slf["format_version"].(int)),
					Token:             slf["token"].(string),
					UseTLS:            gofastly.CBool(slf["use_tls"].(bool)),
					TLSHostname:       slf["tls_hostname"].(string),
					TLSCACert:         slf["tls_ca_cert"].(string),
					TLSClientCert:     slf["tls_client_cert"].(string),
					TLSClientKey:      slf["tls_client_key"].(string),
					ResponseCondition: slf["response_condition"].(string),
					MessageType:       slf["message_type"].(string),
					Placement:         slf["placement"].(string),
				}

				log.Printf("[DEBUG] Create Syslog Opts: %#v", opts)
				_, err := conn.CreateSyslog(&opts)
				if err != nil {
					return err
				}
			}
		}

		// find difference in Logentries
		if d.HasChange("logentries") {
			os, ns := d.GetChange("logentries")
			if os == nil {
				os = new(schema.Set)
			}
			if ns == nil {
				ns = new(schema.Set)
			}

			oss := os.(*schema.Set)
			nss := ns.(*schema.Set)
			removeLogentries := oss.Difference(nss).List()
			addLogentries := nss.Difference(oss).List()

			// DELETE old logentries configurations
			for _, pRaw := range removeLogentries {
				slf := pRaw.(map[string]interface{})
				opts := gofastly.DeleteLogentriesInput{
					Service: d.Id(),
					Version: latestVersion,
					Name:    slf["name"].(string),
				}

				log.Printf("[DEBUG] Fastly Logentries removal opts: %#v", opts)
				err := conn.DeleteLogentries(&opts)
				if errRes, ok := err.(*gofastly.HTTPError); ok {
					if errRes.StatusCode != 404 {
						return err
					}
				} else if err != nil {
					return err
				}
			}

			// POST new/updated Logentries
			for _, pRaw := range addLogentries {
				slf := pRaw.(map[string]interface{})

				opts := gofastly.CreateLogentriesInput{
					Service:           d.Id(),
					Version:           latestVersion,
					Name:              slf["name"].(string),
					Port:              uint(slf["port"].(int)),
					UseTLS:            gofastly.CBool(slf["use_tls"].(bool)),
					Token:             slf["token"].(string),
					Format:            slf["format"].(string),
					FormatVersion:     uint(slf["format_version"].(int)),
					ResponseCondition: slf["response_condition"].(string),
					Placement:         slf["placement"].(string),
				}

				log.Printf("[DEBUG] Create Logentries Opts: %#v", opts)
				_, err := conn.CreateLogentries(&opts)
				if err != nil {
					return err
				}
			}
		}

		// find difference in Splunk logging configurations
		if d.HasChange("splunk") {
			os, ns := d.GetChange("splunk")
			if os == nil {
				os = new(schema.Set)
			}
			if ns == nil {
				ns = new(schema.Set)
			}

			oss := os.(*schema.Set)
			nss := ns.(*schema.Set)

			remove := oss.Difference(nss).List()
			add := nss.Difference(oss).List()

			// DELETE old Splunk logging configurations
			for _, sRaw := range remove {
				sf := sRaw.(map[string]interface{})
				opts := gofastly.DeleteSplunkInput{
					Service: d.Id(),
					Version: latestVersion,
					Name:    sf["name"].(string),
				}

				log.Printf("[DEBUG] Splunk removal opts: %#v", opts)
				err := conn.DeleteSplunk(&opts)
				if errRes, ok := err.(*gofastly.HTTPError); ok {
					if errRes.StatusCode != 404 {
						return err
					}
				} else if err != nil {
					return err
				}
			}

			// POST new/updated Splunk configurations
			for _, sRaw := range add {
				sf := sRaw.(map[string]interface{})
				opts := gofastly.CreateSplunkInput{
					Service:           d.Id(),
					Version:           latestVersion,
					Name:              sf["name"].(string),
					URL:               sf["url"].(string),
					Format:            sf["format"].(string),
					FormatVersion:     uint(sf["format_version"].(int)),
					ResponseCondition: sf["response_condition"].(string),
					Placement:         sf["placement"].(string),
					Token:             sf["token"].(string),
				}

				log.Printf("[DEBUG] Splunk create opts: %#v", opts)
				_, err := conn.CreateSplunk(&opts)
				if err != nil {
					return err
				}
			}
		}

		// find difference in Blob Storage logging configurations
		if d.HasChange("blobstoragelogging") {
			obsl, nbsl := d.GetChange("blobstoragelogging")
			if obsl == nil {
				obsl = new(schema.Set)
			}
			if nbsl == nil {
				nbsl = new(schema.Set)
			}

			obsls := obsl.(*schema.Set)
			nbsls := nbsl.(*schema.Set)

			remove := obsls.Difference(nbsls).List()
			add := nbsls.Difference(obsls).List()

			// DELETE old Blob Storage logging configurations
			for _, bslRaw := range remove {
				bslf := bslRaw.(map[string]interface{})
				opts := gofastly.DeleteBlobStorageInput{
					Service: d.Id(),
					Version: latestVersion,
					Name:    bslf["name"].(string),
				}

				log.Printf("[DEBUG] Blob Storage logging removal opts: %#v", opts)
				err := conn.DeleteBlobStorage(&opts)
				if errRes, ok := err.(*gofastly.HTTPError); ok {
					if errRes.StatusCode != 404 {
						return err
					}
				} else if err != nil {
					return err
				}
			}

			// POST new/updated Blob Storage logging configurations
			for _, bslRaw := range add {
				bslf := bslRaw.(map[string]interface{})
				opts := gofastly.CreateBlobStorageInput{
					Service:           d.Id(),
					Version:           latestVersion,
					Name:              bslf["name"].(string),
					Path:              bslf["path"].(string),
					AccountName:       bslf["account_name"].(string),
					Container:         bslf["container"].(string),
					SASToken:          bslf["sas_token"].(string),
					Period:            uint(bslf["period"].(int)),
					TimestampFormat:   bslf["timestamp_format"].(string),
					GzipLevel:         uint(bslf["gzip_level"].(int)),
					PublicKey:         bslf["public_key"].(string),
					Format:            bslf["format"].(string),
					FormatVersion:     uint(bslf["format_version"].(int)),
					MessageType:       bslf["message_type"].(string),
					Placement:         bslf["placement"].(string),
					ResponseCondition: bslf["response_condition"].(string),
				}

				log.Printf("[DEBUG] Blob Storage logging create opts: %#v", opts)
				_, err := conn.CreateBlobStorage(&opts)
				if err != nil {
					return err
				}
			}
		}

		// find difference in Response Object
		if d.HasChange("response_object") {
			or, nr := d.GetChange("response_object")
			if or == nil {
				or = new(schema.Set)
			}
			if nr == nil {
				nr = new(schema.Set)
			}

			ors := or.(*schema.Set)
			nrs := nr.(*schema.Set)
			removeResponseObject := ors.Difference(nrs).List()
			addResponseObject := nrs.Difference(ors).List()

			// DELETE old response object configurations
			for _, rRaw := range removeResponseObject {
				rf := rRaw.(map[string]interface{})
				opts := gofastly.DeleteResponseObjectInput{
					Service: d.Id(),
					Version: latestVersion,
					Name:    rf["name"].(string),
				}

				log.Printf("[DEBUG] Fastly Response Object removal opts: %#v", opts)
<<<<<<< HEAD
				if !strings.Contains(opts.Name, "Waf") && !strings.Contains(opts.Name, "WAF") {
					err := conn.DeleteResponseObject(&opts)
					if err != nil {
						return err
					}
=======
				err := conn.DeleteResponseObject(&opts)
				if errRes, ok := err.(*gofastly.HTTPError); ok {
					if errRes.StatusCode != 404 {
						return err
					}
				} else if err != nil {
					return err
>>>>>>> 49df322f
				}
			}

			// POST new/updated Response Object
			for _, rRaw := range addResponseObject {
				rf := rRaw.(map[string]interface{})

				opts := gofastly.CreateResponseObjectInput{
					Service:          d.Id(),
					Version:          latestVersion,
					Name:             rf["name"].(string),
					Status:           uint(rf["status"].(int)),
					Response:         rf["response"].(string),
					Content:          rf["content"].(string),
					ContentType:      rf["content_type"].(string),
					RequestCondition: rf["request_condition"].(string),
					CacheCondition:   rf["cache_condition"].(string),
				}

				log.Printf("[DEBUG] Create Response Object Opts: %#v", opts)
				_, err := conn.CreateResponseObject(&opts)
				if err != nil {
					return err
				}
			}
		}

		// find difference in request settings
		if d.HasChange("request_setting") {
			os, ns := d.GetChange("request_setting")
			if os == nil {
				os = new(schema.Set)
			}
			if ns == nil {
				ns = new(schema.Set)
			}

			ors := os.(*schema.Set)
			nrs := ns.(*schema.Set)
			removeRequestSettings := ors.Difference(nrs).List()
			addRequestSettings := nrs.Difference(ors).List()

			// DELETE old Request Settings configurations
			for _, sRaw := range removeRequestSettings {
				sf := sRaw.(map[string]interface{})
				opts := gofastly.DeleteRequestSettingInput{
					Service: d.Id(),
					Version: latestVersion,
					Name:    sf["name"].(string),
				}

				log.Printf("[DEBUG] Fastly Request Setting removal opts: %#v", opts)
				err := conn.DeleteRequestSetting(&opts)
				if errRes, ok := err.(*gofastly.HTTPError); ok {
					if errRes.StatusCode != 404 {
						return err
					}
				} else if err != nil {
					return err
				}
			}

			// POST new/updated Request Setting
			for _, sRaw := range addRequestSettings {
				opts, err := buildRequestSetting(sRaw.(map[string]interface{}))
				if err != nil {
					log.Printf("[DEBUG] Error building Requset Setting: %s", err)
					return err
				}
				opts.Service = d.Id()
				opts.Version = latestVersion

				log.Printf("[DEBUG] Create Request Setting Opts: %#v", opts)
				_, err = conn.CreateRequestSetting(opts)
				if err != nil {
					return err
				}
			}
		}

		// Find differences in VCLs
		if d.HasChange("vcl") {
			// Note: as above with Gzip and S3 logging, we don't utilize the PUT
			// endpoint to update a VCL, we simply destroy it and create a new one.
			oldVCLVal, newVCLVal := d.GetChange("vcl")
			if oldVCLVal == nil {
				oldVCLVal = new(schema.Set)
			}
			if newVCLVal == nil {
				newVCLVal = new(schema.Set)
			}

			oldVCLSet := oldVCLVal.(*schema.Set)
			newVCLSet := newVCLVal.(*schema.Set)

			remove := oldVCLSet.Difference(newVCLSet).List()
			add := newVCLSet.Difference(oldVCLSet).List()

			// Delete removed VCL configurations
			for _, dRaw := range remove {
				df := dRaw.(map[string]interface{})
				opts := gofastly.DeleteVCLInput{
					Service: d.Id(),
					Version: latestVersion,
					Name:    df["name"].(string),
				}

				log.Printf("[DEBUG] Fastly VCL Removal opts: %#v", opts)
				err := conn.DeleteVCL(&opts)
				if errRes, ok := err.(*gofastly.HTTPError); ok {
					if errRes.StatusCode != 404 {
						return err
					}
				} else if err != nil {
					return err
				}
			}
			// POST new VCL configurations
			for _, dRaw := range add {
				df := dRaw.(map[string]interface{})
				opts := gofastly.CreateVCLInput{
					Service: d.Id(),
					Version: latestVersion,
					Name:    df["name"].(string),
					Content: df["content"].(string),
				}

				log.Printf("[DEBUG] Fastly VCL Addition opts: %#v", opts)
				_, err := conn.CreateVCL(&opts)
				if err != nil {
					return err
				}

				// if this new VCL is the main
				if df["main"].(bool) {
					opts := gofastly.ActivateVCLInput{
						Service: d.Id(),
						Version: latestVersion,
						Name:    df["name"].(string),
					}
					log.Printf("[DEBUG] Fastly VCL activation opts: %#v", opts)
					_, err := conn.ActivateVCL(&opts)
					if err != nil {
						return err
					}

				}
			}
		}

<<<<<<< HEAD
		if err := updateWAF(conn, d, latestVersion); err != nil {
			return err
=======
		// Find differences in VCL snippets
		if d.HasChange("snippet") {
			// Note: as above with Gzip and S3 logging, we don't utilize the PUT
			// endpoint to update a VCL snippet, we simply destroy it and create a new one.
			oldSnippetVal, newSnippetVal := d.GetChange("snippet")
			if oldSnippetVal == nil {
				oldSnippetVal = new(schema.Set)
			}
			if newSnippetVal == nil {
				newSnippetVal = new(schema.Set)
			}

			oldSnippetSet := oldSnippetVal.(*schema.Set)
			newSnippetSet := newSnippetVal.(*schema.Set)

			remove := oldSnippetSet.Difference(newSnippetSet).List()
			add := newSnippetSet.Difference(oldSnippetSet).List()

			// Delete removed VCL Snippet configurations
			for _, dRaw := range remove {
				df := dRaw.(map[string]interface{})
				opts := gofastly.DeleteSnippetInput{
					Service: d.Id(),
					Version: latestVersion,
					Name:    df["name"].(string),
				}

				log.Printf("[DEBUG] Fastly VCL Snippet Removal opts: %#v", opts)
				err := conn.DeleteSnippet(&opts)
				if errRes, ok := err.(*gofastly.HTTPError); ok {
					if errRes.StatusCode != 404 {
						return err
					}
				} else if err != nil {
					return err
				}
			}

			// POST new VCL Snippet configurations
			for _, dRaw := range add {
				opts, err := buildSnippet(dRaw.(map[string]interface{}))
				if err != nil {
					log.Printf("[DEBUG] Error building VCL Snippet: %s", err)
					return err
				}
				opts.Service = d.Id()
				opts.Version = latestVersion

				log.Printf("[DEBUG] Fastly VCL Snippet Addition opts: %#v", opts)
				_, err = conn.CreateSnippet(opts)
				if err != nil {
					return err
				}
			}
		}

		// Find differences in VCL dynamic snippets
		if d.HasChange("dynamicsnippet") {
			// Note: as above with Gzip and S3 logging, we don't utilize the PUT
			// endpoint to update a VCL dynamic snippet, we simply destroy it and create a new one.
			oldDynamicSnippetVal, newDynamicSnippetVal := d.GetChange("dynamicsnippet")
			if oldDynamicSnippetVal == nil {
				oldDynamicSnippetVal = new(schema.Set)
			}
			if newDynamicSnippetVal == nil {
				newDynamicSnippetVal = new(schema.Set)
			}

			oldDynamicSnippetSet := oldDynamicSnippetVal.(*schema.Set)
			newDynamicSnippetSet := newDynamicSnippetVal.(*schema.Set)

			remove := oldDynamicSnippetSet.Difference(newDynamicSnippetSet).List()
			add := newDynamicSnippetSet.Difference(oldDynamicSnippetSet).List()

			// Delete removed VCL Snippet configurations
			for _, dRaw := range remove {
				df := dRaw.(map[string]interface{})
				opts := gofastly.DeleteSnippetInput{
					Service: d.Id(),
					Version: latestVersion,
					Name:    df["name"].(string),
				}

				log.Printf("[DEBUG] Fastly VCL Dynamic Snippet Removal opts: %#v", opts)
				err := conn.DeleteSnippet(&opts)
				if errRes, ok := err.(*gofastly.HTTPError); ok {
					if errRes.StatusCode != 404 {
						return err
					}
				} else if err != nil {
					return err
				}
			}

			// POST new VCL Snippet configurations
			for _, dRaw := range add {
				opts, err := buildDynamicSnippet(dRaw.(map[string]interface{}))
				if err != nil {
					log.Printf("[DEBUG] Error building VCL Dynamic Snippet: %s", err)
					return err
				}
				opts.Service = d.Id()
				opts.Version = latestVersion

				log.Printf("[DEBUG] Fastly VCL Dynamic Snippet Addition opts: %#v", opts)
				_, err = conn.CreateSnippet(opts)
				if err != nil {
					return err
				}
			}
>>>>>>> 49df322f
		}

		// Find differences in Cache Settings
		if d.HasChange("cache_setting") {
			oc, nc := d.GetChange("cache_setting")
			if oc == nil {
				oc = new(schema.Set)
			}
			if nc == nil {
				nc = new(schema.Set)
			}

			ocs := oc.(*schema.Set)
			ncs := nc.(*schema.Set)

			remove := ocs.Difference(ncs).List()
			add := ncs.Difference(ocs).List()

			// Delete removed Cache Settings
			for _, dRaw := range remove {
				df := dRaw.(map[string]interface{})
				opts := gofastly.DeleteCacheSettingInput{
					Service: d.Id(),
					Version: latestVersion,
					Name:    df["name"].(string),
				}

				log.Printf("[DEBUG] Fastly Cache Settings removal opts: %#v", opts)
				err := conn.DeleteCacheSetting(&opts)
				if errRes, ok := err.(*gofastly.HTTPError); ok {
					if errRes.StatusCode != 404 {
						return err
					}
				} else if err != nil {
					return err
				}
			}

			// POST new Cache Settings
			for _, dRaw := range add {
				opts, err := buildCacheSetting(dRaw.(map[string]interface{}))
				if err != nil {
					log.Printf("[DEBUG] Error building Cache Setting: %s", err)
					return err
				}
				opts.Service = d.Id()
				opts.Version = latestVersion

				log.Printf("[DEBUG] Fastly Cache Settings Addition opts: %#v", opts)
				_, err = conn.CreateCacheSetting(opts)
				if err != nil {
					return err
				}
			}
		}

		// Find differences in ACLs
		if d.HasChange("acl") {

			oldACLVal, newACLVal := d.GetChange("acl")
			if oldACLVal == nil {
				oldACLVal = new(schema.Set)
			}
			if newACLVal == nil {
				newACLVal = new(schema.Set)
			}

			oldACLSet := oldACLVal.(*schema.Set)
			newACLSet := newACLVal.(*schema.Set)

			remove := oldACLSet.Difference(newACLSet).List()
			add := newACLSet.Difference(oldACLSet).List()

			// Delete removed ACL configurations
			for _, vRaw := range remove {
				val := vRaw.(map[string]interface{})
				opts := gofastly.DeleteACLInput{
					Service: d.Id(),
					Version: latestVersion,
					Name:    val["name"].(string),
				}

				log.Printf("[DEBUG] Fastly ACL removal opts: %#v", opts)
				err := conn.DeleteACL(&opts)

				if errRes, ok := err.(*gofastly.HTTPError); ok {
					if errRes.StatusCode != 404 {
						return err
					}
				} else if err != nil {
					return err
				}
			}

			// POST new ACL configurations
			for _, vRaw := range add {
				val := vRaw.(map[string]interface{})
				opts := gofastly.CreateACLInput{
					Service: d.Id(),
					Version: latestVersion,
					Name:    val["name"].(string),
				}

				log.Printf("[DEBUG] Fastly ACL creation opts: %#v", opts)
				_, err := conn.CreateACL(&opts)
				if err != nil {
					return err
				}
			}
		}

		// Find differences in dictionary
		if d.HasChange("dictionary") {

			oldDictVal, newDictVal := d.GetChange("dictionary")

			if oldDictVal == nil {
				oldDictVal = new(schema.Set)
			}
			if newDictVal == nil {
				newDictVal = new(schema.Set)
			}

			oldDictSet := oldDictVal.(*schema.Set)
			newDictSet := newDictVal.(*schema.Set)

			remove := oldDictSet.Difference(newDictSet).List()
			add := newDictSet.Difference(oldDictSet).List()

			// Delete removed dictionary configurations
			for _, dRaw := range remove {
				df := dRaw.(map[string]interface{})
				opts := gofastly.DeleteDictionaryInput{
					Service: d.Id(),
					Version: latestVersion,
					Name:    df["name"].(string),
				}

				log.Printf("[DEBUG] Fastly Dictionary Removal opts: %#v", opts)
				err := conn.DeleteDictionary(&opts)
				if errRes, ok := err.(*gofastly.HTTPError); ok {
					if errRes.StatusCode != 404 {
						return err
					}
				} else if err != nil {
					return err
				}
			}

			// POST new dictionary configurations
			for _, dRaw := range add {
				opts, err := buildDictionary(dRaw.(map[string]interface{}))
				if err != nil {
					log.Printf("[DEBUG] Error building Dicitionary: %s", err)
					return err
				}
				opts.Service = d.Id()
				opts.Version = latestVersion

				log.Printf("[DEBUG] Fastly Dictionary Addition opts: %#v", opts)
				_, err = conn.CreateDictionary(opts)
				if err != nil {
					return err
				}
			}
		}

		// validate version
		log.Printf("[DEBUG] Validating Fastly Service (%s), Version (%v)", d.Id(), latestVersion)
		valid, msg, err := conn.ValidateVersion(&gofastly.ValidateVersionInput{
			Service: d.Id(),
			Version: latestVersion,
		})

		if err != nil {
			return fmt.Errorf("[ERR] Error checking validation: %s", err)
		}

		if !valid {
			return fmt.Errorf("[ERR] Invalid configuration for Fastly Service (%s): %s", d.Id(), msg)
		}

		shouldActivate := d.Get("activate").(bool)
		if shouldActivate {
			log.Printf("[DEBUG] Activating Fastly Service (%s), Version (%v)", d.Id(), latestVersion)
			_, err = conn.ActivateVersion(&gofastly.ActivateVersionInput{
				Service: d.Id(),
				Version: latestVersion,
			})
			if err != nil {
				return fmt.Errorf("[ERR] Error activating version (%d): %s", latestVersion, err)
			}

			// Only if the version is valid and activated do we set the active_version.
			// This prevents us from getting stuck in cloning an invalid version
			d.Set("active_version", latestVersion)
		} else {
			log.Printf("[INFO] Skipping activation of Fastly Service (%s), Version (%v)", d.Id(), latestVersion)
			log.Print("[INFO] The Terraform definition is explicitly specified to not activate the changes on Fastly")
			log.Printf("[INFO] Version (%v) has been pushed and validated", latestVersion)
			log.Printf("[INFO] Visit https://manage.fastly.com/configure/services/%s/versions/%v and activate it manually", d.Id(), latestVersion)
		}
	}

	return resourceServiceV1Read(d, meta)
}

func resourceServiceV1Read(d *schema.ResourceData, meta interface{}) error {
	conn := meta.(*FastlyClient).conn

	// Find the Service. Discard the service because we need the ServiceDetails,
	// not just a Service record
	_, err := findService(d.Id(), meta)
	if err != nil {
		switch err {
		case fastlyNoServiceFoundErr:
			log.Printf("[WARN] %s for ID (%s)", err, d.Id())
			d.SetId("")
			return nil
		default:
			return err
		}
	}

	s, err := conn.GetServiceDetails(&gofastly.GetServiceInput{
		ID: d.Id(),
	})

	if err != nil {
		return err
	}

	d.Set("name", s.Name)
	d.Set("comment", s.Comment)
	d.Set("version_comment", s.Version.Comment)
	d.Set("active_version", s.ActiveVersion.Number)

	// If CreateService succeeds, but initial updates to the Service fail, we'll
	// have an empty ActiveService version (no version is active, so we can't
	// query for information on it)
	if s.ActiveVersion.Number != 0 {
		settingsOpts := gofastly.GetSettingsInput{
			Service: d.Id(),
			Version: s.ActiveVersion.Number,
		}
		if settings, err := conn.GetSettings(&settingsOpts); err == nil {
			d.Set("default_host", settings.DefaultHost)
			d.Set("default_ttl", settings.DefaultTTL)
		} else {
			return fmt.Errorf("[ERR] Error looking up Version settings for (%s), version (%v): %s", d.Id(), s.ActiveVersion.Number, err)
		}

		// TODO: update go-fastly to support an ActiveVersion struct, which contains
		// domain and backend info in the response. Here we do 2 additional queries
		// to find out that info
		log.Printf("[DEBUG] Refreshing Domains for (%s)", d.Id())
		domainList, err := conn.ListDomains(&gofastly.ListDomainsInput{
			Service: d.Id(),
			Version: s.ActiveVersion.Number,
		})

		if err != nil {
			return fmt.Errorf("[ERR] Error looking up Domains for (%s), version (%v): %s", d.Id(), s.ActiveVersion.Number, err)
		}

		// Refresh Domains
		dl := flattenDomains(domainList)

		if err := d.Set("domain", dl); err != nil {
			log.Printf("[WARN] Error setting Domains for (%s): %s", d.Id(), err)
		}

		// Refresh Backends
		log.Printf("[DEBUG] Refreshing Backends for (%s)", d.Id())
		backendList, err := conn.ListBackends(&gofastly.ListBackendsInput{
			Service: d.Id(),
			Version: s.ActiveVersion.Number,
		})

		if err != nil {
			return fmt.Errorf("[ERR] Error looking up Backends for (%s), version (%v): %s", d.Id(), s.ActiveVersion.Number, err)
		}

		bl := flattenBackends(backendList)

		if err := d.Set("backend", bl); err != nil {
			log.Printf("[WARN] Error setting Backends for (%s): %s", d.Id(), err)
		}

		// refresh directors
		log.Printf("[DEBUG] Refreshing Directors for (%s)", d.Id())
		directorList, err := conn.ListDirectors(&gofastly.ListDirectorsInput{
			Service: d.Id(),
			Version: s.ActiveVersion.Number,
		})

		if err != nil {
			return fmt.Errorf("[ERR] Error looking up Directors for (%s), version (%v): %s", d.Id(), s.ActiveVersion.Number, err)
		}

		log.Printf("[DEBUG] Refreshing Director Backends for (%s)", d.Id())
		var directorBackendList []*gofastly.DirectorBackend

		for _, director := range directorList {
			for _, backend := range backendList {
				directorBackendGet, err := conn.GetDirectorBackend(&gofastly.GetDirectorBackendInput{
					Service:  d.Id(),
					Version:  s.ActiveVersion.Number,
					Director: director.Name,
					Backend:  backend.Name,
				})
				if err == nil {
					directorBackendList = append(directorBackendList, directorBackendGet)
				}
			}
		}

		dirl := flattenDirectors(directorList, directorBackendList)

		if err := d.Set("director", dirl); err != nil {
			log.Printf("[WARN] Error setting Directors for (%s): %s", d.Id(), err)
		}

		// refresh headers
		log.Printf("[DEBUG] Refreshing Headers for (%s)", d.Id())
		headerList, err := conn.ListHeaders(&gofastly.ListHeadersInput{
			Service: d.Id(),
			Version: s.ActiveVersion.Number,
		})

		if err != nil {
			return fmt.Errorf("[ERR] Error looking up Headers for (%s), version (%v): %s", d.Id(), s.ActiveVersion.Number, err)
		}

		hl := flattenHeaders(headerList)

		if err := d.Set("header", hl); err != nil {
			log.Printf("[WARN] Error setting Headers for (%s): %s", d.Id(), err)
		}

		// refresh gzips
		log.Printf("[DEBUG] Refreshing Gzips for (%s)", d.Id())
		gzipsList, err := conn.ListGzips(&gofastly.ListGzipsInput{
			Service: d.Id(),
			Version: s.ActiveVersion.Number,
		})

		if err != nil {
			return fmt.Errorf("[ERR] Error looking up Gzips for (%s), version (%v): %s", d.Id(), s.ActiveVersion.Number, err)
		}

		gl := flattenGzips(gzipsList)

		if err := d.Set("gzip", gl); err != nil {
			log.Printf("[WARN] Error setting Gzips for (%s): %s", d.Id(), err)
		}

		// refresh Healthcheck
		log.Printf("[DEBUG] Refreshing Healthcheck for (%s)", d.Id())
		healthcheckList, err := conn.ListHealthChecks(&gofastly.ListHealthChecksInput{
			Service: d.Id(),
			Version: s.ActiveVersion.Number,
		})

		if err != nil {
			return fmt.Errorf("[ERR] Error looking up Healthcheck for (%s), version (%v): %s", d.Id(), s.ActiveVersion.Number, err)
		}

		hcl := flattenHealthchecks(healthcheckList)

		if err := d.Set("healthcheck", hcl); err != nil {
			log.Printf("[WARN] Error setting Healthcheck for (%s): %s", d.Id(), err)
		}

		// refresh S3 Logging
		log.Printf("[DEBUG] Refreshing S3 Logging for (%s)", d.Id())
		s3List, err := conn.ListS3s(&gofastly.ListS3sInput{
			Service: d.Id(),
			Version: s.ActiveVersion.Number,
		})

		if err != nil {
			return fmt.Errorf("[ERR] Error looking up S3 Logging for (%s), version (%v): %s", d.Id(), s.ActiveVersion.Number, err)
		}

		sl := flattenS3s(s3List)

		if err := d.Set("s3logging", sl); err != nil {
			log.Printf("[WARN] Error setting S3 Logging for (%s): %s", d.Id(), err)
		}

		// refresh Papertrail Logging
		log.Printf("[DEBUG] Refreshing Papertrail for (%s)", d.Id())
		papertrailList, err := conn.ListPapertrails(&gofastly.ListPapertrailsInput{
			Service: d.Id(),
			Version: s.ActiveVersion.Number,
		})

		if err != nil {
			return fmt.Errorf("[ERR] Error looking up Papertrail for (%s), version (%v): %s", d.Id(), s.ActiveVersion.Number, err)
		}

		pl := flattenPapertrails(papertrailList)

		if err := d.Set("papertrail", pl); err != nil {
			log.Printf("[WARN] Error setting Papertrail for (%s): %s", d.Id(), err)
		}

		// refresh Sumologic Logging
		log.Printf("[DEBUG] Refreshing Sumologic for (%s)", d.Id())
		sumologicList, err := conn.ListSumologics(&gofastly.ListSumologicsInput{
			Service: d.Id(),
			Version: s.ActiveVersion.Number,
		})

		if err != nil {
			return fmt.Errorf("[ERR] Error looking up Sumologic for (%s), version (%v): %s", d.Id(), s.ActiveVersion.Number, err)
		}

		sul := flattenSumologics(sumologicList)
		if err := d.Set("sumologic", sul); err != nil {
			log.Printf("[WARN] Error setting Sumologic for (%s): %s", d.Id(), err)
		}

		// refresh GCS Logging
		log.Printf("[DEBUG] Refreshing GCS for (%s)", d.Id())
		GCSList, err := conn.ListGCSs(&gofastly.ListGCSsInput{
			Service: d.Id(),
			Version: s.ActiveVersion.Number,
		})

		if err != nil {
			return fmt.Errorf("[ERR] Error looking up GCS for (%s), version (%v): %s", d.Id(), s.ActiveVersion.Number, err)
		}

		gcsl := flattenGCS(GCSList)
		if err := d.Set("gcslogging", gcsl); err != nil {
			log.Printf("[WARN] Error setting gcs for (%s): %s", d.Id(), err)
		}

		// refresh BigQuery Logging
		log.Printf("[DEBUG] Refreshing BigQuery for (%s)", d.Id())
<<<<<<< HEAD
		BQList, err := conn.GetBigQuery(&gofastly.GetBigQueryInput{
=======
		BQList, err := conn.ListBigQueries(&gofastly.ListBigQueriesInput{
>>>>>>> 49df322f
			Service: d.Id(),
			Version: s.ActiveVersion.Number,
		})

		if err != nil {
			return fmt.Errorf("[ERR] Error looking up BigQuery logging for (%s), version (%v): %s", d.Id(), s.ActiveVersion.Number, err)
		}

		bql := flattenBigQuery(BQList)
		if err := d.Set("bigquerylogging", bql); err != nil {
			log.Printf("[WARN] Error setting bigquerylogging for (%s): %s", d.Id(), err)
		}

		// refresh Syslog Logging
		log.Printf("[DEBUG] Refreshing Syslog for (%s)", d.Id())
		syslogList, err := conn.ListSyslogs(&gofastly.ListSyslogsInput{
			Service: d.Id(),
			Version: s.ActiveVersion.Number,
		})

		if err != nil {
			return fmt.Errorf("[ERR] Error looking up Syslog for (%s), version (%d): %s", d.Id(), s.ActiveVersion.Number, err)
		}

		sll := flattenSyslogs(syslogList)

		if err := d.Set("syslog", sll); err != nil {
			log.Printf("[WARN] Error setting Syslog for (%s): %s", d.Id(), err)
		}

		// refresh Logentries Logging
		log.Printf("[DEBUG] Refreshing Logentries for (%s)", d.Id())
		logentriesList, err := conn.ListLogentries(&gofastly.ListLogentriesInput{
			Service: d.Id(),
			Version: s.ActiveVersion.Number,
		})

		if err != nil {
			return fmt.Errorf("[ERR] Error looking up Logentries for (%s), version (%d): %s", d.Id(), s.ActiveVersion.Number, err)
		}

		lel := flattenLogentries(logentriesList)

		if err := d.Set("logentries", lel); err != nil {
			log.Printf("[WARN] Error setting Logentries for (%s): %s", d.Id(), err)
		}

		// refresh Splunk Logging
		log.Printf("[DEBUG] Refreshing Splunks for (%s)", d.Id())
		splunkList, err := conn.ListSplunks(&gofastly.ListSplunksInput{
			Service: d.Id(),
			Version: s.ActiveVersion.Number,
		})

		if err != nil {
			return fmt.Errorf("[ERR] Error looking up Splunks for (%s), version (%v): %s", d.Id(), s.ActiveVersion.Number, err)
		}

		spl := flattenSplunks(splunkList)

		if err := d.Set("splunk", spl); err != nil {
			log.Printf("[WARN] Error setting Splunks for (%s): %s", d.Id(), err)
		}

		// refresh Blob Storage Logging
		log.Printf("[DEBUG] Refreshing Blob Storages for (%s)", d.Id())
		blobStorageList, err := conn.ListBlobStorages(&gofastly.ListBlobStoragesInput{
			Service: d.Id(),
			Version: s.ActiveVersion.Number,
		})

		if err != nil {
			return fmt.Errorf("[ERR] Error looking up Blob Storages for (%s), version (%v): %s", d.Id(), s.ActiveVersion.Number, err)
		}

		bsl := flattenBlobStorages(blobStorageList)

		if err := d.Set("blobstoragelogging", bsl); err != nil {
			log.Printf("[WARN] Error setting Blob Storages for (%s): %s", d.Id(), err)
		}

		// refresh Response Objects
		log.Printf("[DEBUG] Refreshing Response Object for (%s)", d.Id())
		responseObjectList, err := conn.ListResponseObjects(&gofastly.ListResponseObjectsInput{
			Service: d.Id(),
			Version: s.ActiveVersion.Number,
		})

		if err != nil {
			return fmt.Errorf("[ERR] Error looking up Response Object for (%s), version (%v): %s", d.Id(), s.ActiveVersion.Number, err)
		}

		rol := flattenResponseObjects(responseObjectList)

		if err := d.Set("response_object", rol); err != nil {
			log.Printf("[WARN] Error setting Response Object for (%s): %s", d.Id(), err)
		}

		// refresh Conditions
		log.Printf("[DEBUG] Refreshing Conditions for (%s)", d.Id())
		conditionList, err := conn.ListConditions(&gofastly.ListConditionsInput{
			Service: d.Id(),
			Version: s.ActiveVersion.Number,
		})

		if err != nil {
			return fmt.Errorf("[ERR] Error looking up Conditions for (%s), version (%v): %s", d.Id(), s.ActiveVersion.Number, err)
		}

		cl := flattenConditions(conditionList)

		if err := d.Set("condition", cl); err != nil {
			log.Printf("[WARN] Error setting Conditions for (%s): %s", d.Id(), err)
		}

		// refresh Request Settings
		log.Printf("[DEBUG] Refreshing Request Settings for (%s)", d.Id())
		rsList, err := conn.ListRequestSettings(&gofastly.ListRequestSettingsInput{
			Service: d.Id(),
			Version: s.ActiveVersion.Number,
		})

		if err != nil {
			return fmt.Errorf("[ERR] Error looking up Request Settings for (%s), version (%v): %s", d.Id(), s.ActiveVersion.Number, err)
		}

		rl := flattenRequestSettings(rsList)

		if err := d.Set("request_setting", rl); err != nil {
			log.Printf("[WARN] Error setting Request Settings for (%s): %s", d.Id(), err)
		}

		// refresh VCLs
		log.Printf("[DEBUG] Refreshing VCLs for (%s)", d.Id())
		vclList, err := conn.ListVCLs(&gofastly.ListVCLsInput{
			Service: d.Id(),
			Version: s.ActiveVersion.Number,
		})
		if err != nil {
			return fmt.Errorf("[ERR] Error looking up VCLs for (%s), version (%v): %s", d.Id(), s.ActiveVersion.Number, err)
		}

		vl := flattenVCLs(vclList)

		if err := d.Set("vcl", vl); err != nil {
			log.Printf("[WARN] Error setting VCLs for (%s): %s", d.Id(), err)
		}

<<<<<<< HEAD
		// refresh WAFs
		log.Printf("[DEBUG] Refreshing WAFs for (%s)", d.Id())
		wafs, err := refreshWAFs(conn, d.Id(), s.ActiveVersion.Number)
		if err != nil {
			return fmt.Errorf("[ERR] Error looking up WAFs for (%s), version (%v): %s", d.Id(), s.ActiveVersion.Number, err)
		}
		if err := d.Set("waf", wafs); err != nil {
			log.Printf("[WARN] Error setting WAFs for (%s): %s", d.Id(), err)
=======
		// refresh ACLs
		log.Printf("[DEBUG] Refreshing ACLs for (%s)", d.Id())
		aclList, err := conn.ListACLs(&gofastly.ListACLsInput{
			Service: d.Id(),
			Version: s.ActiveVersion.Number,
		})
		if err != nil {
			return fmt.Errorf("[ERR] Error looking up ACLs for (%s), version (%v): %s", d.Id(), s.ActiveVersion.Number, err)
		}

		al := flattenACLs(aclList)

		if err := d.Set("acl", al); err != nil {
			log.Printf("[WARN] Error setting ACLs for (%s): %s", d.Id(), err)
		}

		// refresh VCL Snippets
		log.Printf("[DEBUG] Refreshing VCL Snippets for (%s)", d.Id())
		snippetList, err := conn.ListSnippets(&gofastly.ListSnippetsInput{
			Service: d.Id(),
			Version: s.ActiveVersion.Number,
		})
		if err != nil {
			return fmt.Errorf("[ERR] Error looking up VCL Snippets for (%s), version (%v): %s", d.Id(), s.ActiveVersion.Number, err)
		}

		vsl := flattenSnippets(snippetList)

		if err := d.Set("snippet", vsl); err != nil {
			log.Printf("[WARN] Error setting VCL Snippets for (%s): %s", d.Id(), err)
		}

		dynamicSnippets := flattenDynamicSnippets(snippetList)

		if err := d.Set("dynamicsnippet", dynamicSnippets); err != nil {
			log.Printf("[WARN] Error setting VCL Dynamic Snippets for (%s): %s", d.Id(), err)
>>>>>>> 49df322f
		}

		// refresh Cache Settings
		log.Printf("[DEBUG] Refreshing Cache Settings for (%s)", d.Id())
		cslList, err := conn.ListCacheSettings(&gofastly.ListCacheSettingsInput{
			Service: d.Id(),
			Version: s.ActiveVersion.Number,
		})
		if err != nil {
			return fmt.Errorf("[ERR] Error looking up Cache Settings for (%s), version (%v): %s", d.Id(), s.ActiveVersion.Number, err)
		}

		csl := flattenCacheSettings(cslList)

		if err := d.Set("cache_setting", csl); err != nil {
			log.Printf("[WARN] Error setting Cache Settings for (%s): %s", d.Id(), err)
		}

		// refresh Dictionaries
		log.Printf("[DEBUG] Refreshing Dictionaries for (%s)", d.Id())
		dictList, err := conn.ListDictionaries(&gofastly.ListDictionariesInput{
			Service: d.Id(),
			Version: s.ActiveVersion.Number,
		})
		if err != nil {
			return fmt.Errorf("[ERR] Error looking up Dictionaries for (%s), version (%v): %s", d.Id(), s.ActiveVersion.Number, err)
		}

		dict := flattenDictionaries(dictList)

		if err := d.Set("dictionary", dict); err != nil {
			log.Printf("[WARN] Error setting Dictionary for (%s): %s", d.Id(), err)
		}

	} else {
		log.Printf("[DEBUG] Active Version for Service (%s) is empty, no state to refresh", d.Id())
	}

	return nil
}

func resourceServiceV1Delete(d *schema.ResourceData, meta interface{}) error {
	conn := meta.(*FastlyClient).conn

	// Fastly will fail to delete any service with an Active Version.
	// If `force_destroy` is given, we deactivate the active version and then send
	// the DELETE call
	if d.Get("force_destroy").(bool) {
		s, err := conn.GetServiceDetails(&gofastly.GetServiceInput{
			ID: d.Id(),
		})

		if err != nil {
			return err
		}

		if s.ActiveVersion.Number != 0 {
			_, err := conn.DeactivateVersion(&gofastly.DeactivateVersionInput{
				Service: d.Id(),
				Version: s.ActiveVersion.Number,
			})
			if err != nil {
				return err
			}
		}
	}

	err := conn.DeleteService(&gofastly.DeleteServiceInput{
		ID: d.Id(),
	})

	if err != nil {
		return err
	}

	_, err = findService(d.Id(), meta)
	if err != nil {
		switch err {
		// we expect no records to be found here
		case fastlyNoServiceFoundErr:
			d.SetId("")
			return nil
		default:
			return err
		}
	}

	// findService above returned something and nil error, but shouldn't have
	return fmt.Errorf("[WARN] Tried deleting Service (%s), but was still found", d.Id())

}

// findService finds a Fastly Service via the ListServices endpoint, returning
// the Service if found.
//
// Fastly API does not include any "deleted_at" type parameter to indicate
// that a Service has been deleted. GET requests to a deleted Service will
// return 200 OK and have the full output of the Service for an unknown time
// (days, in my testing). In order to determine if a Service is deleted, we
// need to hit /service and loop the returned Services, searching for the one
// in question. This endpoint only returns active or "alive" services. If the
// Service is not included, then it's "gone"
//
// Returns a fastlyNoServiceFoundErr error if the Service is not found in the
// ListServices response.
func findService(id string, meta interface{}) (*gofastly.Service, error) {
	conn := meta.(*FastlyClient).conn

	l, err := conn.ListServices(&gofastly.ListServicesInput{})
	if err != nil {
		return nil, fmt.Errorf("[WARN] Error listing services (%s): %s", id, err)
	}

	for _, s := range l {
		if s.ID == id {
			log.Printf("[DEBUG] Found Service (%s)", id)
			return s, nil
		}
	}

	return nil, fastlyNoServiceFoundErr
}

func flattenDomains(list []*gofastly.Domain) []map[string]interface{} {
	dl := make([]map[string]interface{}, 0, len(list))

	for _, d := range list {
		dl = append(dl, map[string]interface{}{
			"name":    d.Name,
			"comment": d.Comment,
		})
	}

	return dl
}

func flattenBackends(backendList []*gofastly.Backend) []map[string]interface{} {
	var bl []map[string]interface{}
	for _, b := range backendList {
		// Convert Backend to a map for saving to state.
		nb := map[string]interface{}{
			"name":                  b.Name,
			"address":               b.Address,
			"auto_loadbalance":      b.AutoLoadbalance,
			"between_bytes_timeout": int(b.BetweenBytesTimeout),
			"connect_timeout":       int(b.ConnectTimeout),
			"error_threshold":       int(b.ErrorThreshold),
			"first_byte_timeout":    int(b.FirstByteTimeout),
			"max_conn":              int(b.MaxConn),
			"port":                  int(b.Port),
			"override_host":         b.OverrideHost,
			"shield":                b.Shield,
			"ssl_check_cert":        b.SSLCheckCert,
			"ssl_hostname":          b.SSLHostname,
			"ssl_ca_cert":           b.SSLCACert,
			"ssl_client_key":        b.SSLClientKey,
			"ssl_client_cert":       b.SSLClientCert,
			"max_tls_version":       b.MaxTLSVersion,
			"min_tls_version":       b.MinTLSVersion,
			"ssl_ciphers":           strings.Join(b.SSLCiphers, ","),
			"use_ssl":               b.UseSSL,
			"ssl_cert_hostname":     b.SSLCertHostname,
			"ssl_sni_hostname":      b.SSLSNIHostname,
			"weight":                int(b.Weight),
			"request_condition":     b.RequestCondition,
			"healthcheck":           b.HealthCheck,
		}

		bl = append(bl, nb)
	}
	return bl
}

func flattenDirectors(directorList []*gofastly.Director, directorBackendList []*gofastly.DirectorBackend) []map[string]interface{} {
	var dl []map[string]interface{}
	for _, d := range directorList {
		// Convert Director to a map for saving to state.
		nd := map[string]interface{}{
			"name":     d.Name,
			"comment":  d.Comment,
			"shield":   d.Shield,
			"type":     d.Type,
			"quorum":   int(d.Quorum),
			"capacity": int(d.Capacity),
			"retries":  int(d.Retries),
		}

		var b []interface{}
		for _, db := range directorBackendList {
			if d.Name == db.Director {
				b = append(b, db.Backend)
			}
		}
		if len(b) > 0 {
			nd["backends"] = schema.NewSet(schema.HashString, b)
		}

		// prune any empty values that come from the default string value in structs
		for k, v := range nd {
			if v == "" {
				delete(nd, k)
			}
		}

		dl = append(dl, nd)
	}
	return dl
}

func flattenHeaders(headerList []*gofastly.Header) []map[string]interface{} {
	var hl []map[string]interface{}
	for _, h := range headerList {
		// Convert Header to a map for saving to state.
		nh := map[string]interface{}{
			"name":               h.Name,
			"action":             h.Action,
			"ignore_if_set":      h.IgnoreIfSet,
			"type":               h.Type,
			"destination":        h.Destination,
			"source":             h.Source,
			"regex":              h.Regex,
			"substitution":       h.Substitution,
			"priority":           int(h.Priority),
			"request_condition":  h.RequestCondition,
			"cache_condition":    h.CacheCondition,
			"response_condition": h.ResponseCondition,
		}

		for k, v := range nh {
			if v == "" {
				delete(nh, k)
			}
		}

		hl = append(hl, nh)
	}
	return hl
}

func buildHeader(headerMap interface{}) (*gofastly.CreateHeaderInput, error) {
	df := headerMap.(map[string]interface{})
	opts := gofastly.CreateHeaderInput{
		Name:              df["name"].(string),
		IgnoreIfSet:       gofastly.CBool(df["ignore_if_set"].(bool)),
		Destination:       df["destination"].(string),
		Priority:          uint(df["priority"].(int)),
		Source:            df["source"].(string),
		Regex:             df["regex"].(string),
		Substitution:      df["substitution"].(string),
		RequestCondition:  df["request_condition"].(string),
		CacheCondition:    df["cache_condition"].(string),
		ResponseCondition: df["response_condition"].(string),
	}

	act := strings.ToLower(df["action"].(string))
	switch act {
	case "set":
		opts.Action = gofastly.HeaderActionSet
	case "append":
		opts.Action = gofastly.HeaderActionAppend
	case "delete":
		opts.Action = gofastly.HeaderActionDelete
	case "regex":
		opts.Action = gofastly.HeaderActionRegex
	case "regex_repeat":
		opts.Action = gofastly.HeaderActionRegexRepeat
	}

	ty := strings.ToLower(df["type"].(string))
	switch ty {
	case "request":
		opts.Type = gofastly.HeaderTypeRequest
	case "fetch":
		opts.Type = gofastly.HeaderTypeFetch
	case "cache":
		opts.Type = gofastly.HeaderTypeCache
	case "response":
		opts.Type = gofastly.HeaderTypeResponse
	}

	return &opts, nil
}

func buildCacheSetting(cacheMap interface{}) (*gofastly.CreateCacheSettingInput, error) {
	df := cacheMap.(map[string]interface{})
	opts := gofastly.CreateCacheSettingInput{
		Name:           df["name"].(string),
		StaleTTL:       uint(df["stale_ttl"].(int)),
		CacheCondition: df["cache_condition"].(string),
	}

	if v, ok := df["ttl"]; ok {
		opts.TTL = uint(v.(int))
	}

	act := strings.ToLower(df["action"].(string))
	switch act {
	case "cache":
		opts.Action = gofastly.CacheSettingActionCache
	case "pass":
		opts.Action = gofastly.CacheSettingActionPass
	case "restart":
		opts.Action = gofastly.CacheSettingActionRestart
	}

	return &opts, nil
}

func flattenGzips(gzipsList []*gofastly.Gzip) []map[string]interface{} {
	var gl []map[string]interface{}
	for _, g := range gzipsList {
		// Convert Gzip to a map for saving to state.
		ng := map[string]interface{}{
			"name":            g.Name,
			"cache_condition": g.CacheCondition,
		}

		if g.Extensions != "" {
			e := strings.Split(g.Extensions, " ")
			var et []interface{}
			for _, ev := range e {
				et = append(et, ev)
			}
			ng["extensions"] = schema.NewSet(schema.HashString, et)
		}

		if g.ContentTypes != "" {
			c := strings.Split(g.ContentTypes, " ")
			var ct []interface{}
			for _, cv := range c {
				ct = append(ct, cv)
			}
			ng["content_types"] = schema.NewSet(schema.HashString, ct)
		}

		// prune any empty values that come from the default string value in structs
		for k, v := range ng {
			if v == "" {
				delete(ng, k)
			}
		}

		gl = append(gl, ng)
	}

	return gl
}

func flattenHealthchecks(healthcheckList []*gofastly.HealthCheck) []map[string]interface{} {
	var hl []map[string]interface{}
	for _, h := range healthcheckList {
		// Convert HealthChecks to a map for saving to state.
		nh := map[string]interface{}{
			"name":              h.Name,
			"host":              h.Host,
			"path":              h.Path,
			"check_interval":    h.CheckInterval,
			"expected_response": h.ExpectedResponse,
			"http_version":      h.HTTPVersion,
			"initial":           h.Initial,
			"method":            h.Method,
			"threshold":         h.Threshold,
			"timeout":           h.Timeout,
			"window":            h.Window,
		}

		// prune any empty values that come from the default string value in structs
		for k, v := range nh {
			if v == "" {
				delete(nh, k)
			}
		}

		hl = append(hl, nh)
	}

	return hl
}

func flattenS3s(s3List []*gofastly.S3) []map[string]interface{} {
	var sl []map[string]interface{}
	for _, s := range s3List {
		// Convert S3s to a map for saving to state.
		ns := map[string]interface{}{
			"name":               s.Name,
			"bucket_name":        s.BucketName,
			"s3_access_key":      s.AccessKey,
			"s3_secret_key":      s.SecretKey,
			"path":               s.Path,
			"period":             s.Period,
			"domain":             s.Domain,
			"gzip_level":         s.GzipLevel,
			"format":             s.Format,
			"format_version":     s.FormatVersion,
			"timestamp_format":   s.TimestampFormat,
			"redundancy":         s.Redundancy,
			"response_condition": s.ResponseCondition,
			"message_type":       s.MessageType,
			"placement":          s.Placement,
		}

		// prune any empty values that come from the default string value in structs
		for k, v := range ns {
			if v == "" {
				delete(ns, k)
			}
		}

		sl = append(sl, ns)
	}

	return sl
}

func flattenPapertrails(papertrailList []*gofastly.Papertrail) []map[string]interface{} {
	var pl []map[string]interface{}
	for _, p := range papertrailList {
		// Convert Papertrails to a map for saving to state.
		ns := map[string]interface{}{
			"name":               p.Name,
			"address":            p.Address,
			"port":               p.Port,
			"format":             p.Format,
			"response_condition": p.ResponseCondition,
			"placement":          p.Placement,
		}

		// prune any empty values that come from the default string value in structs
		for k, v := range ns {
			if v == "" {
				delete(ns, k)
			}
		}

		pl = append(pl, ns)
	}

	return pl
}

func flattenSumologics(sumologicList []*gofastly.Sumologic) []map[string]interface{} {
	var l []map[string]interface{}
	for _, p := range sumologicList {
		// Convert Sumologic to a map for saving to state.
		ns := map[string]interface{}{
			"name":               p.Name,
			"url":                p.URL,
			"format":             p.Format,
			"response_condition": p.ResponseCondition,
			"message_type":       p.MessageType,
			"format_version":     int(p.FormatVersion),
			"placement":          p.Placement,
		}

		// prune any empty values that come from the default string value in structs
		for k, v := range ns {
			if v == "" {
				delete(ns, k)
			}
		}

		l = append(l, ns)
	}

	return l
}

func flattenGCS(gcsList []*gofastly.GCS) []map[string]interface{} {
	var GCSList []map[string]interface{}
	for _, currentGCS := range gcsList {
		// Convert gcs to a map for saving to state.
		GCSMapString := map[string]interface{}{
			"name":               currentGCS.Name,
			"email":              currentGCS.User,
			"bucket_name":        currentGCS.Bucket,
			"secret_key":         currentGCS.SecretKey,
			"path":               currentGCS.Path,
			"period":             int(currentGCS.Period),
			"gzip_level":         int(currentGCS.GzipLevel),
			"response_condition": currentGCS.ResponseCondition,
			"message_type":       currentGCS.MessageType,
			"format":             currentGCS.Format,
			"timestamp_format":   currentGCS.TimestampFormat,
			"placement":          currentGCS.Placement,
		}

		// prune any empty values that come from the default string value in structs
		for k, v := range GCSMapString {
			if v == "" {
				delete(GCSMapString, k)
			}
		}

		GCSList = append(GCSList, GCSMapString)
	}

	return GCSList
}

func flattenBigQuery(bqList []*gofastly.BigQuery) []map[string]interface{} {
	var BQList []map[string]interface{}
	for _, currentBQ := range bqList {
		// Convert gcs to a map for saving to state.
		BQMapString := map[string]interface{}{
			"name":               currentBQ.Name,
			"format":             currentBQ.Format,
			"email":              currentBQ.User,
			"secret_key":         currentBQ.SecretKey,
			"project_id":         currentBQ.ProjectID,
			"dataset":            currentBQ.Dataset,
			"table":              currentBQ.Table,
			"response_condition": currentBQ.ResponseCondition,
<<<<<<< HEAD
=======
			"template":           currentBQ.Template,
			"placement":          currentBQ.Placement,
>>>>>>> 49df322f
		}

		// prune any empty values that come from the default string value in structs
		for k, v := range BQMapString {
			if v == "" {
				delete(BQMapString, k)
			}
		}

		BQList = append(BQList, BQMapString)
	}

	return BQList
}

func flattenSyslogs(syslogList []*gofastly.Syslog) []map[string]interface{} {
	var pl []map[string]interface{}
	for _, p := range syslogList {
		// Convert Syslog to a map for saving to state.
		ns := map[string]interface{}{
			"name":               p.Name,
			"address":            p.Address,
			"port":               p.Port,
			"format":             p.Format,
			"format_version":     p.FormatVersion,
			"token":              p.Token,
			"use_tls":            p.UseTLS,
			"tls_hostname":       p.TLSHostname,
			"tls_ca_cert":        p.TLSCACert,
			"tls_client_cert":    p.TLSClientCert,
			"tls_client_key":     p.TLSClientKey,
			"response_condition": p.ResponseCondition,
			"message_type":       p.MessageType,
			"placement":          p.Placement,
		}

		// prune any empty values that come from the default string value in structs
		for k, v := range ns {
			if v == "" {
				delete(ns, k)
			}
		}

		pl = append(pl, ns)
	}

	return pl
}

func flattenLogentries(logentriesList []*gofastly.Logentries) []map[string]interface{} {
	var LEList []map[string]interface{}
	for _, currentLE := range logentriesList {
		// Convert Logentries to a map for saving to state.
		LEMapString := map[string]interface{}{
			"name":               currentLE.Name,
			"port":               currentLE.Port,
			"use_tls":            currentLE.UseTLS,
			"token":              currentLE.Token,
			"format":             currentLE.Format,
			"format_version":     currentLE.FormatVersion,
			"response_condition": currentLE.ResponseCondition,
			"placement":          currentLE.Placement,
		}

		// prune any empty values that come from the default string value in structs
		for k, v := range LEMapString {
			if v == "" {
				delete(LEMapString, k)
			}
		}

		LEList = append(LEList, LEMapString)
	}

	return LEList
}

func flattenSplunks(splunkList []*gofastly.Splunk) []map[string]interface{} {
	var sl []map[string]interface{}
	for _, s := range splunkList {
		// Convert Splunk to a map for saving to state.
		nbs := map[string]interface{}{
			"name":               s.Name,
			"url":                s.URL,
			"format":             s.Format,
			"format_version":     s.FormatVersion,
			"response_condition": s.ResponseCondition,
			"placement":          s.Placement,
			"token":              s.Token,
		}

		// prune any empty values that come from the default string value in structs
		for k, v := range nbs {
			if v == "" {
				delete(nbs, k)
			}
		}

		sl = append(sl, nbs)
	}

	return sl
}

func flattenBlobStorages(blobStorageList []*gofastly.BlobStorage) []map[string]interface{} {
	var bsl []map[string]interface{}
	for _, bs := range blobStorageList {
		// Convert Blob Storages to a map for saving to state.
		nbs := map[string]interface{}{
			"name":               bs.Name,
			"path":               bs.Path,
			"account_name":       bs.AccountName,
			"container":          bs.Container,
			"sas_token":          bs.SASToken,
			"period":             bs.Period,
			"timestamp_format":   bs.TimestampFormat,
			"gzip_level":         bs.GzipLevel,
			"public_key":         bs.PublicKey,
			"format":             bs.Format,
			"format_version":     bs.FormatVersion,
			"message_type":       bs.MessageType,
			"placement":          bs.Placement,
			"response_condition": bs.ResponseCondition,
		}

		// prune any empty values that come from the default string value in structs
		for k, v := range nbs {
			if v == "" {
				delete(nbs, k)
			}
		}

		bsl = append(bsl, nbs)
	}

	return bsl
}

func flattenResponseObjects(responseObjectList []*gofastly.ResponseObject) []map[string]interface{} {
	var rol []map[string]interface{}
	for _, ro := range responseObjectList {
		// Convert ResponseObjects to a map for saving to state.
		nro := map[string]interface{}{
			"name":              ro.Name,
			"status":            ro.Status,
			"response":          ro.Response,
			"content":           ro.Content,
			"content_type":      ro.ContentType,
			"request_condition": ro.RequestCondition,
			"cache_condition":   ro.CacheCondition,
		}

		// prune any empty values that come from the default string value in structs
		for k, v := range nro {
			if v == "" {
				delete(nro, k)
			}
		}

		rol = append(rol, nro)
	}

	return rol
}

func flattenConditions(conditionList []*gofastly.Condition) []map[string]interface{} {
	var cl []map[string]interface{}
	for _, c := range conditionList {
		// Convert Conditions to a map for saving to state.
		nc := map[string]interface{}{
			"name":      c.Name,
			"statement": c.Statement,
			"type":      c.Type,
			"priority":  c.Priority,
		}

		// prune any empty values that come from the default string value in structs
		for k, v := range nc {
			if v == "" {
				delete(nc, k)
			}
		}

		cl = append(cl, nc)
	}

	return cl
}

func flattenRequestSettings(rsList []*gofastly.RequestSetting) []map[string]interface{} {
	var rl []map[string]interface{}
	for _, r := range rsList {
		// Convert Request Settings to a map for saving to state.
		nrs := map[string]interface{}{
			"name":              r.Name,
			"max_stale_age":     r.MaxStaleAge,
			"force_miss":        r.ForceMiss,
			"force_ssl":         r.ForceSSL,
			"action":            r.Action,
			"bypass_busy_wait":  r.BypassBusyWait,
			"hash_keys":         r.HashKeys,
			"xff":               r.XForwardedFor,
			"timer_support":     r.TimerSupport,
			"geo_headers":       r.GeoHeaders,
			"default_host":      r.DefaultHost,
			"request_condition": r.RequestCondition,
		}

		// prune any empty values that come from the default string value in structs
		for k, v := range nrs {
			if v == "" {
				delete(nrs, k)
			}
		}

		rl = append(rl, nrs)
	}

	return rl
}

func buildRequestSetting(requestSettingMap interface{}) (*gofastly.CreateRequestSettingInput, error) {
	df := requestSettingMap.(map[string]interface{})
	opts := gofastly.CreateRequestSettingInput{
		Name:             df["name"].(string),
		MaxStaleAge:      uint(df["max_stale_age"].(int)),
		ForceMiss:        gofastly.CBool(df["force_miss"].(bool)),
		ForceSSL:         gofastly.CBool(df["force_ssl"].(bool)),
		BypassBusyWait:   gofastly.CBool(df["bypass_busy_wait"].(bool)),
		HashKeys:         df["hash_keys"].(string),
		TimerSupport:     gofastly.CBool(df["timer_support"].(bool)),
		GeoHeaders:       gofastly.CBool(df["geo_headers"].(bool)),
		DefaultHost:      df["default_host"].(string),
		RequestCondition: df["request_condition"].(string),
	}

	act := strings.ToLower(df["action"].(string))
	switch act {
	case "lookup":
		opts.Action = gofastly.RequestSettingActionLookup
	case "pass":
		opts.Action = gofastly.RequestSettingActionPass
	}

	xff := strings.ToLower(df["xff"].(string))
	switch xff {
	case "clear":
		opts.XForwardedFor = gofastly.RequestSettingXFFClear
	case "leave":
		opts.XForwardedFor = gofastly.RequestSettingXFFLeave
	case "append":
		opts.XForwardedFor = gofastly.RequestSettingXFFAppend
	case "append_all":
		opts.XForwardedFor = gofastly.RequestSettingXFFAppendAll
	case "overwrite":
		opts.XForwardedFor = gofastly.RequestSettingXFFOverwrite
	}

	return &opts, nil
}

func flattenCacheSettings(csList []*gofastly.CacheSetting) []map[string]interface{} {
	var csl []map[string]interface{}
	for _, cl := range csList {
		// Convert Cache Settings to a map for saving to state.
		clMap := map[string]interface{}{
			"name":            cl.Name,
			"action":          cl.Action,
			"cache_condition": cl.CacheCondition,
			"stale_ttl":       cl.StaleTTL,
			"ttl":             cl.TTL,
		}

		// prune any empty values that come from the default string value in structs
		for k, v := range clMap {
			if v == "" {
				delete(clMap, k)
			}
		}

		csl = append(csl, clMap)
	}

	return csl
}

func flattenVCLs(vclList []*gofastly.VCL) []map[string]interface{} {
	var vl []map[string]interface{}
	for _, vcl := range vclList {
		// Convert VCLs to a map for saving to state.
		vclMap := map[string]interface{}{
			"name":    vcl.Name,
			"content": vcl.Content,
			"main":    vcl.Main,
		}

		// prune any empty values that come from the default string value in structs
		for k, v := range vclMap {
			if v == "" {
				delete(vclMap, k)
			}
		}

		vl = append(vl, vclMap)
	}

	return vl
}

func flattenACLs(aclList []*gofastly.ACL) []map[string]interface{} {
	var al []map[string]interface{}
	for _, acl := range aclList {
		// Convert VCLs to a map for saving to state.
		vclMap := map[string]interface{}{
			"acl_id": acl.ID,
			"name":   acl.Name,
		}

		// prune any empty values that come from the default string value in structs
		for k, v := range vclMap {
			if v == "" {
				delete(vclMap, k)
			}
		}

		al = append(al, vclMap)
	}

	return al
}

func buildSnippet(snippetMap interface{}) (*gofastly.CreateSnippetInput, error) {
	df := snippetMap.(map[string]interface{})
	opts := gofastly.CreateSnippetInput{
		Name:     df["name"].(string),
		Content:  df["content"].(string),
		Priority: df["priority"].(int),
	}

	snippetType := strings.ToLower(df["type"].(string))
	switch snippetType {
	case "init":
		opts.Type = gofastly.SnippetTypeInit
	case "recv":
		opts.Type = gofastly.SnippetTypeRecv
	case "hit":
		opts.Type = gofastly.SnippetTypeHit
	case "miss":
		opts.Type = gofastly.SnippetTypeMiss
	case "pass":
		opts.Type = gofastly.SnippetTypePass
	case "fetch":
		opts.Type = gofastly.SnippetTypeFetch
	case "error":
		opts.Type = gofastly.SnippetTypeError
	case "deliver":
		opts.Type = gofastly.SnippetTypeDeliver
	case "log":
		opts.Type = gofastly.SnippetTypeLog
	case "none":
		opts.Type = gofastly.SnippetTypeNone
	}

	return &opts, nil
}

func buildDynamicSnippet(dynamicSnippetMap interface{}) (*gofastly.CreateSnippetInput, error) {
	df := dynamicSnippetMap.(map[string]interface{})
	opts := gofastly.CreateSnippetInput{
		Name:     df["name"].(string),
		Priority: df["priority"].(int),
		Dynamic:  1,
	}

	snippetType := strings.ToLower(df["type"].(string))
	switch snippetType {
	case "init":
		opts.Type = gofastly.SnippetTypeInit
	case "recv":
		opts.Type = gofastly.SnippetTypeRecv
	case "hit":
		opts.Type = gofastly.SnippetTypeHit
	case "miss":
		opts.Type = gofastly.SnippetTypeMiss
	case "pass":
		opts.Type = gofastly.SnippetTypePass
	case "fetch":
		opts.Type = gofastly.SnippetTypeFetch
	case "error":
		opts.Type = gofastly.SnippetTypeError
	case "deliver":
		opts.Type = gofastly.SnippetTypeDeliver
	case "log":
		opts.Type = gofastly.SnippetTypeLog
	case "none":
		opts.Type = gofastly.SnippetTypeNone
	}

	return &opts, nil
}

func flattenSnippets(snippetList []*gofastly.Snippet) []map[string]interface{} {
	var sl []map[string]interface{}
	for _, snippet := range snippetList {
		// Skip dynamic snippets
		if snippet.Dynamic == 1 {
			continue
		}

		// Convert VCLs to a map for saving to state.
		snippetMap := map[string]interface{}{
			"name":     snippet.Name,
			"type":     snippet.Type,
			"priority": int(snippet.Priority),
			"content":  snippet.Content,
		}

		// prune any empty values that come from the default string value in structs
		for k, v := range snippetMap {
			if v == "" {
				delete(snippetMap, k)
			}
		}

		sl = append(sl, snippetMap)
	}

	return sl
}

func flattenDynamicSnippets(dynamicSnippetList []*gofastly.Snippet) []map[string]interface{} {
	var sl []map[string]interface{}
	for _, dynamicSnippet := range dynamicSnippetList {
		// Skip non-dynamic snippets
		if dynamicSnippet.Dynamic == 0 {
			continue
		}

		// Convert VCLs to a map for saving to state.
		dynamicSnippetMap := map[string]interface{}{
			"snippet_id": dynamicSnippet.ID,
			"name":       dynamicSnippet.Name,
			"type":       dynamicSnippet.Type,
			"priority":   int(dynamicSnippet.Priority),
		}

		// prune any empty values that come from the default string value in structs
		for k, v := range dynamicSnippetMap {
			if v == "" {
				delete(dynamicSnippetMap, k)
			}
		}

		sl = append(sl, dynamicSnippetMap)
	}

	return sl
}

func buildDictionary(dictMap interface{}) (*gofastly.CreateDictionaryInput, error) {
	df := dictMap.(map[string]interface{})
	opts := gofastly.CreateDictionaryInput{
		Name:      df["name"].(string),
		WriteOnly: gofastly.CBool(df["write_only"].(bool)),
	}

	return &opts, nil
}

func flattenDictionaries(dictList []*gofastly.Dictionary) []map[string]interface{} {
	var dl []map[string]interface{}
	for _, currentDict := range dictList {

		dictMapString := map[string]interface{}{
			"dictionary_id": currentDict.ID,
			"name":          currentDict.Name,
			"write_only":    currentDict.WriteOnly,
		}

		// prune any empty values that come from the default string value in structs
		for k, v := range dictMapString {
			if v == "" {
				delete(dictMapString, k)
			}
		}

		dl = append(dl, dictMapString)
	}

	return dl
}

func validateVCLs(d *schema.ResourceData) error {
	// TODO: this would be nice to move into a resource/collection validation function, once that is available
	// (see https://github.com/hashicorp/terraform/pull/4348 and https://github.com/hashicorp/terraform/pull/6508)
	vcls, exists := d.GetOk("vcl")
	if !exists {
		return nil
	}

	numberOfMainVCLs, numberOfIncludeVCLs := 0, 0
	for _, vclElem := range vcls.(*schema.Set).List() {
		vcl := vclElem.(map[string]interface{})
		if mainVal, hasMain := vcl["main"]; hasMain && mainVal.(bool) {
			numberOfMainVCLs++
		} else {
			numberOfIncludeVCLs++
		}
	}
	if numberOfMainVCLs == 0 && numberOfIncludeVCLs > 0 {
		return errors.New("if you include VCL configurations, one of them should have main = true")
	}
	if numberOfMainVCLs > 1 {
		return errors.New("you cannot have more than one VCL configuration with main = true")
	}
	return nil
}<|MERGE_RESOLUTION|>--- conflicted
+++ resolved
@@ -1435,9 +1435,7 @@
 				},
 			},
 
-<<<<<<< HEAD
 			"waf": wafSchema,
-=======
 			"snippet": {
 				Type:     schema.TypeSet,
 				Optional: true,
@@ -1544,7 +1542,6 @@
 					},
 				},
 			},
->>>>>>> 49df322f
 		},
 	}
 }
@@ -1575,13 +1572,8 @@
 
 	conn := meta.(*FastlyClient).conn
 
-<<<<<<< HEAD
-	// Update Name. No new version is required for this
-	if d.HasChange("name") {
-=======
 	// Update Name and/or Comment. No new verions is required for this
 	if d.HasChange("name") || d.HasChange("comment") {
->>>>>>> 49df322f
 		_, err := conn.UpdateService(&gofastly.UpdateServiceInput{
 			ID:      d.Id(),
 			Name:    d.Get("name").(string),
@@ -1622,13 +1614,10 @@
 		"snippet",
 		"dynamicsnippet",
 		"vcl",
-<<<<<<< HEAD
 		"waf",
 		"sumologic",
-=======
 		"acl",
 		"dictionary",
->>>>>>> 49df322f
 	} {
 		if d.HasChange(v) {
 			needsChange = true
@@ -1763,13 +1752,11 @@
 				}
 
 				log.Printf("[DEBUG] Fastly Conditions Removal opts: %#v", opts)
-<<<<<<< HEAD
 				if !strings.Contains(opts.Name, "Waf") && !strings.Contains(opts.Name, "WAF") {
 					err := conn.DeleteCondition(&opts)
 					if err != nil {
 						return err
 					}
-=======
 				err := conn.DeleteCondition(&opts)
 				if errRes, ok := err.(*gofastly.HTTPError); ok {
 					if errRes.StatusCode != 404 {
@@ -1777,7 +1764,6 @@
 					}
 				} else if err != nil {
 					return err
->>>>>>> 49df322f
 				}
 			}
 
@@ -2500,24 +2486,16 @@
 
 				log.Printf("[DEBUG] Fastly bigquerylogging removal opts: %#v", opts)
 				err := conn.DeleteBigQuery(&opts)
-<<<<<<< HEAD
-				if err != nil {
-=======
 				if errRes, ok := err.(*gofastly.HTTPError); ok {
 					if errRes.StatusCode != 404 {
 						return err
 					}
 				} else if err != nil {
->>>>>>> 49df322f
-					return err
-				}
-			}
-
-<<<<<<< HEAD
-			// POST new bigquerylogging
-=======
+					return err
+				}
+			}
+
 			// POST new/updated bigquerylogging
->>>>>>> 49df322f
 			for _, pRaw := range addBigquerylogging {
 				sf := pRaw.(map[string]interface{})
 				opts := gofastly.CreateBigQueryInput{
@@ -2530,11 +2508,8 @@
 					User:              sf["email"].(string),
 					SecretKey:         sf["secret_key"].(string),
 					ResponseCondition: sf["response_condition"].(string),
-<<<<<<< HEAD
-=======
 					Template:          sf["template"].(string),
 					Placement:         sf["placement"].(string),
->>>>>>> 49df322f
 				}
 
 				if sf["format"].(string) != "" {
@@ -2825,23 +2800,11 @@
 				}
 
 				log.Printf("[DEBUG] Fastly Response Object removal opts: %#v", opts)
-<<<<<<< HEAD
 				if !strings.Contains(opts.Name, "Waf") && !strings.Contains(opts.Name, "WAF") {
 					err := conn.DeleteResponseObject(&opts)
 					if err != nil {
 						return err
 					}
-=======
-				err := conn.DeleteResponseObject(&opts)
-				if errRes, ok := err.(*gofastly.HTTPError); ok {
-					if errRes.StatusCode != 404 {
-						return err
-					}
-				} else if err != nil {
-					return err
->>>>>>> 49df322f
-				}
-			}
 
 			// POST new/updated Response Object
 			for _, rRaw := range addResponseObject {
@@ -2990,10 +2953,8 @@
 			}
 		}
 
-<<<<<<< HEAD
 		if err := updateWAF(conn, d, latestVersion); err != nil {
 			return err
-=======
 		// Find differences in VCL snippets
 		if d.HasChange("snippet") {
 			// Note: as above with Gzip and S3 logging, we don't utilize the PUT
@@ -3104,7 +3065,6 @@
 					return err
 				}
 			}
->>>>>>> 49df322f
 		}
 
 		// Find differences in Cache Settings
@@ -3547,11 +3507,7 @@
 
 		// refresh BigQuery Logging
 		log.Printf("[DEBUG] Refreshing BigQuery for (%s)", d.Id())
-<<<<<<< HEAD
 		BQList, err := conn.GetBigQuery(&gofastly.GetBigQueryInput{
-=======
-		BQList, err := conn.ListBigQueries(&gofastly.ListBigQueriesInput{
->>>>>>> 49df322f
 			Service: d.Id(),
 			Version: s.ActiveVersion.Number,
 		})
@@ -3700,7 +3656,6 @@
 			log.Printf("[WARN] Error setting VCLs for (%s): %s", d.Id(), err)
 		}
 
-<<<<<<< HEAD
 		// refresh WAFs
 		log.Printf("[DEBUG] Refreshing WAFs for (%s)", d.Id())
 		wafs, err := refreshWAFs(conn, d.Id(), s.ActiveVersion.Number)
@@ -3709,7 +3664,6 @@
 		}
 		if err := d.Set("waf", wafs); err != nil {
 			log.Printf("[WARN] Error setting WAFs for (%s): %s", d.Id(), err)
-=======
 		// refresh ACLs
 		log.Printf("[DEBUG] Refreshing ACLs for (%s)", d.Id())
 		aclList, err := conn.ListACLs(&gofastly.ListACLsInput{
@@ -3746,7 +3700,6 @@
 
 		if err := d.Set("dynamicsnippet", dynamicSnippets); err != nil {
 			log.Printf("[WARN] Error setting VCL Dynamic Snippets for (%s): %s", d.Id(), err)
->>>>>>> 49df322f
 		}
 
 		// refresh Cache Settings
@@ -4259,11 +4212,6 @@
 			"dataset":            currentBQ.Dataset,
 			"table":              currentBQ.Table,
 			"response_condition": currentBQ.ResponseCondition,
-<<<<<<< HEAD
-=======
-			"template":           currentBQ.Template,
-			"placement":          currentBQ.Placement,
->>>>>>> 49df322f
 		}
 
 		// prune any empty values that come from the default string value in structs
