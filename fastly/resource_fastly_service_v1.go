--- conflicted
+++ resolved
@@ -1385,11 +1385,8 @@
 					},
 				},
 			},
-<<<<<<< HEAD
+
 			"acl": {
-=======
-			"dictionary": {
->>>>>>> 7e25a31f
 				Type:     schema.TypeSet,
 				Optional: true,
 				Elem: &schema.Resource{
@@ -1398,23 +1395,33 @@
 						"name": {
 							Type:        schema.TypeString,
 							Required:    true,
-<<<<<<< HEAD
-							Description: "Unique name to refer to this ACL",
+              Description: "Unique name to refer to this ACL",
 						},
 						// Optional fields
 						"acl_id": {
 							Type:        schema.TypeString,
 							Computed:    true,
-							Description: "Generated acl id",
-=======
-							Description: "Unique name to refer to this Dictionary",
+							Description: "Generated acl id",              
+            },
+          },
+        },
+      },
+			"dictionary": {
+				Type:     schema.TypeSet,
+				Optional: true,
+				Elem: &schema.Resource{
+					Schema: map[string]*schema.Schema{
+						// Required fields
+						"name": {
+							Type:        schema.TypeString,
+							Required:    true,
+						  Description: "Unique name to refer to this Dictionary",
 						},
 						// Optional fields
 						"dictionary_id": {
 							Type:        schema.TypeString,
 							Computed:    true,
 							Description: "Generated dictionary ID",
->>>>>>> 7e25a31f
 						},
 					},
 				},
@@ -1490,11 +1497,8 @@
 		"cache_setting",
 		"snippet",
 		"vcl",
-<<<<<<< HEAD
 		"acl",
-=======
 		"dictionary",
->>>>>>> 7e25a31f
 	} {
 		if d.HasChange(v) {
 			needsChange = true
@@ -2928,7 +2932,6 @@
 			}
 		}
 
-<<<<<<< HEAD
 		// Find differences in ACLs
 		if d.HasChange("acl") {
 
@@ -2957,7 +2960,34 @@
 
 				log.Printf("[DEBUG] Fastly ACL removal opts: %#v", opts)
 				err := conn.DeleteACL(&opts)
-=======
+        
+				if errRes, ok := err.(*gofastly.HTTPError); ok {
+					if errRes.StatusCode != 404 {
+						return err
+					}
+				} else if err != nil {
+					return err
+				}
+			}
+
+			// POST new ACL configurations
+			for _, vRaw := range add {
+				val := vRaw.(map[string]interface{})
+				opts := gofastly.CreateACLInput{
+					Service: d.Id(),
+					Version: latestVersion,
+					Name:    val["name"].(string),
+				}
+
+				log.Printf("[DEBUG] Fastly ACL creation opts: %#v", opts)
+				_, err := conn.CreateACL(&opts)
+				if err != nil {
+					return err
+				}
+			}
+		}        
+        
+
 		// Find differences in dictionary
 		if d.HasChange("dictionary") {
 
@@ -2987,7 +3017,6 @@
 
 				log.Printf("[DEBUG] Fastly Dictionary Removal opts: %#v", opts)
 				err := conn.DeleteDictionary(&opts)
->>>>>>> 7e25a31f
 				if errRes, ok := err.(*gofastly.HTTPError); ok {
 					if errRes.StatusCode != 404 {
 						return err
@@ -2996,23 +3025,6 @@
 					return err
 				}
 			}
-<<<<<<< HEAD
-			// POST new ACL configurations
-			for _, vRaw := range add {
-				val := vRaw.(map[string]interface{})
-				opts := gofastly.CreateACLInput{
-					Service: d.Id(),
-					Version: latestVersion,
-					Name:    val["name"].(string),
-				}
-
-				log.Printf("[DEBUG] Fastly ACL creation opts: %#v", opts)
-				_, err := conn.CreateACL(&opts)
-				if err != nil {
-					return err
-				}
-
-=======
 
 			// POST new dictionary configurations
 			for _, dRaw := range add {
@@ -3029,7 +3041,6 @@
 				if err != nil {
 					return err
 				}
->>>>>>> 7e25a31f
 			}
 		}
 
