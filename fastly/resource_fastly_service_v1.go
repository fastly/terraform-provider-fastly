package fastly

import (
	"errors"
	"fmt"
	"log"
	"strings"
	"time"

	gofastly "github.com/fastly/go-fastly/fastly"
	"github.com/hashicorp/terraform/helper/schema"
)

var fastlyNoServiceFoundErr = errors.New("No matching Fastly Service found")

func resourceServiceV1() *schema.Resource {
	return &schema.Resource{
		Create: resourceServiceV1Create,
		Read:   resourceServiceV1Read,
		Update: resourceServiceV1Update,
		Delete: resourceServiceV1Delete,
		Importer: &schema.ResourceImporter{
			State: schema.ImportStatePassthrough,
		},

		Schema: map[string]*schema.Schema{
			"name": {
				Type:        schema.TypeString,
				Required:    true,
				Description: "Unique name for this Service",
			},

			"comment": {
				Type:        schema.TypeString,
				Optional:    true,
				Default:     "Managed by Terraform",
				Description: "A personal freeform descriptive note",
			},

			"version_comment": {
				Type:        schema.TypeString,
				Optional:    true,
				Description: "A personal freeform descriptive note",
			},

			// Active Version represents the currently activated version in Fastly. In
			// Terraform, we abstract this number away from the users and manage
			// creating and activating. It's used internally, but also exported for
			// users to see.
			"active_version": {
				Type:     schema.TypeInt,
				Computed: true,
			},

			"activate": {
				Type:        schema.TypeBool,
				Description: "Conditionally prevents the Service from being activated",
				Default:     true,
				Optional:    true,
			},

			"domain": {
				Type:     schema.TypeSet,
				Required: true,
				Elem: &schema.Resource{
					Schema: map[string]*schema.Schema{
						"name": {
							Type:        schema.TypeString,
							Required:    true,
							Description: "The domain that this Service will respond to",
						},

						"comment": {
							Type:     schema.TypeString,
							Optional: true,
						},
					},
				},
			},

			"condition": {
				Type:     schema.TypeSet,
				Optional: true,
				Elem: &schema.Resource{
					Schema: map[string]*schema.Schema{
						"name": {
							Type:     schema.TypeString,
							Required: true,
						},
						"statement": {
							Type:        schema.TypeString,
							Required:    true,
							Description: "The statement used to determine if the condition is met",
						},
						"priority": {
							Type:        schema.TypeInt,
							Optional:    true,
							Default:     10,
							Description: "A number used to determine the order in which multiple conditions execute. Lower numbers execute first",
						},
						"type": {
							Type:         schema.TypeString,
							Required:     true,
							Description:  "Type of the condition, either `REQUEST`, `RESPONSE`, or `CACHE`",
							ValidateFunc: validateConditionType(),
						},
					},
				},
			},

			"default_ttl": {
				Type:        schema.TypeInt,
				Optional:    true,
				Default:     3600,
				Description: "The default Time-to-live (TTL) for the version",
			},

			"default_host": {
				Type:        schema.TypeString,
				Optional:    true,
				Computed:    true,
				Description: "The default hostname for the version",
			},

			"healthcheck": {
				Type:     schema.TypeSet,
				Optional: true,
				Elem: &schema.Resource{
					Schema: map[string]*schema.Schema{
						// required fields
						"name": {
							Type:        schema.TypeString,
							Required:    true,
							Description: "A name to refer to this healthcheck",
						},
						"host": {
							Type:        schema.TypeString,
							Required:    true,
							Description: "Which host to check",
						},
						"path": {
							Type:        schema.TypeString,
							Required:    true,
							Description: "The path to check",
						},
						// optional fields
						"check_interval": {
							Type:        schema.TypeInt,
							Optional:    true,
							Default:     5000,
							Description: "How often to run the healthcheck in milliseconds",
						},
						"expected_response": {
							Type:        schema.TypeInt,
							Optional:    true,
							Default:     200,
							Description: "The status code expected from the host",
						},
						"http_version": {
							Type:        schema.TypeString,
							Optional:    true,
							Default:     "1.1",
							Description: "Whether to use version 1.0 or 1.1 HTTP",
						},
						"initial": {
							Type:        schema.TypeInt,
							Optional:    true,
							Default:     2,
							Description: "When loading a config, the initial number of probes to be seen as OK",
						},
						"method": {
							Type:        schema.TypeString,
							Optional:    true,
							Default:     "HEAD",
							Description: "Which HTTP method to use",
						},
						"threshold": {
							Type:        schema.TypeInt,
							Optional:    true,
							Default:     3,
							Description: "How many healthchecks must succeed to be considered healthy",
						},
						"timeout": {
							Type:        schema.TypeInt,
							Optional:    true,
							Default:     500,
							Description: "Timeout in milliseconds",
						},
						"window": {
							Type:        schema.TypeInt,
							Optional:    true,
							Default:     5,
							Description: "The number of most recent healthcheck queries to keep for this healthcheck",
						},
					},
				},
			},

			"backend": {
				Type:     schema.TypeSet,
				Optional: true,
				Elem: &schema.Resource{
					Schema: map[string]*schema.Schema{
						// required fields
						"name": {
							Type:        schema.TypeString,
							Required:    true,
							Description: "A name for this Backend",
						},
						"address": {
							Type:        schema.TypeString,
							Required:    true,
							Description: "An IPv4, hostname, or IPv6 address for the Backend",
						},
						// Optional fields, defaults where they exist
						"auto_loadbalance": {
							Type:        schema.TypeBool,
							Optional:    true,
							Default:     true,
							Description: "Should this Backend be load balanced",
						},
						"between_bytes_timeout": {
							Type:        schema.TypeInt,
							Optional:    true,
							Default:     10000,
							Description: "How long to wait between bytes in milliseconds",
						},
						"connect_timeout": {
							Type:        schema.TypeInt,
							Optional:    true,
							Default:     1000,
							Description: "How long to wait for a timeout in milliseconds",
						},
						"error_threshold": {
							Type:        schema.TypeInt,
							Optional:    true,
							Default:     0,
							Description: "Number of errors to allow before the Backend is marked as down",
						},
						"first_byte_timeout": {
							Type:        schema.TypeInt,
							Optional:    true,
							Default:     15000,
							Description: "How long to wait for the first bytes in milliseconds",
						},
						"healthcheck": {
							Type:        schema.TypeString,
							Optional:    true,
							Default:     "",
							Description: "The healthcheck name that should be used for this Backend",
						},
						"max_conn": {
							Type:        schema.TypeInt,
							Optional:    true,
							Default:     200,
							Description: "Maximum number of connections for this Backend",
						},
						"port": {
							Type:        schema.TypeInt,
							Optional:    true,
							Default:     80,
							Description: "The port number Backend responds on. Default 80",
						},
						"override_host": {
							Type:        schema.TypeString,
							Optional:    true,
							Description: "The hostname to override the Host header",
						},
						"request_condition": {
							Type:        schema.TypeString,
							Optional:    true,
							Default:     "",
							Description: "Name of a condition, which if met, will select this backend during a request.",
						},
						"shield": {
							Type:        schema.TypeString,
							Optional:    true,
							Default:     "",
							Description: "The POP of the shield designated to reduce inbound load.",
						},
						"use_ssl": {
							Type:        schema.TypeBool,
							Optional:    true,
							Default:     false,
							Description: "Whether or not to use SSL to reach the Backend",
						},
						"max_tls_version": {
							Type:        schema.TypeString,
							Optional:    true,
							Default:     "",
							Description: "Maximum allowed TLS version on SSL connections to this backend.",
						},
						"min_tls_version": {
							Type:        schema.TypeString,
							Optional:    true,
							Default:     "",
							Description: "Minimum allowed TLS version on SSL connections to this backend.",
						},
						"ssl_ciphers": {
							Type:        schema.TypeString,
							Optional:    true,
							Default:     "",
							Description: "Comma sepparated list of ciphers",
						},
						"ssl_check_cert": {
							Type:        schema.TypeBool,
							Optional:    true,
							Default:     true,
							Description: "Be strict on checking SSL certs",
						},
						"ssl_hostname": {
							Type:        schema.TypeString,
							Optional:    true,
							Default:     "",
							Description: "SSL certificate hostname",
							Deprecated:  "Use ssl_cert_hostname and ssl_sni_hostname instead.",
						},
						"ssl_ca_cert": {
							Type:        schema.TypeString,
							Optional:    true,
							Default:     "",
							Description: "CA certificate attached to origin.",
						},
						"ssl_cert_hostname": {
							Type:        schema.TypeString,
							Optional:    true,
							Default:     "",
							Description: "SSL certificate hostname for cert verification",
						},
						"ssl_sni_hostname": {
							Type:        schema.TypeString,
							Optional:    true,
							Default:     "",
							Description: "SSL certificate hostname for SNI verification",
						},
						"ssl_client_cert": {
							Type:        schema.TypeString,
							Optional:    true,
							Default:     "",
							Description: "SSL certificate file for client connections to the backend.",
							Sensitive:   true,
						},
						"ssl_client_key": {
							Type:        schema.TypeString,
							Optional:    true,
							Default:     "",
							Description: "SSL key file for client connections to backend.",
							Sensitive:   true,
						},

						"weight": {
							Type:        schema.TypeInt,
							Optional:    true,
							Default:     100,
							Description: "The portion of traffic to send to a specific origins. Each origin receives weight/total of the traffic.",
						},
					},
				},
			},

			"director": {
				Type:     schema.TypeSet,
				Optional: true,
				Elem: &schema.Resource{
					Schema: map[string]*schema.Schema{
						"name": {
							Type:        schema.TypeString,
							Required:    true,
							Description: "A name to refer to this director",
						},
						"backends": {
							Type:        schema.TypeSet,
							Required:    true,
							Description: "List of backends associated with this director",
							Elem:        &schema.Schema{Type: schema.TypeString},
						},
						// optional fields
						"capacity": {
							Type:        schema.TypeInt,
							Optional:    true,
							Default:     100,
							Description: "Load balancing weight for the backends",
						},
						"comment": {
							Type:     schema.TypeString,
							Optional: true,
						},
						"shield": {
							Type:        schema.TypeString,
							Optional:    true,
							Default:     "",
							Description: "Selected POP to serve as a 'shield' for origin servers.",
						},
						"quorum": {
							Type:         schema.TypeInt,
							Optional:     true,
							Default:      75,
							Description:  "Percentage of capacity that needs to be up for the director itself to be considered up",
							ValidateFunc: validateDirectorQuorum(),
						},
						"type": {
							Type:         schema.TypeInt,
							Optional:     true,
							Default:      1,
							Description:  "Type of load balance group to use. Integer, 1 to 4. Values: 1 (random), 3 (hash), 4 (client)",
							ValidateFunc: validateDirectorType(),
						},
						"retries": {
							Type:        schema.TypeInt,
							Optional:    true,
							Default:     5,
							Description: "How many backends to search if it fails",
						},
					},
				},
			},

			"force_destroy": {
				Type:     schema.TypeBool,
				Optional: true,
			},

			"cache_setting": {
				Type:     schema.TypeSet,
				Optional: true,
				Elem: &schema.Resource{
					Schema: map[string]*schema.Schema{
						// required fields
						"name": {
							Type:        schema.TypeString,
							Required:    true,
							Description: "A name to refer to this Cache Setting",
						},
						"action": {
							Type:        schema.TypeString,
							Optional:    true,
							Description: "Action to take",
						},
						// optional
						"cache_condition": {
							Type:        schema.TypeString,
							Optional:    true,
							Default:     "",
							Description: "Name of a condition to check if this Cache Setting applies",
						},
						"stale_ttl": {
							Type:        schema.TypeInt,
							Optional:    true,
							Description: "Max 'Time To Live' for stale (unreachable) objects.",
						},
						"ttl": {
							Type:        schema.TypeInt,
							Optional:    true,
							Description: "The 'Time To Live' for the object",
						},
					},
				},
			},

			"gzip": {
				Type:     schema.TypeSet,
				Optional: true,
				Elem: &schema.Resource{
					Schema: map[string]*schema.Schema{
						// required fields
						"name": {
							Type:        schema.TypeString,
							Required:    true,
							Description: "A name to refer to this gzip condition",
						},
						// optional fields
						"content_types": {
							Type:        schema.TypeSet,
							Optional:    true,
							Description: "Content types to apply automatic gzip to",
							Elem:        &schema.Schema{Type: schema.TypeString},
						},
						"extensions": {
							Type:        schema.TypeSet,
							Optional:    true,
							Description: "File extensions to apply automatic gzip to. Do not include '.'",
							Elem:        &schema.Schema{Type: schema.TypeString},
						},
						"cache_condition": {
							Type:        schema.TypeString,
							Optional:    true,
							Default:     "",
							Description: "Name of a condition controlling when this gzip configuration applies.",
						},
					},
				},
			},

			"header": {
				Type:     schema.TypeSet,
				Optional: true,
				Elem: &schema.Resource{
					Schema: map[string]*schema.Schema{
						// required fields
						"name": {
							Type:        schema.TypeString,
							Required:    true,
							Description: "A name to refer to this Header object",
						},
						"action": {
							Type:         schema.TypeString,
							Required:     true,
							Description:  "One of set, append, delete, regex, or regex_repeat",
							ValidateFunc: validateHeaderAction(),
						},
						"type": {
							Type:         schema.TypeString,
							Required:     true,
							Description:  "Type to manipulate: request, fetch, cache, response",
							ValidateFunc: validateHeaderType(),
						},
						"destination": {
							Type:        schema.TypeString,
							Required:    true,
							Description: "Header this affects",
						},
						// Optional fields, defaults where they exist
						"ignore_if_set": {
							Type:        schema.TypeBool,
							Optional:    true,
							Default:     false,
							Description: "Don't add the header if it is already. (Only applies to 'set' action.). Default `false`",
						},
						"source": {
							Type:        schema.TypeString,
							Optional:    true,
							Computed:    true,
							Description: "Variable to be used as a source for the header content (Does not apply to 'delete' action.)",
						},
						"regex": {
							Type:        schema.TypeString,
							Optional:    true,
							Computed:    true,
							Description: "Regular expression to use (Only applies to 'regex' and 'regex_repeat' actions.)",
						},
						"substitution": {
							Type:        schema.TypeString,
							Optional:    true,
							Computed:    true,
							Description: "Value to substitute in place of regular expression. (Only applies to 'regex' and 'regex_repeat'.)",
						},
						"priority": {
							Type:        schema.TypeInt,
							Optional:    true,
							Default:     100,
							Description: "Lower priorities execute first. (Default: 100.)",
						},
						"request_condition": {
							Type:        schema.TypeString,
							Optional:    true,
							Default:     "",
							Description: "Optional name of a request condition to apply.",
						},
						"cache_condition": {
							Type:        schema.TypeString,
							Optional:    true,
							Default:     "",
							Description: "Optional name of a cache condition to apply.",
						},
						"response_condition": {
							Type:        schema.TypeString,
							Optional:    true,
							Default:     "",
							Description: "Optional name of a response condition to apply.",
						},
					},
				},
			},

			"s3logging": {
				Type:     schema.TypeSet,
				Optional: true,
				Elem: &schema.Resource{
					Schema: map[string]*schema.Schema{
						// Required fields
						"name": {
							Type:        schema.TypeString,
							Required:    true,
							Description: "Unique name to refer to this logging setup",
						},
						"bucket_name": {
							Type:        schema.TypeString,
							Required:    true,
							Description: "S3 Bucket name to store logs in",
						},
						"s3_access_key": {
							Type:        schema.TypeString,
							Optional:    true,
							DefaultFunc: schema.EnvDefaultFunc("FASTLY_S3_ACCESS_KEY", ""),
							Description: "AWS Access Key",
							Sensitive:   true,
						},
						"s3_secret_key": {
							Type:        schema.TypeString,
							Optional:    true,
							DefaultFunc: schema.EnvDefaultFunc("FASTLY_S3_SECRET_KEY", ""),
							Description: "AWS Secret Key",
							Sensitive:   true,
						},
						// Optional fields
						"path": {
							Type:        schema.TypeString,
							Optional:    true,
							Description: "Path to store the files. Must end with a trailing slash",
						},
						"domain": {
							Type:        schema.TypeString,
							Optional:    true,
							Description: "Bucket endpoint",
							Default:     "s3.amazonaws.com",
						},
						"gzip_level": {
							Type:        schema.TypeInt,
							Optional:    true,
							Default:     0,
							Description: "Gzip Compression level",
						},
						"period": {
							Type:        schema.TypeInt,
							Optional:    true,
							Default:     3600,
							Description: "How frequently the logs should be transferred, in seconds (Default 3600)",
						},
						"format": {
							Type:        schema.TypeString,
							Optional:    true,
							Default:     "%h %l %u %t %r %>s",
							Description: "Apache-style string or VCL variables to use for log formatting",
						},
						"format_version": {
							Type:         schema.TypeInt,
							Optional:     true,
							Default:      1,
							Description:  "The version of the custom logging format used for the configured endpoint. Can be either 1 or 2. (Default: 1)",
							ValidateFunc: validateLoggingFormatVersion(),
						},
						"timestamp_format": {
							Type:        schema.TypeString,
							Optional:    true,
							Default:     "%Y-%m-%dT%H:%M:%S.000",
							Description: "specified timestamp formatting (default `%Y-%m-%dT%H:%M:%S.000`)",
						},
						"redundancy": {
							Type:        schema.TypeString,
							Optional:    true,
							Description: "The S3 redundancy level.",
						},
						"response_condition": {
							Type:        schema.TypeString,
							Optional:    true,
							Default:     "",
							Description: "Name of a condition to apply this logging.",
						},
						"message_type": {
							Type:         schema.TypeString,
							Optional:     true,
							Default:      "classic",
							Description:  "How the message should be formatted.",
							ValidateFunc: validateLoggingMessageType(),
						},
						"placement": {
							Type:         schema.TypeString,
							Optional:     true,
							Description:  "Where in the generated VCL the logging call should be placed.",
							ValidateFunc: validateLoggingPlacement(),
						},
					},
				},
			},

			"papertrail": {
				Type:     schema.TypeSet,
				Optional: true,
				Elem: &schema.Resource{
					Schema: map[string]*schema.Schema{
						// Required fields
						"name": {
							Type:        schema.TypeString,
							Required:    true,
							Description: "Unique name to refer to this logging setup",
						},
						"address": {
							Type:        schema.TypeString,
							Required:    true,
							Description: "The address of the papertrail service",
						},
						"port": {
							Type:        schema.TypeInt,
							Required:    true,
							Description: "The port of the papertrail service",
						},
						// Optional fields
						"format": {
							Type:        schema.TypeString,
							Optional:    true,
							Default:     "%h %l %u %t %r %>s",
							Description: "Apache-style string or VCL variables to use for log formatting",
						},
						"response_condition": {
							Type:        schema.TypeString,
							Optional:    true,
							Default:     "",
							Description: "Name of a condition to apply this logging",
						},
						"placement": {
							Type:         schema.TypeString,
							Optional:     true,
							Description:  "Where in the generated VCL the logging call should be placed.",
							ValidateFunc: validateLoggingPlacement(),
						},
					},
				},
			},

			"sumologic": {
				Type:     schema.TypeSet,
				Optional: true,
				Elem: &schema.Resource{
					Schema: map[string]*schema.Schema{
						// Required fields
						"name": {
							Type:        schema.TypeString,
							Required:    true,
							Description: "Unique name to refer to this logging setup",
						},
						"url": {
							Type:        schema.TypeString,
							Required:    true,
							Description: "The URL to POST to.",
						},
						// Optional fields
						"format": {
							Type:        schema.TypeString,
							Optional:    true,
							Default:     "%h %l %u %t %r %>s",
							Description: "Apache-style string or VCL variables to use for log formatting",
						},
						"format_version": {
							Type:         schema.TypeInt,
							Optional:     true,
							Default:      1,
							Description:  "The version of the custom logging format used for the configured endpoint. Can be either 1 or 2. (Default: 1)",
							ValidateFunc: validateLoggingFormatVersion(),
						},
						"response_condition": {
							Type:        schema.TypeString,
							Optional:    true,
							Default:     "",
							Description: "Name of a condition to apply this logging.",
						},
						"message_type": {
							Type:         schema.TypeString,
							Optional:     true,
							Default:      "classic",
							Description:  "How the message should be formatted.",
							ValidateFunc: validateLoggingMessageType(),
						},
						"placement": {
							Type:         schema.TypeString,
							Optional:     true,
							Description:  "Where in the generated VCL the logging call should be placed.",
							ValidateFunc: validateLoggingPlacement(),
						},
					},
				},
			},

			"gcslogging": {
				Type:     schema.TypeSet,
				Optional: true,
				Elem: &schema.Resource{
					Schema: map[string]*schema.Schema{
						// Required fields
						"name": {
							Type:        schema.TypeString,
							Required:    true,
							Description: "Unique name to refer to this logging setup",
						},
						"email": {
							Type:        schema.TypeString,
							Optional:    true,
							DefaultFunc: schema.EnvDefaultFunc("FASTLY_GCS_EMAIL", ""),
							Description: "The email address associated with the target GCS bucket on your account.",
						},
						"bucket_name": {
							Type:        schema.TypeString,
							Required:    true,
							Description: "The name of the bucket in which to store the logs.",
						},
						"secret_key": {
							Type:        schema.TypeString,
							Optional:    true,
							DefaultFunc: schema.EnvDefaultFunc("FASTLY_GCS_SECRET_KEY", ""),
							Description: "The secret key associated with the target gcs bucket on your account.",
							Sensitive:   true,
						},
						// Optional fields
						"path": {
							Type:        schema.TypeString,
							Optional:    true,
							Description: "Path to store the files. Must end with a trailing slash",
						},
						"gzip_level": {
							Type:        schema.TypeInt,
							Optional:    true,
							Default:     0,
							Description: "Gzip Compression level",
						},
						"period": {
							Type:        schema.TypeInt,
							Optional:    true,
							Default:     3600,
							Description: "How frequently the logs should be transferred, in seconds (Default 3600)",
						},
						"format": {
							Type:        schema.TypeString,
							Optional:    true,
							Default:     "%h %l %u %t %r %>s",
							Description: "Apache-style string or VCL variables to use for log formatting",
						},
						"timestamp_format": {
							Type:        schema.TypeString,
							Optional:    true,
							Default:     "%Y-%m-%dT%H:%M:%S.000",
							Description: "specified timestamp formatting (default `%Y-%m-%dT%H:%M:%S.000`)",
						},
						"response_condition": {
							Type:        schema.TypeString,
							Optional:    true,
							Default:     "",
							Description: "Name of a condition to apply this logging.",
						},
						"message_type": {
							Type:        schema.TypeString,
							Optional:    true,
							Default:     "classic",
							Description: "The log message type per the fastly docs: https://docs.fastly.com/api/logging#logging_gcs",
						},
						"placement": {
							Type:         schema.TypeString,
							Optional:     true,
							Description:  "Where in the generated VCL the logging call should be placed.",
							ValidateFunc: validateLoggingPlacement(),
						},
					},
				},
			},

			"bigquerylogging": {
				Type:     schema.TypeSet,
				Optional: true,
				Elem: &schema.Resource{
					Schema: map[string]*schema.Schema{
						// Required fields
						"name": {
							Type:        schema.TypeString,
							Required:    true,
							Description: "Unique name to refer to this logging setup",
						},
						"project_id": {
							Type:        schema.TypeString,
							Required:    true,
							Description: "The ID of your GCP project",
						},
						"dataset": {
							Type:        schema.TypeString,
							Required:    true,
							Description: "The ID of your BigQuery dataset",
						},
						"table": {
							Type:        schema.TypeString,
							Required:    true,
							Description: "The ID of your BigQuery table",
						},
						// Optional fields
						"email": {
							Type:        schema.TypeString,
							Optional:    true,
							DefaultFunc: schema.EnvDefaultFunc("FASTLY_BQ_EMAIL", ""),
							Description: "The email address associated with the target BigQuery dataset on your account.",
							Sensitive:   true,
						},
						"secret_key": {
							Type:        schema.TypeString,
							Optional:    true,
							DefaultFunc: schema.EnvDefaultFunc("FASTLY_BQ_SECRET_KEY", ""),
							Description: "The secret key associated with the target BigQuery dataset on your account.",
							Sensitive:   true,
						},
						"format": {
							Type:        schema.TypeString,
							Optional:    true,
							Description: "The logging format desired.",
							Default:     "%h %l %u %t \"%r\" %>s %b",
						},
						"response_condition": {
							Type:        schema.TypeString,
							Optional:    true,
							Default:     "",
							Description: "Name of a condition to apply this logging.",
						},
						"template": {
							Type:        schema.TypeString,
							Optional:    true,
							Default:     "",
							Description: "Big query table name suffix template",
						},
						"placement": {
							Type:         schema.TypeString,
							Optional:     true,
							Description:  "Where in the generated VCL the logging call should be placed.",
							ValidateFunc: validateLoggingPlacement(),
						},
					},
				},
			},

			"syslog": {
				Type:     schema.TypeSet,
				Optional: true,
				Elem: &schema.Resource{
					Schema: map[string]*schema.Schema{
						// Required fields
						"name": {
							Type:        schema.TypeString,
							Required:    true,
							Description: "Unique name to refer to this logging setup",
						},
						"address": {
							Type:        schema.TypeString,
							Required:    true,
							Description: "The address of the syslog service",
						},
						// Optional
						"port": {
							Type:        schema.TypeInt,
							Optional:    true,
							Default:     514,
							Description: "The port of the syslog service",
						},
						"format": {
							Type:        schema.TypeString,
							Optional:    true,
							Default:     "%h %l %u %t \"%r\" %>s %b",
							Description: "Apache-style string or VCL variables to use for log formatting",
						},
						"format_version": {
							Type:         schema.TypeInt,
							Optional:     true,
							Default:      1,
							Description:  "The version of the custom logging format. Can be either 1 or 2. (Default: 1)",
							ValidateFunc: validateLoggingFormatVersion(),
						},
						"token": {
							Type:        schema.TypeString,
							Optional:    true,
							Default:     "",
							Description: "Authentication token",
						},
						"use_tls": {
							Type:        schema.TypeBool,
							Optional:    true,
							Default:     false,
							Description: "Use TLS for secure logging",
						},
						"tls_hostname": {
							Type:        schema.TypeString,
							Optional:    true,
							Default:     "",
							Description: "Used during the TLS handshake to validate the certificate.",
						},
						"tls_ca_cert": {
							Type:        schema.TypeString,
							Optional:    true,
							Default:     "",
							Description: "A secure certificate to authenticate the server with.",
						},
						"response_condition": {
							Type:        schema.TypeString,
							Optional:    true,
							Default:     "",
							Description: "Name of a condition to apply this logging.",
						},
						"message_type": {
							Type:         schema.TypeString,
							Optional:     true,
							Default:      "classic",
							Description:  "How the message should be formatted.",
							ValidateFunc: validateLoggingMessageType(),
						},
						"placement": {
							Type:         schema.TypeString,
							Optional:     true,
							Description:  "Where in the generated VCL the logging call should be placed.",
							ValidateFunc: validateLoggingPlacement(),
						},
					},
				},
			},

			"logentries": {
				Type:     schema.TypeSet,
				Optional: true,
				Elem: &schema.Resource{
					Schema: map[string]*schema.Schema{
						// Required fields
						"name": {
							Type:        schema.TypeString,
							Required:    true,
							Description: "Unique name to refer to this logging setup",
						},
						"token": {
							Type:        schema.TypeString,
							Required:    true,
							Description: "Use token based authentication (https://logentries.com/doc/input-token/)",
						},
						// Optional
						"port": {
							Type:        schema.TypeInt,
							Optional:    true,
							Default:     20000,
							Description: "The port number configured in Logentries",
						},
						"use_tls": {
							Type:        schema.TypeBool,
							Optional:    true,
							Default:     true,
							Description: "Whether to use TLS for secure logging",
						},
						"format": {
							Type:        schema.TypeString,
							Optional:    true,
							Default:     "%h %l %u %t %r %>s",
							Description: "Apache-style string or VCL variables to use for log formatting",
						},
						"format_version": {
							Type:         schema.TypeInt,
							Optional:     true,
							Default:      1,
							Description:  "The version of the custom logging format used for the configured endpoint. Can be either 1 or 2. (Default: 1)",
							ValidateFunc: validateLoggingFormatVersion(),
						},
						"response_condition": {
							Type:        schema.TypeString,
							Optional:    true,
							Default:     "",
							Description: "Name of a condition to apply this logging.",
						},
						"placement": {
							Type:         schema.TypeString,
							Optional:     true,
							Description:  "Where in the generated VCL the logging call should be placed.",
							ValidateFunc: validateLoggingPlacement(),
						},
					},
				},
			},

			"splunk": {
				Type:     schema.TypeSet,
				Optional: true,
				Elem: &schema.Resource{
					Schema: map[string]*schema.Schema{
						// Required fields
						"name": {
							Type:        schema.TypeString,
							Required:    true,
							Description: "The unique name of the Splunk logging endpoint",
						},
						"url": {
							Type:        schema.TypeString,
							Required:    true,
							Description: "The Splunk URL to stream logs to",
						},
						"token": {
							Type:        schema.TypeString,
							Required:    true,
							DefaultFunc: schema.EnvDefaultFunc("FASTLY_SPLUNK_TOKEN", ""),
							Description: "The Splunk token to be used for authentication",
							Sensitive:   true,
						},
						// Optional fields
						"format": {
							Type:        schema.TypeString,
							Optional:    true,
							Default:     "%h %l %u %t \"%r\" %>s %b",
							Description: "Apache-style string or VCL variables to use for log formatting (default: `%h %l %u %t \"%r\" %>s %b`)",
						},
						"format_version": {
							Type:         schema.TypeInt,
							Optional:     true,
							Default:      2,
							Description:  "The version of the custom logging format used for the configured endpoint. Can be either 1 or 2. (default: 2)",
							ValidateFunc: validateLoggingFormatVersion(),
						},
						"placement": {
							Type:         schema.TypeString,
							Optional:     true,
							Description:  "Where in the generated VCL the logging call should be placed",
							ValidateFunc: validateLoggingPlacement(),
						},
						"response_condition": {
							Type:        schema.TypeString,
							Optional:    true,
							Description: "The name of the condition to apply",
						},
					},
				},
			},

			"blobstoragelogging": {
				Type:     schema.TypeSet,
				Optional: true,
				Elem: &schema.Resource{
					Schema: map[string]*schema.Schema{
						// Required fields
						"name": {
							Type:        schema.TypeString,
							Required:    true,
							Description: "The unique name of the Azure Blob Storage logging endpoint",
						},
						"account_name": {
							Type:        schema.TypeString,
							Required:    true,
							Description: "The unique Azure Blob Storage namespace in which your data objects are stored",
						},
						"container": {
							Type:        schema.TypeString,
							Required:    true,
							Description: "The name of the Azure Blob Storage container in which to store logs",
						},
						"sas_token": {
							Type:        schema.TypeString,
							Required:    true,
							DefaultFunc: schema.EnvDefaultFunc("FASTLY_AZURE_SHARED_ACCESS_SIGNATURE", ""),
							Description: "The Azure shared access signature providing write access to the blob service objects",
							Sensitive:   true,
						},
						// Optional fields
						"path": {
							Type:        schema.TypeString,
							Optional:    true,
							Description: "The path to upload logs to. Must end with a trailing slash",
						},
						"period": {
							Type:        schema.TypeInt,
							Optional:    true,
							Default:     3600,
							Description: "How frequently the logs should be transferred, in seconds (default: 3600)",
						},
						"timestamp_format": {
							Type:        schema.TypeString,
							Optional:    true,
							Default:     "%Y-%m-%dT%H:%M:%S.000",
							Description: "strftime specified timestamp formatting (default: `%Y-%m-%dT%H:%M:%S.000`)",
						},
						"gzip_level": {
							Type:        schema.TypeInt,
							Optional:    true,
							Default:     0,
							Description: "The Gzip compression level (default: 0)",
						},
						"public_key": {
							Type:        schema.TypeString,
							Optional:    true,
							Description: "The PGP public key that Fastly will use to encrypt your log files before writing them to disk",
						},
						"format": {
							Type:        schema.TypeString,
							Optional:    true,
							Default:     "%h %l %u %t \"%r\" %>s %b",
							Description: "Apache-style string or VCL variables to use for log formatting (default: `%h %l %u %t \"%r\" %>s %b`)",
						},
						"format_version": {
							Type:         schema.TypeInt,
							Optional:     true,
							Default:      2,
							Description:  "The version of the custom logging format used for the configured endpoint. Can be either 1 or 2. (default: 2)",
							ValidateFunc: validateLoggingFormatVersion(),
						},
						"message_type": {
							Type:         schema.TypeString,
							Optional:     true,
							Default:      "classic",
							Description:  "How the message should be formatted (default: `classic`)",
							ValidateFunc: validateLoggingMessageType(),
						},
						"placement": {
							Type:         schema.TypeString,
							Optional:     true,
							Description:  "Where in the generated VCL the logging call should be placed",
							ValidateFunc: validateLoggingPlacement(),
						},
						"response_condition": {
							Type:        schema.TypeString,
							Optional:    true,
							Description: "The name of the condition to apply",
						},
					},
				},
			},

			"response_object": {
				Type:     schema.TypeSet,
				Optional: true,
				Elem: &schema.Resource{
					Schema: map[string]*schema.Schema{
						// Required
						"name": {
							Type:        schema.TypeString,
							Required:    true,
							Description: "Unique name to refer to this request object",
						},
						// Optional fields
						"status": {
							Type:        schema.TypeInt,
							Optional:    true,
							Default:     200,
							Description: "The HTTP Status Code of the object",
						},
						"response": {
							Type:        schema.TypeString,
							Optional:    true,
							Default:     "OK",
							Description: "The HTTP Response of the object",
						},
						"content": {
							Type:        schema.TypeString,
							Optional:    true,
							Default:     "",
							Description: "The content to deliver for the response object",
						},
						"content_type": {
							Type:        schema.TypeString,
							Optional:    true,
							Default:     "",
							Description: "The MIME type of the content",
						},
						"request_condition": {
							Type:        schema.TypeString,
							Optional:    true,
							Default:     "",
							Description: "Name of the condition to be checked during the request phase to see if the object should be delivered",
						},
						"cache_condition": {
							Type:        schema.TypeString,
							Optional:    true,
							Default:     "",
							Description: "Name of the condition checked after we have retrieved an object. If the condition passes then deliver this Request Object instead.",
						},
					},
				},
			},

			"request_setting": {
				Type:     schema.TypeSet,
				Optional: true,
				Elem: &schema.Resource{
					Schema: map[string]*schema.Schema{
						// Required fields
						"name": {
							Type:        schema.TypeString,
							Required:    true,
							Description: "Unique name to refer to this Request Setting",
						},
						// Optional fields
						"request_condition": {
							Type:        schema.TypeString,
							Optional:    true,
							Default:     "",
							Description: "Name of a request condition to apply. If there is no condition this setting will always be applied.",
						},
						"max_stale_age": {
							Type:        schema.TypeInt,
							Optional:    true,
							Description: "How old an object is allowed to be, in seconds. Default `60`",
						},
						"force_miss": {
							Type:        schema.TypeBool,
							Optional:    true,
							Description: "Force a cache miss for the request",
						},
						"force_ssl": {
							Type:        schema.TypeBool,
							Optional:    true,
							Description: "Forces the request use SSL",
						},
						"action": {
							Type:        schema.TypeString,
							Optional:    true,
							Description: "Allows you to terminate request handling and immediately perform an action",
						},
						"bypass_busy_wait": {
							Type:        schema.TypeBool,
							Optional:    true,
							Description: "Disable collapsed forwarding",
						},
						"hash_keys": {
							Type:        schema.TypeString,
							Optional:    true,
							Description: "Comma separated list of varnish request object fields that should be in the hash key",
						},
						"xff": {
							Type:        schema.TypeString,
							Optional:    true,
							Default:     "append",
							Description: "X-Forwarded-For options",
						},
						"timer_support": {
							Type:        schema.TypeBool,
							Optional:    true,
							Description: "Injects the X-Timer info into the request",
						},
						"geo_headers": {
							Type:        schema.TypeBool,
							Optional:    true,
							Description: "Inject Fastly-Geo-Country, Fastly-Geo-City, and Fastly-Geo-Region",
						},
						"default_host": {
							Type:        schema.TypeString,
							Optional:    true,
							Description: "the host header",
						},
					},
				},
			},

			"vcl": {
				Type:     schema.TypeSet,
				Optional: true,
				Elem: &schema.Resource{
					Schema: map[string]*schema.Schema{
						"name": {
							Type:        schema.TypeString,
							Required:    true,
							Description: "A name to refer to this VCL configuration",
						},
						"content": {
							Type:        schema.TypeString,
							Required:    true,
							Description: "The contents of this VCL configuration",
						},
						"main": {
							Type:        schema.TypeBool,
							Optional:    true,
							Default:     false,
							Description: "Should this VCL configuration be the main configuration",
						},
					},
				},
			},

			"snippet": {
				Type:     schema.TypeSet,
				Optional: true,
				Elem: &schema.Resource{
					Schema: map[string]*schema.Schema{
						"name": {
							Type:        schema.TypeString,
							Required:    true,
							Description: "A unique name to refer to this VCL snippet",
						},
						"type": {
							Type:         schema.TypeString,
							Required:     true,
							Description:  "One of init, recv, hit, miss, pass, fetch, error, deliver, log, none",
							ValidateFunc: validateSnippetType(),
						},
						"content": {
							Type:        schema.TypeString,
							Required:    true,
							Description: "The contents of the VCL snippet",
						},
						"priority": {
							Type:        schema.TypeInt,
							Optional:    true,
							Default:     100,
							Description: "Determines ordering for multiple snippets. Lower priorities execute first. (Default: 100)",
						},
					},
				},
			},

<<<<<<< HEAD
			"dynamicsnippet": {
=======
			"acl": {
>>>>>>> ce080688
				Type:     schema.TypeSet,
				Optional: true,
				Elem: &schema.Resource{
					Schema: map[string]*schema.Schema{
<<<<<<< HEAD
						"snippet_id": {
							Type:        schema.TypeString,
							Computed:    true,
							Description: "Generated VCL snippet Id",
						},
						"name": {
							Type:        schema.TypeString,
							Required:    true,
							Description: "A unique name to refer to this VCL snippet",
						},
						"type": {
							Type:         schema.TypeString,
							Required:     true,
							Description:  "One of init, recv, hit, miss, pass, fetch, error, deliver, log, none",
							ValidateFunc: validateSnippetType(),
						},
						"priority": {
							Type:        schema.TypeInt,
							Optional:    true,
							Default:     100,
							Description: "Determines ordering for multiple snippets. Lower priorities execute first. (Default: 100)",
=======
						// Required fields
						"name": {
							Type:        schema.TypeString,
							Required:    true,
							Description: "Unique name to refer to this ACL",
						},
						// Optional fields
						"acl_id": {
							Type:        schema.TypeString,
							Computed:    true,
							Description: "Generated acl id",
						},
					},
				},
			},
			"dictionary": {
				Type:     schema.TypeSet,
				Optional: true,
				Elem: &schema.Resource{
					Schema: map[string]*schema.Schema{
						// Required fields
						"name": {
							Type:        schema.TypeString,
							Required:    true,
							Description: "Unique name to refer to this Dictionary",
						},
						// Optional fields
						"dictionary_id": {
							Type:        schema.TypeString,
							Computed:    true,
							Description: "Generated dictionary ID",
>>>>>>> ce080688
						},
					},
				},
			},
		},
	}
}

func resourceServiceV1Create(d *schema.ResourceData, meta interface{}) error {
	if err := validateVCLs(d); err != nil {
		return err
	}

	conn := meta.(*FastlyClient).conn
	service, err := conn.CreateService(&gofastly.CreateServiceInput{
		Name:    d.Get("name").(string),
		Comment: d.Get("comment").(string),
	})

	if err != nil {
		return err
	}

	d.SetId(service.ID)
	return resourceServiceV1Update(d, meta)
}

func resourceServiceV1Update(d *schema.ResourceData, meta interface{}) error {
	if err := validateVCLs(d); err != nil {
		return err
	}

	conn := meta.(*FastlyClient).conn

	// Update Name and/or Comment. No new verions is required for this
	if d.HasChange("name") || d.HasChange("comment") {
		_, err := conn.UpdateService(&gofastly.UpdateServiceInput{
			ID:      d.Id(),
			Name:    d.Get("name").(string),
			Comment: d.Get("comment").(string),
		})
		if err != nil {
			return err
		}
	}

	// Once activated, Versions are locked and become immutable. This is true for
	// versions that are no longer active. For Domains, Backends, DefaultHost and
	// DefaultTTL, a new Version must be created first, and updates posted to that
	// Version. Loop these attributes and determine if we need to create a new version first
	var needsChange bool
	for _, v := range []string{
		"domain",
		"backend",
		"default_host",
		"default_ttl",
		"director",
		"header",
		"gzip",
		"healthcheck",
		"s3logging",
		"papertrail",
		"gcslogging",
		"bigquerylogging",
		"syslog",
		"sumologic",
		"logentries",
		"splunk",
		"blobstoragelogging",
		"response_object",
		"condition",
		"request_setting",
		"cache_setting",
		"snippet",
		"dynamicsnippet",
		"vcl",
		"acl",
		"dictionary",
	} {
		if d.HasChange(v) {
			needsChange = true
		}
	}

	// Update the active version's comment. No new version is required for this
	if d.HasChange("version_comment") && !needsChange {
		latestVersion := d.Get("active_version").(int)
		if latestVersion == 0 {
			// If the service was just created, there is an empty Version 1 available
			// that is unlocked and can be updated
			latestVersion = 1
		}

		opts := gofastly.UpdateVersionInput{
			Service: d.Id(),
			Version: latestVersion,
			Comment: d.Get("version_comment").(string),
		}

		log.Printf("[DEBUG] Update Version opts: %#v", opts)
		_, err := conn.UpdateVersion(&opts)
		if err != nil {
			return err
		}
	}

	if needsChange {
		latestVersion := d.Get("active_version").(int)
		if latestVersion == 0 {
			// If the service was just created, there is an empty Version 1 available
			// that is unlocked and can be updated
			latestVersion = 1
		} else {
			// Clone the latest version, giving us an unlocked version we can modify
			log.Printf("[DEBUG] Creating clone of version (%d) for updates", latestVersion)
			newVersion, err := conn.CloneVersion(&gofastly.CloneVersionInput{
				Service: d.Id(),
				Version: latestVersion,
			})
			if err != nil {
				return err
			}

			// The new version number is named "Number", but it's actually a string
			latestVersion = newVersion.Number

			// New versions are not immediately found in the API, or are not
			// immediately mutable, so we need to sleep a few and let Fastly ready
			// itself. Typically, 7 seconds is enough
			log.Print("[DEBUG] Sleeping 7 seconds to allow Fastly Version to be available")
			time.Sleep(7 * time.Second)

			// Update the cloned version's comment
			if d.Get("version_comment").(string) != "" {
				opts := gofastly.UpdateVersionInput{
					Service: d.Id(),
					Version: latestVersion,
					Comment: d.Get("version_comment").(string),
				}

				log.Printf("[DEBUG] Update Version opts: %#v", opts)
				_, err := conn.UpdateVersion(&opts)
				if err != nil {
					return err
				}
			}
		}

		// update general settings
		if d.HasChange("default_host") || d.HasChange("default_ttl") {
			opts := gofastly.UpdateSettingsInput{
				Service: d.Id(),
				Version: latestVersion,
				// default_ttl has the same default value of 3600 that is provided by
				// the Fastly API, so it's safe to include here
				DefaultTTL: uint(d.Get("default_ttl").(int)),
			}

			if attr, ok := d.GetOk("default_host"); ok {
				opts.DefaultHost = attr.(string)
			}

			log.Printf("[DEBUG] Update Settings opts: %#v", opts)
			_, err := conn.UpdateSettings(&opts)
			if err != nil {
				return err
			}
		}

		// Conditions need to be updated first, as they can be referenced by other
		// configuraiton objects (Backends, Request Headers, etc)

		// Find difference in Conditions
		if d.HasChange("condition") {
			// Note: we don't utilize the PUT endpoint to update these objects, we simply
			// destroy any that have changed, and create new ones with the updated
			// values. This is how Terraform works with nested sub resources, we only
			// get the full diff not a partial set item diff. Because this is done
			// on a new version of the Fastly Service configuration, this is considered safe

			oc, nc := d.GetChange("condition")
			if oc == nil {
				oc = new(schema.Set)
			}
			if nc == nil {
				nc = new(schema.Set)
			}

			ocs := oc.(*schema.Set)
			ncs := nc.(*schema.Set)
			removeConditions := ocs.Difference(ncs).List()
			addConditions := ncs.Difference(ocs).List()

			// DELETE old Conditions
			for _, cRaw := range removeConditions {
				cf := cRaw.(map[string]interface{})
				opts := gofastly.DeleteConditionInput{
					Service: d.Id(),
					Version: latestVersion,
					Name:    cf["name"].(string),
				}

				log.Printf("[DEBUG] Fastly Conditions Removal opts: %#v", opts)
				err := conn.DeleteCondition(&opts)
				if errRes, ok := err.(*gofastly.HTTPError); ok {
					if errRes.StatusCode != 404 {
						return err
					}
				} else if err != nil {
					return err
				}
			}

			// POST new Conditions
			for _, cRaw := range addConditions {
				cf := cRaw.(map[string]interface{})
				opts := gofastly.CreateConditionInput{
					Service: d.Id(),
					Version: latestVersion,
					Name:    cf["name"].(string),
					Type:    cf["type"].(string),
					// need to trim leading/tailing spaces, incase the config has HEREDOC
					// formatting and contains a trailing new line
					Statement: strings.TrimSpace(cf["statement"].(string)),
					Priority:  cf["priority"].(int),
				}

				log.Printf("[DEBUG] Create Conditions Opts: %#v", opts)
				_, err := conn.CreateCondition(&opts)
				if err != nil {
					return err
				}
			}
		}

		// Find differences in domains
		if d.HasChange("domain") {
			od, nd := d.GetChange("domain")
			if od == nil {
				od = new(schema.Set)
			}
			if nd == nil {
				nd = new(schema.Set)
			}

			ods := od.(*schema.Set)
			nds := nd.(*schema.Set)

			remove := ods.Difference(nds).List()
			add := nds.Difference(ods).List()

			// Delete removed domains
			for _, dRaw := range remove {
				df := dRaw.(map[string]interface{})
				opts := gofastly.DeleteDomainInput{
					Service: d.Id(),
					Version: latestVersion,
					Name:    df["name"].(string),
				}

				log.Printf("[DEBUG] Fastly Domain removal opts: %#v", opts)
				err := conn.DeleteDomain(&opts)
				if errRes, ok := err.(*gofastly.HTTPError); ok {
					if errRes.StatusCode != 404 {
						return err
					}
				} else if err != nil {
					return err
				}
			}

			// POST new Domains
			for _, dRaw := range add {
				df := dRaw.(map[string]interface{})
				opts := gofastly.CreateDomainInput{
					Service: d.Id(),
					Version: latestVersion,
					Name:    df["name"].(string),
				}

				if v, ok := df["comment"]; ok {
					opts.Comment = v.(string)
				}

				log.Printf("[DEBUG] Fastly Domain Addition opts: %#v", opts)
				_, err := conn.CreateDomain(&opts)
				if err != nil {
					return err
				}
			}
		}

		// Healthchecks need to be updated BEFORE backends
		if d.HasChange("healthcheck") {
			oh, nh := d.GetChange("healthcheck")
			if oh == nil {
				oh = new(schema.Set)
			}
			if nh == nil {
				nh = new(schema.Set)
			}

			ohs := oh.(*schema.Set)
			nhs := nh.(*schema.Set)
			removeHealthCheck := ohs.Difference(nhs).List()
			addHealthCheck := nhs.Difference(ohs).List()

			// DELETE old healthcheck configurations
			for _, hRaw := range removeHealthCheck {
				hf := hRaw.(map[string]interface{})
				opts := gofastly.DeleteHealthCheckInput{
					Service: d.Id(),
					Version: latestVersion,
					Name:    hf["name"].(string),
				}

				log.Printf("[DEBUG] Fastly Healthcheck removal opts: %#v", opts)
				err := conn.DeleteHealthCheck(&opts)
				if errRes, ok := err.(*gofastly.HTTPError); ok {
					if errRes.StatusCode != 404 {
						return err
					}
				} else if err != nil {
					return err
				}
			}

			// POST new/updated Healthcheck
			for _, hRaw := range addHealthCheck {
				hf := hRaw.(map[string]interface{})

				opts := gofastly.CreateHealthCheckInput{
					Service:          d.Id(),
					Version:          latestVersion,
					Name:             hf["name"].(string),
					Host:             hf["host"].(string),
					Path:             hf["path"].(string),
					CheckInterval:    uint(hf["check_interval"].(int)),
					ExpectedResponse: uint(hf["expected_response"].(int)),
					HTTPVersion:      hf["http_version"].(string),
					Initial:          uint(hf["initial"].(int)),
					Method:           hf["method"].(string),
					Threshold:        uint(hf["threshold"].(int)),
					Timeout:          uint(hf["timeout"].(int)),
					Window:           uint(hf["window"].(int)),
				}

				log.Printf("[DEBUG] Create Healthcheck Opts: %#v", opts)
				_, err := conn.CreateHealthCheck(&opts)
				if err != nil {
					return err
				}
			}
		}

		// find difference in backends
		if d.HasChange("backend") {
			ob, nb := d.GetChange("backend")
			if ob == nil {
				ob = new(schema.Set)
			}
			if nb == nil {
				nb = new(schema.Set)
			}

			obs := ob.(*schema.Set)
			nbs := nb.(*schema.Set)
			removeBackends := obs.Difference(nbs).List()
			addBackends := nbs.Difference(obs).List()

			// DELETE old Backends
			for _, bRaw := range removeBackends {
				bf := bRaw.(map[string]interface{})
				opts := gofastly.DeleteBackendInput{
					Service: d.Id(),
					Version: latestVersion,
					Name:    bf["name"].(string),
				}

				log.Printf("[DEBUG] Fastly Backend removal opts: %#v", opts)
				err := conn.DeleteBackend(&opts)
				if errRes, ok := err.(*gofastly.HTTPError); ok {
					if errRes.StatusCode != 404 {
						return err
					}
				} else if err != nil {
					return err
				}
			}

			// Find and post new Backends
			for _, dRaw := range addBackends {
				df := dRaw.(map[string]interface{})
				opts := gofastly.CreateBackendInput{
					Service:             d.Id(),
					Version:             latestVersion,
					Name:                df["name"].(string),
					Address:             df["address"].(string),
					OverrideHost:        df["override_host"].(string),
					AutoLoadbalance:     gofastly.CBool(df["auto_loadbalance"].(bool)),
					SSLCheckCert:        gofastly.CBool(df["ssl_check_cert"].(bool)),
					SSLHostname:         df["ssl_hostname"].(string),
					SSLCACert:           df["ssl_ca_cert"].(string),
					SSLCertHostname:     df["ssl_cert_hostname"].(string),
					SSLSNIHostname:      df["ssl_sni_hostname"].(string),
					UseSSL:              gofastly.CBool(df["use_ssl"].(bool)),
					SSLClientKey:        df["ssl_client_key"].(string),
					SSLClientCert:       df["ssl_client_cert"].(string),
					MaxTLSVersion:       df["max_tls_version"].(string),
					MinTLSVersion:       df["min_tls_version"].(string),
					SSLCiphers:          strings.Split(df["ssl_ciphers"].(string), ","),
					Shield:              df["shield"].(string),
					Port:                uint(df["port"].(int)),
					BetweenBytesTimeout: uint(df["between_bytes_timeout"].(int)),
					ConnectTimeout:      uint(df["connect_timeout"].(int)),
					ErrorThreshold:      uint(df["error_threshold"].(int)),
					FirstByteTimeout:    uint(df["first_byte_timeout"].(int)),
					MaxConn:             uint(df["max_conn"].(int)),
					Weight:              uint(df["weight"].(int)),
					RequestCondition:    df["request_condition"].(string),
					HealthCheck:         df["healthcheck"].(string),
				}

				log.Printf("[DEBUG] Create Backend Opts: %#v", opts)
				_, err := conn.CreateBackend(&opts)
				if err != nil {
					return err
				}
			}
		}

		if d.HasChange("director") {
			od, nd := d.GetChange("director")
			if od == nil {
				od = new(schema.Set)
			}
			if nd == nil {
				nd = new(schema.Set)
			}

			ods := od.(*schema.Set)
			nds := nd.(*schema.Set)

			removeDirector := ods.Difference(nds).List()
			addDirector := nds.Difference(ods).List()

			// DELETE old director configurations
			for _, dRaw := range removeDirector {
				df := dRaw.(map[string]interface{})
				opts := gofastly.DeleteDirectorInput{
					Service: d.Id(),
					Version: latestVersion,
					Name:    df["name"].(string),
				}

				log.Printf("[DEBUG] Director Removal opts: %#v", opts)
				err := conn.DeleteDirector(&opts)
				if errRes, ok := err.(*gofastly.HTTPError); ok {
					if errRes.StatusCode != 404 {
						return err
					}
				} else if err != nil {
					return err
				}
			}

			// POST new/updated Director
			for _, dRaw := range addDirector {
				df := dRaw.(map[string]interface{})
				opts := gofastly.CreateDirectorInput{
					Service:  d.Id(),
					Version:  latestVersion,
					Name:     df["name"].(string),
					Comment:  df["comment"].(string),
					Shield:   df["shield"].(string),
					Capacity: uint(df["capacity"].(int)),
					Quorum:   uint(df["quorum"].(int)),
					Retries:  uint(df["retries"].(int)),
				}

				switch df["type"].(int) {
				case 1:
					opts.Type = gofastly.DirectorTypeRandom
				case 2:
					opts.Type = gofastly.DirectorTypeRoundRobin
				case 3:
					opts.Type = gofastly.DirectorTypeHash
				case 4:
					opts.Type = gofastly.DirectorTypeClient
				}

				log.Printf("[DEBUG] Director Create opts: %#v", opts)
				_, err := conn.CreateDirector(&opts)
				if err != nil {
					return err
				}

				if v, ok := df["backends"]; ok {
					if len(v.(*schema.Set).List()) > 0 {
						for _, b := range v.(*schema.Set).List() {
							opts := gofastly.CreateDirectorBackendInput{
								Service:  d.Id(),
								Version:  latestVersion,
								Director: df["name"].(string),
								Backend:  b.(string),
							}

							log.Printf("[DEBUG] Director Backend Create opts: %#v", opts)
							_, err := conn.CreateDirectorBackend(&opts)
							if err != nil {
								return err
							}
						}
					}
				}
			}
		}

		if d.HasChange("header") {
			oh, nh := d.GetChange("header")
			if oh == nil {
				oh = new(schema.Set)
			}
			if nh == nil {
				nh = new(schema.Set)
			}

			ohs := oh.(*schema.Set)
			nhs := nh.(*schema.Set)

			remove := ohs.Difference(nhs).List()
			add := nhs.Difference(ohs).List()

			// Delete removed headers
			for _, dRaw := range remove {
				df := dRaw.(map[string]interface{})
				opts := gofastly.DeleteHeaderInput{
					Service: d.Id(),
					Version: latestVersion,
					Name:    df["name"].(string),
				}

				log.Printf("[DEBUG] Fastly Header removal opts: %#v", opts)
				err := conn.DeleteHeader(&opts)
				if errRes, ok := err.(*gofastly.HTTPError); ok {
					if errRes.StatusCode != 404 {
						return err
					}
				} else if err != nil {
					return err
				}
			}

			// POST new Headers
			for _, dRaw := range add {
				opts, err := buildHeader(dRaw.(map[string]interface{}))
				if err != nil {
					log.Printf("[DEBUG] Error building Header: %s", err)
					return err
				}
				opts.Service = d.Id()
				opts.Version = latestVersion

				log.Printf("[DEBUG] Fastly Header Addition opts: %#v", opts)
				_, err = conn.CreateHeader(opts)
				if err != nil {
					return err
				}
			}
		}

		// Find differences in Gzips
		if d.HasChange("gzip") {
			og, ng := d.GetChange("gzip")
			if og == nil {
				og = new(schema.Set)
			}
			if ng == nil {
				ng = new(schema.Set)
			}

			ogs := og.(*schema.Set)
			ngs := ng.(*schema.Set)

			remove := ogs.Difference(ngs).List()
			add := ngs.Difference(ogs).List()

			// Delete removed gzip rules
			for _, dRaw := range remove {
				df := dRaw.(map[string]interface{})
				opts := gofastly.DeleteGzipInput{
					Service: d.Id(),
					Version: latestVersion,
					Name:    df["name"].(string),
				}

				log.Printf("[DEBUG] Fastly Gzip removal opts: %#v", opts)
				err := conn.DeleteGzip(&opts)
				if errRes, ok := err.(*gofastly.HTTPError); ok {
					if errRes.StatusCode != 404 {
						return err
					}
				} else if err != nil {
					return err
				}
			}

			// POST new Gzips
			for _, dRaw := range add {
				df := dRaw.(map[string]interface{})
				opts := gofastly.CreateGzipInput{
					Service:        d.Id(),
					Version:        latestVersion,
					Name:           df["name"].(string),
					CacheCondition: df["cache_condition"].(string),
				}

				if v, ok := df["content_types"]; ok {
					if len(v.(*schema.Set).List()) > 0 {
						var cl []string
						for _, c := range v.(*schema.Set).List() {
							cl = append(cl, c.(string))
						}
						opts.ContentTypes = strings.Join(cl, " ")
					}
				}

				if v, ok := df["extensions"]; ok {
					if len(v.(*schema.Set).List()) > 0 {
						var el []string
						for _, e := range v.(*schema.Set).List() {
							el = append(el, e.(string))
						}
						opts.Extensions = strings.Join(el, " ")
					}
				}

				log.Printf("[DEBUG] Fastly Gzip Addition opts: %#v", opts)
				_, err := conn.CreateGzip(&opts)
				if err != nil {
					return err
				}
			}
		}

		// find difference in s3logging
		if d.HasChange("s3logging") {
			os, ns := d.GetChange("s3logging")
			if os == nil {
				os = new(schema.Set)
			}
			if ns == nil {
				ns = new(schema.Set)
			}

			oss := os.(*schema.Set)
			nss := ns.(*schema.Set)
			removeS3Logging := oss.Difference(nss).List()
			addS3Logging := nss.Difference(oss).List()

			// DELETE old S3 Log configurations
			for _, sRaw := range removeS3Logging {
				sf := sRaw.(map[string]interface{})
				opts := gofastly.DeleteS3Input{
					Service: d.Id(),
					Version: latestVersion,
					Name:    sf["name"].(string),
				}

				log.Printf("[DEBUG] Fastly S3 Logging removal opts: %#v", opts)
				err := conn.DeleteS3(&opts)
				if errRes, ok := err.(*gofastly.HTTPError); ok {
					if errRes.StatusCode != 404 {
						return err
					}
				} else if err != nil {
					return err
				}
			}

			// POST new/updated S3 Logging
			for _, sRaw := range addS3Logging {
				sf := sRaw.(map[string]interface{})

				// Fastly API will not error if these are omitted, so we throw an error
				// if any of these are empty
				for _, sk := range []string{"s3_access_key", "s3_secret_key"} {
					if sf[sk].(string) == "" {
						return fmt.Errorf("[ERR] No %s found for S3 Log stream setup for Service (%s)", sk, d.Id())
					}
				}

				opts := gofastly.CreateS3Input{
					Service:           d.Id(),
					Version:           latestVersion,
					Name:              sf["name"].(string),
					BucketName:        sf["bucket_name"].(string),
					AccessKey:         sf["s3_access_key"].(string),
					SecretKey:         sf["s3_secret_key"].(string),
					Period:            uint(sf["period"].(int)),
					GzipLevel:         uint(sf["gzip_level"].(int)),
					Domain:            sf["domain"].(string),
					Path:              sf["path"].(string),
					Format:            sf["format"].(string),
					FormatVersion:     uint(sf["format_version"].(int)),
					TimestampFormat:   sf["timestamp_format"].(string),
					ResponseCondition: sf["response_condition"].(string),
					MessageType:       sf["message_type"].(string),
					Placement:         sf["placement"].(string),
				}

				redundancy := strings.ToLower(sf["redundancy"].(string))
				switch redundancy {
				case "standard":
					opts.Redundancy = gofastly.S3RedundancyStandard
				case "reduced_redundancy":
					opts.Redundancy = gofastly.S3RedundancyReduced
				}

				log.Printf("[DEBUG] Create S3 Logging Opts: %#v", opts)
				_, err := conn.CreateS3(&opts)
				if err != nil {
					return err
				}
			}
		}

		// find difference in Papertrail
		if d.HasChange("papertrail") {
			os, ns := d.GetChange("papertrail")
			if os == nil {
				os = new(schema.Set)
			}
			if ns == nil {
				ns = new(schema.Set)
			}

			oss := os.(*schema.Set)
			nss := ns.(*schema.Set)
			removePapertrail := oss.Difference(nss).List()
			addPapertrail := nss.Difference(oss).List()

			// DELETE old papertrail configurations
			for _, pRaw := range removePapertrail {
				pf := pRaw.(map[string]interface{})
				opts := gofastly.DeletePapertrailInput{
					Service: d.Id(),
					Version: latestVersion,
					Name:    pf["name"].(string),
				}

				log.Printf("[DEBUG] Fastly Papertrail removal opts: %#v", opts)
				err := conn.DeletePapertrail(&opts)
				if errRes, ok := err.(*gofastly.HTTPError); ok {
					if errRes.StatusCode != 404 {
						return err
					}
				} else if err != nil {
					return err
				}
			}

			// POST new/updated Papertrail
			for _, pRaw := range addPapertrail {
				pf := pRaw.(map[string]interface{})

				opts := gofastly.CreatePapertrailInput{
					Service:           d.Id(),
					Version:           latestVersion,
					Name:              pf["name"].(string),
					Address:           pf["address"].(string),
					Port:              uint(pf["port"].(int)),
					Format:            pf["format"].(string),
					ResponseCondition: pf["response_condition"].(string),
					Placement:         pf["placement"].(string),
				}

				log.Printf("[DEBUG] Create Papertrail Opts: %#v", opts)
				_, err := conn.CreatePapertrail(&opts)
				if err != nil {
					return err
				}
			}
		}

		// find difference in Sumologic
		if d.HasChange("sumologic") {
			os, ns := d.GetChange("sumologic")
			if os == nil {
				os = new(schema.Set)
			}
			if ns == nil {
				ns = new(schema.Set)
			}

			oss := os.(*schema.Set)
			nss := ns.(*schema.Set)
			removeSumologic := oss.Difference(nss).List()
			addSumologic := nss.Difference(oss).List()

			// DELETE old sumologic configurations
			for _, pRaw := range removeSumologic {
				sf := pRaw.(map[string]interface{})
				opts := gofastly.DeleteSumologicInput{
					Service: d.Id(),
					Version: latestVersion,
					Name:    sf["name"].(string),
				}

				log.Printf("[DEBUG] Fastly Sumologic removal opts: %#v", opts)
				err := conn.DeleteSumologic(&opts)
				if errRes, ok := err.(*gofastly.HTTPError); ok {
					if errRes.StatusCode != 404 {
						return err
					}
				} else if err != nil {
					return err
				}
			}

			// POST new/updated Sumologic
			for _, pRaw := range addSumologic {
				sf := pRaw.(map[string]interface{})
				opts := gofastly.CreateSumologicInput{
					Service:           d.Id(),
					Version:           latestVersion,
					Name:              sf["name"].(string),
					URL:               sf["url"].(string),
					Format:            sf["format"].(string),
					FormatVersion:     sf["format_version"].(int),
					ResponseCondition: sf["response_condition"].(string),
					MessageType:       sf["message_type"].(string),
					Placement:         sf["placement"].(string),
				}

				log.Printf("[DEBUG] Create Sumologic Opts: %#v", opts)
				_, err := conn.CreateSumologic(&opts)
				if err != nil {
					return err
				}
			}
		}

		// find difference in gcslogging
		if d.HasChange("gcslogging") {
			os, ns := d.GetChange("gcslogging")
			if os == nil {
				os = new(schema.Set)
			}
			if ns == nil {
				ns = new(schema.Set)
			}

			oss := os.(*schema.Set)
			nss := ns.(*schema.Set)
			removeGcslogging := oss.Difference(nss).List()
			addGcslogging := nss.Difference(oss).List()

			// DELETE old gcslogging configurations
			for _, pRaw := range removeGcslogging {
				sf := pRaw.(map[string]interface{})
				opts := gofastly.DeleteGCSInput{
					Service: d.Id(),
					Version: latestVersion,
					Name:    sf["name"].(string),
				}

				log.Printf("[DEBUG] Fastly gcslogging removal opts: %#v", opts)
				err := conn.DeleteGCS(&opts)
				if errRes, ok := err.(*gofastly.HTTPError); ok {
					if errRes.StatusCode != 404 {
						return err
					}
				} else if err != nil {
					return err
				}
			}

			// POST new/updated gcslogging
			for _, pRaw := range addGcslogging {
				sf := pRaw.(map[string]interface{})
				opts := gofastly.CreateGCSInput{
					Service:           d.Id(),
					Version:           latestVersion,
					Name:              sf["name"].(string),
					User:              sf["email"].(string),
					Bucket:            sf["bucket_name"].(string),
					SecretKey:         sf["secret_key"].(string),
					Format:            sf["format"].(string),
					Path:              sf["path"].(string),
					Period:            uint(sf["period"].(int)),
					GzipLevel:         uint8(sf["gzip_level"].(int)),
					TimestampFormat:   sf["timestamp_format"].(string),
					MessageType:       sf["message_type"].(string),
					ResponseCondition: sf["response_condition"].(string),
					Placement:         sf["placement"].(string),
				}

				log.Printf("[DEBUG] Create GCS Opts: %#v", opts)
				_, err := conn.CreateGCS(&opts)
				if err != nil {
					return err
				}
			}
		}

		// find difference in bigquerylogging
		if d.HasChange("bigquerylogging") {
			os, ns := d.GetChange("bigquerylogging")
			if os == nil {
				os = new(schema.Set)
			}
			if ns == nil {
				ns = new(schema.Set)
			}

			oss := os.(*schema.Set)
			nss := ns.(*schema.Set)
			removeBigquerylogging := oss.Difference(nss).List()
			addBigquerylogging := nss.Difference(oss).List()

			// DELETE old bigquerylogging configurations
			for _, pRaw := range removeBigquerylogging {
				sf := pRaw.(map[string]interface{})
				opts := gofastly.DeleteBigQueryInput{
					Service: d.Id(),
					Version: latestVersion,
					Name:    sf["name"].(string),
				}

				log.Printf("[DEBUG] Fastly bigquerylogging removal opts: %#v", opts)
				err := conn.DeleteBigQuery(&opts)
				if errRes, ok := err.(*gofastly.HTTPError); ok {
					if errRes.StatusCode != 404 {
						return err
					}
				} else if err != nil {
					return err
				}
			}

			// POST new/updated bigquerylogging
			for _, pRaw := range addBigquerylogging {
				sf := pRaw.(map[string]interface{})
				opts := gofastly.CreateBigQueryInput{
					Service:           d.Id(),
					Version:           latestVersion,
					Name:              sf["name"].(string),
					ProjectID:         sf["project_id"].(string),
					Dataset:           sf["dataset"].(string),
					Table:             sf["table"].(string),
					User:              sf["email"].(string),
					SecretKey:         sf["secret_key"].(string),
					ResponseCondition: sf["response_condition"].(string),
					Template:          sf["template"].(string),
					Placement:         sf["placement"].(string),
				}

				if sf["format"].(string) != "" {
					opts.Format = sf["format"].(string)
				}

				log.Printf("[DEBUG] Create bigquerylogging opts: %#v", opts)
				_, err := conn.CreateBigQuery(&opts)
				if err != nil {
					return err
				}
			}
		}

		// find difference in Syslog
		if d.HasChange("syslog") {
			os, ns := d.GetChange("syslog")
			if os == nil {
				os = new(schema.Set)
			}
			if ns == nil {
				ns = new(schema.Set)
			}

			oss := os.(*schema.Set)
			nss := ns.(*schema.Set)
			removeSyslog := oss.Difference(nss).List()
			addSyslog := nss.Difference(oss).List()

			// DELETE old syslog configurations
			for _, pRaw := range removeSyslog {
				slf := pRaw.(map[string]interface{})
				opts := gofastly.DeleteSyslogInput{
					Service: d.Id(),
					Version: latestVersion,
					Name:    slf["name"].(string),
				}

				log.Printf("[DEBUG] Fastly Syslog removal opts: %#v", opts)
				err := conn.DeleteSyslog(&opts)
				if errRes, ok := err.(*gofastly.HTTPError); ok {
					if errRes.StatusCode != 404 {
						return err
					}
				} else if err != nil {
					return err
				}
			}

			// POST new/updated Syslog
			for _, pRaw := range addSyslog {
				slf := pRaw.(map[string]interface{})

				opts := gofastly.CreateSyslogInput{
					Service:           d.Id(),
					Version:           latestVersion,
					Name:              slf["name"].(string),
					Address:           slf["address"].(string),
					Port:              uint(slf["port"].(int)),
					Format:            slf["format"].(string),
					FormatVersion:     uint(slf["format_version"].(int)),
					Token:             slf["token"].(string),
					UseTLS:            gofastly.CBool(slf["use_tls"].(bool)),
					TLSHostname:       slf["tls_hostname"].(string),
					TLSCACert:         slf["tls_ca_cert"].(string),
					ResponseCondition: slf["response_condition"].(string),
					MessageType:       slf["message_type"].(string),
					Placement:         slf["placement"].(string),
				}

				log.Printf("[DEBUG] Create Syslog Opts: %#v", opts)
				_, err := conn.CreateSyslog(&opts)
				if err != nil {
					return err
				}
			}
		}

		// find difference in Logentries
		if d.HasChange("logentries") {
			os, ns := d.GetChange("logentries")
			if os == nil {
				os = new(schema.Set)
			}
			if ns == nil {
				ns = new(schema.Set)
			}

			oss := os.(*schema.Set)
			nss := ns.(*schema.Set)
			removeLogentries := oss.Difference(nss).List()
			addLogentries := nss.Difference(oss).List()

			// DELETE old logentries configurations
			for _, pRaw := range removeLogentries {
				slf := pRaw.(map[string]interface{})
				opts := gofastly.DeleteLogentriesInput{
					Service: d.Id(),
					Version: latestVersion,
					Name:    slf["name"].(string),
				}

				log.Printf("[DEBUG] Fastly Logentries removal opts: %#v", opts)
				err := conn.DeleteLogentries(&opts)
				if errRes, ok := err.(*gofastly.HTTPError); ok {
					if errRes.StatusCode != 404 {
						return err
					}
				} else if err != nil {
					return err
				}
			}

			// POST new/updated Logentries
			for _, pRaw := range addLogentries {
				slf := pRaw.(map[string]interface{})

				opts := gofastly.CreateLogentriesInput{
					Service:           d.Id(),
					Version:           latestVersion,
					Name:              slf["name"].(string),
					Port:              uint(slf["port"].(int)),
					UseTLS:            gofastly.CBool(slf["use_tls"].(bool)),
					Token:             slf["token"].(string),
					Format:            slf["format"].(string),
					FormatVersion:     uint(slf["format_version"].(int)),
					ResponseCondition: slf["response_condition"].(string),
					Placement:         slf["placement"].(string),
				}

				log.Printf("[DEBUG] Create Logentries Opts: %#v", opts)
				_, err := conn.CreateLogentries(&opts)
				if err != nil {
					return err
				}
			}
		}

		// find difference in Splunk logging configurations
		if d.HasChange("splunk") {
			os, ns := d.GetChange("splunk")
			if os == nil {
				os = new(schema.Set)
			}
			if ns == nil {
				ns = new(schema.Set)
			}

			oss := os.(*schema.Set)
			nss := ns.(*schema.Set)

			remove := oss.Difference(nss).List()
			add := nss.Difference(oss).List()

			// DELETE old Splunk logging configurations
			for _, sRaw := range remove {
				sf := sRaw.(map[string]interface{})
				opts := gofastly.DeleteSplunkInput{
					Service: d.Id(),
					Version: latestVersion,
					Name:    sf["name"].(string),
				}

				log.Printf("[DEBUG] Splunk removal opts: %#v", opts)
				err := conn.DeleteSplunk(&opts)
				if errRes, ok := err.(*gofastly.HTTPError); ok {
					if errRes.StatusCode != 404 {
						return err
					}
				} else if err != nil {
					return err
				}
			}

			// POST new/updated Splunk configurations
			for _, sRaw := range add {
				sf := sRaw.(map[string]interface{})
				opts := gofastly.CreateSplunkInput{
					Service:           d.Id(),
					Version:           latestVersion,
					Name:              sf["name"].(string),
					URL:               sf["url"].(string),
					Format:            sf["format"].(string),
					FormatVersion:     uint(sf["format_version"].(int)),
					ResponseCondition: sf["response_condition"].(string),
					Placement:         sf["placement"].(string),
					Token:             sf["token"].(string),
				}

				log.Printf("[DEBUG] Splunk create opts: %#v", opts)
				_, err := conn.CreateSplunk(&opts)
				if err != nil {
					return err
				}
			}
		}

		// find difference in Blob Storage logging configurations
		if d.HasChange("blobstoragelogging") {
			obsl, nbsl := d.GetChange("blobstoragelogging")
			if obsl == nil {
				obsl = new(schema.Set)
			}
			if nbsl == nil {
				nbsl = new(schema.Set)
			}

			obsls := obsl.(*schema.Set)
			nbsls := nbsl.(*schema.Set)

			remove := obsls.Difference(nbsls).List()
			add := nbsls.Difference(obsls).List()

			// DELETE old Blob Storage logging configurations
			for _, bslRaw := range remove {
				bslf := bslRaw.(map[string]interface{})
				opts := gofastly.DeleteBlobStorageInput{
					Service: d.Id(),
					Version: latestVersion,
					Name:    bslf["name"].(string),
				}

				log.Printf("[DEBUG] Blob Storage logging removal opts: %#v", opts)
				err := conn.DeleteBlobStorage(&opts)
				if errRes, ok := err.(*gofastly.HTTPError); ok {
					if errRes.StatusCode != 404 {
						return err
					}
				} else if err != nil {
					return err
				}
			}

			// POST new/updated Blob Storage logging configurations
			for _, bslRaw := range add {
				bslf := bslRaw.(map[string]interface{})
				opts := gofastly.CreateBlobStorageInput{
					Service:           d.Id(),
					Version:           latestVersion,
					Name:              bslf["name"].(string),
					Path:              bslf["path"].(string),
					AccountName:       bslf["account_name"].(string),
					Container:         bslf["container"].(string),
					SASToken:          bslf["sas_token"].(string),
					Period:            uint(bslf["period"].(int)),
					TimestampFormat:   bslf["timestamp_format"].(string),
					GzipLevel:         uint(bslf["gzip_level"].(int)),
					PublicKey:         bslf["public_key"].(string),
					Format:            bslf["format"].(string),
					FormatVersion:     uint(bslf["format_version"].(int)),
					MessageType:       bslf["message_type"].(string),
					Placement:         bslf["placement"].(string),
					ResponseCondition: bslf["response_condition"].(string),
				}

				log.Printf("[DEBUG] Blob Storage logging create opts: %#v", opts)
				_, err := conn.CreateBlobStorage(&opts)
				if err != nil {
					return err
				}
			}
		}

		// find difference in Response Object
		if d.HasChange("response_object") {
			or, nr := d.GetChange("response_object")
			if or == nil {
				or = new(schema.Set)
			}
			if nr == nil {
				nr = new(schema.Set)
			}

			ors := or.(*schema.Set)
			nrs := nr.(*schema.Set)
			removeResponseObject := ors.Difference(nrs).List()
			addResponseObject := nrs.Difference(ors).List()

			// DELETE old response object configurations
			for _, rRaw := range removeResponseObject {
				rf := rRaw.(map[string]interface{})
				opts := gofastly.DeleteResponseObjectInput{
					Service: d.Id(),
					Version: latestVersion,
					Name:    rf["name"].(string),
				}

				log.Printf("[DEBUG] Fastly Response Object removal opts: %#v", opts)
				err := conn.DeleteResponseObject(&opts)
				if errRes, ok := err.(*gofastly.HTTPError); ok {
					if errRes.StatusCode != 404 {
						return err
					}
				} else if err != nil {
					return err
				}
			}

			// POST new/updated Response Object
			for _, rRaw := range addResponseObject {
				rf := rRaw.(map[string]interface{})

				opts := gofastly.CreateResponseObjectInput{
					Service:          d.Id(),
					Version:          latestVersion,
					Name:             rf["name"].(string),
					Status:           uint(rf["status"].(int)),
					Response:         rf["response"].(string),
					Content:          rf["content"].(string),
					ContentType:      rf["content_type"].(string),
					RequestCondition: rf["request_condition"].(string),
					CacheCondition:   rf["cache_condition"].(string),
				}

				log.Printf("[DEBUG] Create Response Object Opts: %#v", opts)
				_, err := conn.CreateResponseObject(&opts)
				if err != nil {
					return err
				}
			}
		}

		// find difference in request settings
		if d.HasChange("request_setting") {
			os, ns := d.GetChange("request_setting")
			if os == nil {
				os = new(schema.Set)
			}
			if ns == nil {
				ns = new(schema.Set)
			}

			ors := os.(*schema.Set)
			nrs := ns.(*schema.Set)
			removeRequestSettings := ors.Difference(nrs).List()
			addRequestSettings := nrs.Difference(ors).List()

			// DELETE old Request Settings configurations
			for _, sRaw := range removeRequestSettings {
				sf := sRaw.(map[string]interface{})
				opts := gofastly.DeleteRequestSettingInput{
					Service: d.Id(),
					Version: latestVersion,
					Name:    sf["name"].(string),
				}

				log.Printf("[DEBUG] Fastly Request Setting removal opts: %#v", opts)
				err := conn.DeleteRequestSetting(&opts)
				if errRes, ok := err.(*gofastly.HTTPError); ok {
					if errRes.StatusCode != 404 {
						return err
					}
				} else if err != nil {
					return err
				}
			}

			// POST new/updated Request Setting
			for _, sRaw := range addRequestSettings {
				opts, err := buildRequestSetting(sRaw.(map[string]interface{}))
				if err != nil {
					log.Printf("[DEBUG] Error building Requset Setting: %s", err)
					return err
				}
				opts.Service = d.Id()
				opts.Version = latestVersion

				log.Printf("[DEBUG] Create Request Setting Opts: %#v", opts)
				_, err = conn.CreateRequestSetting(opts)
				if err != nil {
					return err
				}
			}
		}

		// Find differences in VCLs
		if d.HasChange("vcl") {
			// Note: as above with Gzip and S3 logging, we don't utilize the PUT
			// endpoint to update a VCL, we simply destroy it and create a new one.
			oldVCLVal, newVCLVal := d.GetChange("vcl")
			if oldVCLVal == nil {
				oldVCLVal = new(schema.Set)
			}
			if newVCLVal == nil {
				newVCLVal = new(schema.Set)
			}

			oldVCLSet := oldVCLVal.(*schema.Set)
			newVCLSet := newVCLVal.(*schema.Set)

			remove := oldVCLSet.Difference(newVCLSet).List()
			add := newVCLSet.Difference(oldVCLSet).List()

			// Delete removed VCL configurations
			for _, dRaw := range remove {
				df := dRaw.(map[string]interface{})
				opts := gofastly.DeleteVCLInput{
					Service: d.Id(),
					Version: latestVersion,
					Name:    df["name"].(string),
				}

				log.Printf("[DEBUG] Fastly VCL Removal opts: %#v", opts)
				err := conn.DeleteVCL(&opts)
				if errRes, ok := err.(*gofastly.HTTPError); ok {
					if errRes.StatusCode != 404 {
						return err
					}
				} else if err != nil {
					return err
				}
			}
			// POST new VCL configurations
			for _, dRaw := range add {
				df := dRaw.(map[string]interface{})
				opts := gofastly.CreateVCLInput{
					Service: d.Id(),
					Version: latestVersion,
					Name:    df["name"].(string),
					Content: df["content"].(string),
				}

				log.Printf("[DEBUG] Fastly VCL Addition opts: %#v", opts)
				_, err := conn.CreateVCL(&opts)
				if err != nil {
					return err
				}

				// if this new VCL is the main
				if df["main"].(bool) {
					opts := gofastly.ActivateVCLInput{
						Service: d.Id(),
						Version: latestVersion,
						Name:    df["name"].(string),
					}
					log.Printf("[DEBUG] Fastly VCL activation opts: %#v", opts)
					_, err := conn.ActivateVCL(&opts)
					if err != nil {
						return err
					}

				}
			}
		}

		// Find differences in VCL snippets
		if d.HasChange("snippet") {
			// Note: as above with Gzip and S3 logging, we don't utilize the PUT
			// endpoint to update a VCL snippet, we simply destroy it and create a new one.
			oldSnippetVal, newSnippetVal := d.GetChange("snippet")
			if oldSnippetVal == nil {
				oldSnippetVal = new(schema.Set)
			}
			if newSnippetVal == nil {
				newSnippetVal = new(schema.Set)
			}

			oldSnippetSet := oldSnippetVal.(*schema.Set)
			newSnippetSet := newSnippetVal.(*schema.Set)

			remove := oldSnippetSet.Difference(newSnippetSet).List()
			add := newSnippetSet.Difference(oldSnippetSet).List()

			// Delete removed VCL Snippet configurations
			for _, dRaw := range remove {
				df := dRaw.(map[string]interface{})
				opts := gofastly.DeleteSnippetInput{
					Service: d.Id(),
					Version: latestVersion,
					Name:    df["name"].(string),
				}

				log.Printf("[DEBUG] Fastly VCL Snippet Removal opts: %#v", opts)
				err := conn.DeleteSnippet(&opts)
				if errRes, ok := err.(*gofastly.HTTPError); ok {
					if errRes.StatusCode != 404 {
						return err
					}
				} else if err != nil {
					return err
				}
			}

			// POST new VCL Snippet configurations
			for _, dRaw := range add {
				opts, err := buildSnippet(dRaw.(map[string]interface{}))
				if err != nil {
					log.Printf("[DEBUG] Error building VCL Snippet: %s", err)
					return err
				}
				opts.Service = d.Id()
				opts.Version = latestVersion

				log.Printf("[DEBUG] Fastly VCL Snippet Addition opts: %#v", opts)
				_, err = conn.CreateSnippet(opts)
				if err != nil {
					return err
				}
			}
		}

		// Find differences in VCL dynamic snippets
		if d.HasChange("dynamicsnippet") {
			// Note: as above with Gzip and S3 logging, we don't utilize the PUT
			// endpoint to update a VCL dynamic snippet, we simply destroy it and create a new one.
			oldDynamicSnippetVal, newDynamicSnippetVal := d.GetChange("dynamicsnippet")
			if oldDynamicSnippetVal == nil {
				oldDynamicSnippetVal = new(schema.Set)
			}
			if newDynamicSnippetVal == nil {
				newDynamicSnippetVal = new(schema.Set)
			}

			oldDynamicSnippetSet := oldDynamicSnippetVal.(*schema.Set)
			newDynamicSnippetSet := newDynamicSnippetVal.(*schema.Set)

			remove := oldDynamicSnippetSet.Difference(newDynamicSnippetSet).List()
			add := newDynamicSnippetSet.Difference(oldDynamicSnippetSet).List()

			// Delete removed VCL Snippet configurations
			for _, dRaw := range remove {
				df := dRaw.(map[string]interface{})
				opts := gofastly.DeleteSnippetInput{
					Service: d.Id(),
					Version: latestVersion,
					Name:    df["name"].(string),
				}

				log.Printf("[DEBUG] Fastly VCL Dynamic Snippet Removal opts: %#v", opts)
				err := conn.DeleteSnippet(&opts)
				if errRes, ok := err.(*gofastly.HTTPError); ok {
					if errRes.StatusCode != 404 {
						return err
					}
				} else if err != nil {
					return err
				}
			}

			// POST new VCL Snippet configurations
			for _, dRaw := range add {
				opts, err := buildDynamicSnippet(dRaw.(map[string]interface{}))
				if err != nil {
					log.Printf("[DEBUG] Error building VCL Dynamic Snippet: %s", err)
					return err
				}
				opts.Service = d.Id()
				opts.Version = latestVersion

				log.Printf("[DEBUG] Fastly VCL Dynamic Snippet Addition opts: %#v", opts)
				_, err = conn.CreateSnippet(opts)
				if err != nil {
					return err
				}
			}
		}

		// Find differences in Cache Settings
		if d.HasChange("cache_setting") {
			oc, nc := d.GetChange("cache_setting")
			if oc == nil {
				oc = new(schema.Set)
			}
			if nc == nil {
				nc = new(schema.Set)
			}

			ocs := oc.(*schema.Set)
			ncs := nc.(*schema.Set)

			remove := ocs.Difference(ncs).List()
			add := ncs.Difference(ocs).List()

			// Delete removed Cache Settings
			for _, dRaw := range remove {
				df := dRaw.(map[string]interface{})
				opts := gofastly.DeleteCacheSettingInput{
					Service: d.Id(),
					Version: latestVersion,
					Name:    df["name"].(string),
				}

				log.Printf("[DEBUG] Fastly Cache Settings removal opts: %#v", opts)
				err := conn.DeleteCacheSetting(&opts)
				if errRes, ok := err.(*gofastly.HTTPError); ok {
					if errRes.StatusCode != 404 {
						return err
					}
				} else if err != nil {
					return err
				}
			}

			// POST new Cache Settings
			for _, dRaw := range add {
				opts, err := buildCacheSetting(dRaw.(map[string]interface{}))
				if err != nil {
					log.Printf("[DEBUG] Error building Cache Setting: %s", err)
					return err
				}
				opts.Service = d.Id()
				opts.Version = latestVersion

				log.Printf("[DEBUG] Fastly Cache Settings Addition opts: %#v", opts)
				_, err = conn.CreateCacheSetting(opts)
				if err != nil {
					return err
				}
			}
		}

		// Find differences in ACLs
		if d.HasChange("acl") {

			oldACLVal, newACLVal := d.GetChange("acl")
			if oldACLVal == nil {
				oldACLVal = new(schema.Set)
			}
			if newACLVal == nil {
				newACLVal = new(schema.Set)
			}

			oldACLSet := oldACLVal.(*schema.Set)
			newACLSet := newACLVal.(*schema.Set)

			remove := oldACLSet.Difference(newACLSet).List()
			add := newACLSet.Difference(oldACLSet).List()

			// Delete removed ACL configurations
			for _, vRaw := range remove {
				val := vRaw.(map[string]interface{})
				opts := gofastly.DeleteACLInput{
					Service: d.Id(),
					Version: latestVersion,
					Name:    val["name"].(string),
				}

				log.Printf("[DEBUG] Fastly ACL removal opts: %#v", opts)
				err := conn.DeleteACL(&opts)

				if errRes, ok := err.(*gofastly.HTTPError); ok {
					if errRes.StatusCode != 404 {
						return err
					}
				} else if err != nil {
					return err
				}
			}

			// POST new ACL configurations
			for _, vRaw := range add {
				val := vRaw.(map[string]interface{})
				opts := gofastly.CreateACLInput{
					Service: d.Id(),
					Version: latestVersion,
					Name:    val["name"].(string),
				}

				log.Printf("[DEBUG] Fastly ACL creation opts: %#v", opts)
				_, err := conn.CreateACL(&opts)
				if err != nil {
					return err
				}
			}
		}

		// Find differences in dictionary
		if d.HasChange("dictionary") {

			oldDictVal, newDictVal := d.GetChange("dictionary")

			if oldDictVal == nil {
				oldDictVal = new(schema.Set)
			}
			if newDictVal == nil {
				newDictVal = new(schema.Set)
			}

			oldDictSet := oldDictVal.(*schema.Set)
			newDictSet := newDictVal.(*schema.Set)

			remove := oldDictSet.Difference(newDictSet).List()
			add := newDictSet.Difference(oldDictSet).List()

			// Delete removed dictionary configurations
			for _, dRaw := range remove {
				df := dRaw.(map[string]interface{})
				opts := gofastly.DeleteDictionaryInput{
					Service: d.Id(),
					Version: latestVersion,
					Name:    df["name"].(string),
				}

				log.Printf("[DEBUG] Fastly Dictionary Removal opts: %#v", opts)
				err := conn.DeleteDictionary(&opts)
				if errRes, ok := err.(*gofastly.HTTPError); ok {
					if errRes.StatusCode != 404 {
						return err
					}
				} else if err != nil {
					return err
				}
			}

			// POST new dictionary configurations
			for _, dRaw := range add {
				opts, err := buildDictionary(dRaw.(map[string]interface{}))
				if err != nil {
					log.Printf("[DEBUG] Error building Dicitionary: %s", err)
					return err
				}
				opts.Service = d.Id()
				opts.Version = latestVersion

				log.Printf("[DEBUG] Fastly Dictionary Addition opts: %#v", opts)
				_, err = conn.CreateDictionary(opts)
				if err != nil {
					return err
				}
			}
		}

		// validate version
		log.Printf("[DEBUG] Validating Fastly Service (%s), Version (%v)", d.Id(), latestVersion)
		valid, msg, err := conn.ValidateVersion(&gofastly.ValidateVersionInput{
			Service: d.Id(),
			Version: latestVersion,
		})

		if err != nil {
			return fmt.Errorf("[ERR] Error checking validation: %s", err)
		}

		if !valid {
			return fmt.Errorf("[ERR] Invalid configuration for Fastly Service (%s): %s", d.Id(), msg)
		}

		shouldActivate := d.Get("activate").(bool)
		if shouldActivate {
			log.Printf("[DEBUG] Activating Fastly Service (%s), Version (%v)", d.Id(), latestVersion)
			_, err = conn.ActivateVersion(&gofastly.ActivateVersionInput{
				Service: d.Id(),
				Version: latestVersion,
			})
			if err != nil {
				return fmt.Errorf("[ERR] Error activating version (%d): %s", latestVersion, err)
			}

			// Only if the version is valid and activated do we set the active_version.
			// This prevents us from getting stuck in cloning an invalid version
			d.Set("active_version", latestVersion)
		} else {
			log.Printf("[INFO] Skipping activation of Fastly Service (%s), Version (%v)", d.Id(), latestVersion)
			log.Print("[INFO] The Terraform definition is explicitly specified to not activate the changes on Fastly")
			log.Printf("[INFO] Version (%v) has been pushed and validated", latestVersion)
			log.Printf("[INFO] Visit https://manage.fastly.com/configure/services/%s/versions/%v and activate it manually", d.Id(), latestVersion)
		}
	}

	return resourceServiceV1Read(d, meta)
}

func resourceServiceV1Read(d *schema.ResourceData, meta interface{}) error {
	conn := meta.(*FastlyClient).conn

	// Find the Service. Discard the service because we need the ServiceDetails,
	// not just a Service record
	_, err := findService(d.Id(), meta)
	if err != nil {
		switch err {
		case fastlyNoServiceFoundErr:
			log.Printf("[WARN] %s for ID (%s)", err, d.Id())
			d.SetId("")
			return nil
		default:
			return err
		}
	}

	s, err := conn.GetServiceDetails(&gofastly.GetServiceInput{
		ID: d.Id(),
	})

	if err != nil {
		return err
	}

	d.Set("name", s.Name)
	d.Set("comment", s.Comment)
	d.Set("version_comment", s.Version.Comment)
	d.Set("active_version", s.ActiveVersion.Number)

	// If CreateService succeeds, but initial updates to the Service fail, we'll
	// have an empty ActiveService version (no version is active, so we can't
	// query for information on it)
	if s.ActiveVersion.Number != 0 {
		settingsOpts := gofastly.GetSettingsInput{
			Service: d.Id(),
			Version: s.ActiveVersion.Number,
		}
		if settings, err := conn.GetSettings(&settingsOpts); err == nil {
			d.Set("default_host", settings.DefaultHost)
			d.Set("default_ttl", settings.DefaultTTL)
		} else {
			return fmt.Errorf("[ERR] Error looking up Version settings for (%s), version (%v): %s", d.Id(), s.ActiveVersion.Number, err)
		}

		// TODO: update go-fastly to support an ActiveVersion struct, which contains
		// domain and backend info in the response. Here we do 2 additional queries
		// to find out that info
		log.Printf("[DEBUG] Refreshing Domains for (%s)", d.Id())
		domainList, err := conn.ListDomains(&gofastly.ListDomainsInput{
			Service: d.Id(),
			Version: s.ActiveVersion.Number,
		})

		if err != nil {
			return fmt.Errorf("[ERR] Error looking up Domains for (%s), version (%v): %s", d.Id(), s.ActiveVersion.Number, err)
		}

		// Refresh Domains
		dl := flattenDomains(domainList)

		if err := d.Set("domain", dl); err != nil {
			log.Printf("[WARN] Error setting Domains for (%s): %s", d.Id(), err)
		}

		// Refresh Backends
		log.Printf("[DEBUG] Refreshing Backends for (%s)", d.Id())
		backendList, err := conn.ListBackends(&gofastly.ListBackendsInput{
			Service: d.Id(),
			Version: s.ActiveVersion.Number,
		})

		if err != nil {
			return fmt.Errorf("[ERR] Error looking up Backends for (%s), version (%v): %s", d.Id(), s.ActiveVersion.Number, err)
		}

		bl := flattenBackends(backendList)

		if err := d.Set("backend", bl); err != nil {
			log.Printf("[WARN] Error setting Backends for (%s): %s", d.Id(), err)
		}

		// refresh directors
		log.Printf("[DEBUG] Refreshing Directors for (%s)", d.Id())
		directorList, err := conn.ListDirectors(&gofastly.ListDirectorsInput{
			Service: d.Id(),
			Version: s.ActiveVersion.Number,
		})

		if err != nil {
			return fmt.Errorf("[ERR] Error looking up Directors for (%s), version (%v): %s", d.Id(), s.ActiveVersion.Number, err)
		}

		log.Printf("[DEBUG] Refreshing Director Backends for (%s)", d.Id())
		var directorBackendList []*gofastly.DirectorBackend

		for _, director := range directorList {
			for _, backend := range backendList {
				directorBackendGet, err := conn.GetDirectorBackend(&gofastly.GetDirectorBackendInput{
					Service:  d.Id(),
					Version:  s.ActiveVersion.Number,
					Director: director.Name,
					Backend:  backend.Name,
				})
				if err == nil {
					directorBackendList = append(directorBackendList, directorBackendGet)
				}
			}
		}

		dirl := flattenDirectors(directorList, directorBackendList)

		if err := d.Set("director", dirl); err != nil {
			log.Printf("[WARN] Error setting Directors for (%s): %s", d.Id(), err)
		}

		// refresh headers
		log.Printf("[DEBUG] Refreshing Headers for (%s)", d.Id())
		headerList, err := conn.ListHeaders(&gofastly.ListHeadersInput{
			Service: d.Id(),
			Version: s.ActiveVersion.Number,
		})

		if err != nil {
			return fmt.Errorf("[ERR] Error looking up Headers for (%s), version (%v): %s", d.Id(), s.ActiveVersion.Number, err)
		}

		hl := flattenHeaders(headerList)

		if err := d.Set("header", hl); err != nil {
			log.Printf("[WARN] Error setting Headers for (%s): %s", d.Id(), err)
		}

		// refresh gzips
		log.Printf("[DEBUG] Refreshing Gzips for (%s)", d.Id())
		gzipsList, err := conn.ListGzips(&gofastly.ListGzipsInput{
			Service: d.Id(),
			Version: s.ActiveVersion.Number,
		})

		if err != nil {
			return fmt.Errorf("[ERR] Error looking up Gzips for (%s), version (%v): %s", d.Id(), s.ActiveVersion.Number, err)
		}

		gl := flattenGzips(gzipsList)

		if err := d.Set("gzip", gl); err != nil {
			log.Printf("[WARN] Error setting Gzips for (%s): %s", d.Id(), err)
		}

		// refresh Healthcheck
		log.Printf("[DEBUG] Refreshing Healthcheck for (%s)", d.Id())
		healthcheckList, err := conn.ListHealthChecks(&gofastly.ListHealthChecksInput{
			Service: d.Id(),
			Version: s.ActiveVersion.Number,
		})

		if err != nil {
			return fmt.Errorf("[ERR] Error looking up Healthcheck for (%s), version (%v): %s", d.Id(), s.ActiveVersion.Number, err)
		}

		hcl := flattenHealthchecks(healthcheckList)

		if err := d.Set("healthcheck", hcl); err != nil {
			log.Printf("[WARN] Error setting Healthcheck for (%s): %s", d.Id(), err)
		}

		// refresh S3 Logging
		log.Printf("[DEBUG] Refreshing S3 Logging for (%s)", d.Id())
		s3List, err := conn.ListS3s(&gofastly.ListS3sInput{
			Service: d.Id(),
			Version: s.ActiveVersion.Number,
		})

		if err != nil {
			return fmt.Errorf("[ERR] Error looking up S3 Logging for (%s), version (%v): %s", d.Id(), s.ActiveVersion.Number, err)
		}

		sl := flattenS3s(s3List)

		if err := d.Set("s3logging", sl); err != nil {
			log.Printf("[WARN] Error setting S3 Logging for (%s): %s", d.Id(), err)
		}

		// refresh Papertrail Logging
		log.Printf("[DEBUG] Refreshing Papertrail for (%s)", d.Id())
		papertrailList, err := conn.ListPapertrails(&gofastly.ListPapertrailsInput{
			Service: d.Id(),
			Version: s.ActiveVersion.Number,
		})

		if err != nil {
			return fmt.Errorf("[ERR] Error looking up Papertrail for (%s), version (%v): %s", d.Id(), s.ActiveVersion.Number, err)
		}

		pl := flattenPapertrails(papertrailList)

		if err := d.Set("papertrail", pl); err != nil {
			log.Printf("[WARN] Error setting Papertrail for (%s): %s", d.Id(), err)
		}

		// refresh Sumologic Logging
		log.Printf("[DEBUG] Refreshing Sumologic for (%s)", d.Id())
		sumologicList, err := conn.ListSumologics(&gofastly.ListSumologicsInput{
			Service: d.Id(),
			Version: s.ActiveVersion.Number,
		})

		if err != nil {
			return fmt.Errorf("[ERR] Error looking up Sumologic for (%s), version (%v): %s", d.Id(), s.ActiveVersion.Number, err)
		}

		sul := flattenSumologics(sumologicList)
		if err := d.Set("sumologic", sul); err != nil {
			log.Printf("[WARN] Error setting Sumologic for (%s): %s", d.Id(), err)
		}

		// refresh GCS Logging
		log.Printf("[DEBUG] Refreshing GCS for (%s)", d.Id())
		GCSList, err := conn.ListGCSs(&gofastly.ListGCSsInput{
			Service: d.Id(),
			Version: s.ActiveVersion.Number,
		})

		if err != nil {
			return fmt.Errorf("[ERR] Error looking up GCS for (%s), version (%v): %s", d.Id(), s.ActiveVersion.Number, err)
		}

		gcsl := flattenGCS(GCSList)
		if err := d.Set("gcslogging", gcsl); err != nil {
			log.Printf("[WARN] Error setting gcs for (%s): %s", d.Id(), err)
		}

		// refresh BigQuery Logging
		log.Printf("[DEBUG] Refreshing BigQuery for (%s)", d.Id())
		BQList, err := conn.ListBigQueries(&gofastly.ListBigQueriesInput{
			Service: d.Id(),
			Version: s.ActiveVersion.Number,
		})

		if err != nil {
			return fmt.Errorf("[ERR] Error looking up BigQuery logging for (%s), version (%v): %s", d.Id(), s.ActiveVersion.Number, err)
		}

		bql := flattenBigQuery(BQList)
		if err := d.Set("bigquerylogging", bql); err != nil {
			log.Printf("[WARN] Error setting bigquerylogging for (%s): %s", d.Id(), err)
		}

		// refresh Syslog Logging
		log.Printf("[DEBUG] Refreshing Syslog for (%s)", d.Id())
		syslogList, err := conn.ListSyslogs(&gofastly.ListSyslogsInput{
			Service: d.Id(),
			Version: s.ActiveVersion.Number,
		})

		if err != nil {
			return fmt.Errorf("[ERR] Error looking up Syslog for (%s), version (%d): %s", d.Id(), s.ActiveVersion.Number, err)
		}

		sll := flattenSyslogs(syslogList)

		if err := d.Set("syslog", sll); err != nil {
			log.Printf("[WARN] Error setting Syslog for (%s): %s", d.Id(), err)
		}

		// refresh Logentries Logging
		log.Printf("[DEBUG] Refreshing Logentries for (%s)", d.Id())
		logentriesList, err := conn.ListLogentries(&gofastly.ListLogentriesInput{
			Service: d.Id(),
			Version: s.ActiveVersion.Number,
		})

		if err != nil {
			return fmt.Errorf("[ERR] Error looking up Logentries for (%s), version (%d): %s", d.Id(), s.ActiveVersion.Number, err)
		}

		lel := flattenLogentries(logentriesList)

		if err := d.Set("logentries", lel); err != nil {
			log.Printf("[WARN] Error setting Logentries for (%s): %s", d.Id(), err)
		}

		// refresh Splunk Logging
		log.Printf("[DEBUG] Refreshing Splunks for (%s)", d.Id())
		splunkList, err := conn.ListSplunks(&gofastly.ListSplunksInput{
			Service: d.Id(),
			Version: s.ActiveVersion.Number,
		})

		if err != nil {
			return fmt.Errorf("[ERR] Error looking up Splunks for (%s), version (%v): %s", d.Id(), s.ActiveVersion.Number, err)
		}

		spl := flattenSplunks(splunkList)

		if err := d.Set("splunk", spl); err != nil {
			log.Printf("[WARN] Error setting Splunks for (%s): %s", d.Id(), err)
		}

		// refresh Blob Storage Logging
		log.Printf("[DEBUG] Refreshing Blob Storages for (%s)", d.Id())
		blobStorageList, err := conn.ListBlobStorages(&gofastly.ListBlobStoragesInput{
			Service: d.Id(),
			Version: s.ActiveVersion.Number,
		})

		if err != nil {
			return fmt.Errorf("[ERR] Error looking up Blob Storages for (%s), version (%v): %s", d.Id(), s.ActiveVersion.Number, err)
		}

		bsl := flattenBlobStorages(blobStorageList)

		if err := d.Set("blobstoragelogging", bsl); err != nil {
			log.Printf("[WARN] Error setting Blob Storages for (%s): %s", d.Id(), err)
		}

		// refresh Response Objects
		log.Printf("[DEBUG] Refreshing Response Object for (%s)", d.Id())
		responseObjectList, err := conn.ListResponseObjects(&gofastly.ListResponseObjectsInput{
			Service: d.Id(),
			Version: s.ActiveVersion.Number,
		})

		if err != nil {
			return fmt.Errorf("[ERR] Error looking up Response Object for (%s), version (%v): %s", d.Id(), s.ActiveVersion.Number, err)
		}

		rol := flattenResponseObjects(responseObjectList)

		if err := d.Set("response_object", rol); err != nil {
			log.Printf("[WARN] Error setting Response Object for (%s): %s", d.Id(), err)
		}

		// refresh Conditions
		log.Printf("[DEBUG] Refreshing Conditions for (%s)", d.Id())
		conditionList, err := conn.ListConditions(&gofastly.ListConditionsInput{
			Service: d.Id(),
			Version: s.ActiveVersion.Number,
		})

		if err != nil {
			return fmt.Errorf("[ERR] Error looking up Conditions for (%s), version (%v): %s", d.Id(), s.ActiveVersion.Number, err)
		}

		cl := flattenConditions(conditionList)

		if err := d.Set("condition", cl); err != nil {
			log.Printf("[WARN] Error setting Conditions for (%s): %s", d.Id(), err)
		}

		// refresh Request Settings
		log.Printf("[DEBUG] Refreshing Request Settings for (%s)", d.Id())
		rsList, err := conn.ListRequestSettings(&gofastly.ListRequestSettingsInput{
			Service: d.Id(),
			Version: s.ActiveVersion.Number,
		})

		if err != nil {
			return fmt.Errorf("[ERR] Error looking up Request Settings for (%s), version (%v): %s", d.Id(), s.ActiveVersion.Number, err)
		}

		rl := flattenRequestSettings(rsList)

		if err := d.Set("request_setting", rl); err != nil {
			log.Printf("[WARN] Error setting Request Settings for (%s): %s", d.Id(), err)
		}

		// refresh VCLs
		log.Printf("[DEBUG] Refreshing VCLs for (%s)", d.Id())
		vclList, err := conn.ListVCLs(&gofastly.ListVCLsInput{
			Service: d.Id(),
			Version: s.ActiveVersion.Number,
		})
		if err != nil {
			return fmt.Errorf("[ERR] Error looking up VCLs for (%s), version (%v): %s", d.Id(), s.ActiveVersion.Number, err)
		}

		vl := flattenVCLs(vclList)

		if err := d.Set("vcl", vl); err != nil {
			log.Printf("[WARN] Error setting VCLs for (%s): %s", d.Id(), err)
		}

		// refresh ACLs
		log.Printf("[DEBUG] Refreshing ACLs for (%s)", d.Id())
		aclList, err := conn.ListACLs(&gofastly.ListACLsInput{
			Service: d.Id(),
			Version: s.ActiveVersion.Number,
		})
		if err != nil {
			return fmt.Errorf("[ERR] Error looking up ACLs for (%s), version (%v): %s", d.Id(), s.ActiveVersion.Number, err)
		}

		al := flattenACLs(aclList)

		if err := d.Set("acl", al); err != nil {
			log.Printf("[WARN] Error setting ACLs for (%s): %s", d.Id(), err)
		}

		// refresh VCL Snippets
		log.Printf("[DEBUG] Refreshing VCL Snippets for (%s)", d.Id())
		snippetList, err := conn.ListSnippets(&gofastly.ListSnippetsInput{
			Service: d.Id(),
			Version: s.ActiveVersion.Number,
		})
		if err != nil {
			return fmt.Errorf("[ERR] Error looking up VCL Snippets for (%s), version (%v): %s", d.Id(), s.ActiveVersion.Number, err)
		}

		vsl := flattenSnippets(snippetList)

		if err := d.Set("snippet", vsl); err != nil {
			log.Printf("[WARN] Error setting VCL Snippets for (%s): %s", d.Id(), err)
		}

		dynamicSnippets := flattenDynamicSnippets(snippetList)

		if err := d.Set("dynamicsnippet", dynamicSnippets); err != nil {
			log.Printf("[WARN] Error setting VCL Dynamic Snippets for (%s): %s", d.Id(), err)
		}

		// refresh Cache Settings
		log.Printf("[DEBUG] Refreshing Cache Settings for (%s)", d.Id())
		cslList, err := conn.ListCacheSettings(&gofastly.ListCacheSettingsInput{
			Service: d.Id(),
			Version: s.ActiveVersion.Number,
		})
		if err != nil {
			return fmt.Errorf("[ERR] Error looking up Cache Settings for (%s), version (%v): %s", d.Id(), s.ActiveVersion.Number, err)
		}

		csl := flattenCacheSettings(cslList)

		if err := d.Set("cache_setting", csl); err != nil {
			log.Printf("[WARN] Error setting Cache Settings for (%s): %s", d.Id(), err)
		}

		// refresh Dictionaries
		log.Printf("[DEBUG] Refreshing Dictionaries for (%s)", d.Id())
		dictList, err := conn.ListDictionaries(&gofastly.ListDictionariesInput{
			Service: d.Id(),
			Version: s.ActiveVersion.Number,
		})
		if err != nil {
			return fmt.Errorf("[ERR] Error looking up Dictionaries for (%s), version (%v): %s", d.Id(), s.ActiveVersion.Number, err)
		}

		dict := flattenDictionaries(dictList)

		if err := d.Set("dictionary", dict); err != nil {
			log.Printf("[WARN] Error setting Dictionary for (%s): %s", d.Id(), err)
		}

	} else {
		log.Printf("[DEBUG] Active Version for Service (%s) is empty, no state to refresh", d.Id())
	}

	return nil
}

func resourceServiceV1Delete(d *schema.ResourceData, meta interface{}) error {
	conn := meta.(*FastlyClient).conn

	// Fastly will fail to delete any service with an Active Version.
	// If `force_destroy` is given, we deactivate the active version and then send
	// the DELETE call
	if d.Get("force_destroy").(bool) {
		s, err := conn.GetServiceDetails(&gofastly.GetServiceInput{
			ID: d.Id(),
		})

		if err != nil {
			return err
		}

		if s.ActiveVersion.Number != 0 {
			_, err := conn.DeactivateVersion(&gofastly.DeactivateVersionInput{
				Service: d.Id(),
				Version: s.ActiveVersion.Number,
			})
			if err != nil {
				return err
			}
		}
	}

	err := conn.DeleteService(&gofastly.DeleteServiceInput{
		ID: d.Id(),
	})

	if err != nil {
		return err
	}

	_, err = findService(d.Id(), meta)
	if err != nil {
		switch err {
		// we expect no records to be found here
		case fastlyNoServiceFoundErr:
			d.SetId("")
			return nil
		default:
			return err
		}
	}

	// findService above returned something and nil error, but shouldn't have
	return fmt.Errorf("[WARN] Tried deleting Service (%s), but was still found", d.Id())

}

// findService finds a Fastly Service via the ListServices endpoint, returning
// the Service if found.
//
// Fastly API does not include any "deleted_at" type parameter to indicate
// that a Service has been deleted. GET requests to a deleted Service will
// return 200 OK and have the full output of the Service for an unknown time
// (days, in my testing). In order to determine if a Service is deleted, we
// need to hit /service and loop the returned Services, searching for the one
// in question. This endpoint only returns active or "alive" services. If the
// Service is not included, then it's "gone"
//
// Returns a fastlyNoServiceFoundErr error if the Service is not found in the
// ListServices response.
func findService(id string, meta interface{}) (*gofastly.Service, error) {
	conn := meta.(*FastlyClient).conn

	l, err := conn.ListServices(&gofastly.ListServicesInput{})
	if err != nil {
		return nil, fmt.Errorf("[WARN] Error listing services (%s): %s", id, err)
	}

	for _, s := range l {
		if s.ID == id {
			log.Printf("[DEBUG] Found Service (%s)", id)
			return s, nil
		}
	}

	return nil, fastlyNoServiceFoundErr
}

func flattenDomains(list []*gofastly.Domain) []map[string]interface{} {
	dl := make([]map[string]interface{}, 0, len(list))

	for _, d := range list {
		dl = append(dl, map[string]interface{}{
			"name":    d.Name,
			"comment": d.Comment,
		})
	}

	return dl
}

func flattenBackends(backendList []*gofastly.Backend) []map[string]interface{} {
	var bl []map[string]interface{}
	for _, b := range backendList {
		// Convert Backend to a map for saving to state.
		nb := map[string]interface{}{
			"name":                  b.Name,
			"address":               b.Address,
			"auto_loadbalance":      b.AutoLoadbalance,
			"between_bytes_timeout": int(b.BetweenBytesTimeout),
			"connect_timeout":       int(b.ConnectTimeout),
			"error_threshold":       int(b.ErrorThreshold),
			"first_byte_timeout":    int(b.FirstByteTimeout),
			"max_conn":              int(b.MaxConn),
			"port":                  int(b.Port),
			"override_host":         b.OverrideHost,
			"shield":                b.Shield,
			"ssl_check_cert":        b.SSLCheckCert,
			"ssl_hostname":          b.SSLHostname,
			"ssl_ca_cert":           b.SSLCACert,
			"ssl_client_key":        b.SSLClientKey,
			"ssl_client_cert":       b.SSLClientCert,
			"max_tls_version":       b.MaxTLSVersion,
			"min_tls_version":       b.MinTLSVersion,
			"ssl_ciphers":           strings.Join(b.SSLCiphers, ","),
			"use_ssl":               b.UseSSL,
			"ssl_cert_hostname":     b.SSLCertHostname,
			"ssl_sni_hostname":      b.SSLSNIHostname,
			"weight":                int(b.Weight),
			"request_condition":     b.RequestCondition,
			"healthcheck":           b.HealthCheck,
		}

		bl = append(bl, nb)
	}
	return bl
}

func flattenDirectors(directorList []*gofastly.Director, directorBackendList []*gofastly.DirectorBackend) []map[string]interface{} {
	var dl []map[string]interface{}
	for _, d := range directorList {
		// Convert Director to a map for saving to state.
		nd := map[string]interface{}{
			"name":     d.Name,
			"comment":  d.Comment,
			"shield":   d.Shield,
			"type":     d.Type,
			"quorum":   int(d.Quorum),
			"capacity": int(d.Capacity),
			"retries":  int(d.Retries),
		}

		var b []interface{}
		for _, db := range directorBackendList {
			if d.Name == db.Director {
				b = append(b, db.Backend)
			}
		}
		if len(b) > 0 {
			nd["backends"] = schema.NewSet(schema.HashString, b)
		}

		// prune any empty values that come from the default string value in structs
		for k, v := range nd {
			if v == "" {
				delete(nd, k)
			}
		}

		dl = append(dl, nd)
	}
	return dl
}

func flattenHeaders(headerList []*gofastly.Header) []map[string]interface{} {
	var hl []map[string]interface{}
	for _, h := range headerList {
		// Convert Header to a map for saving to state.
		nh := map[string]interface{}{
			"name":               h.Name,
			"action":             h.Action,
			"ignore_if_set":      h.IgnoreIfSet,
			"type":               h.Type,
			"destination":        h.Destination,
			"source":             h.Source,
			"regex":              h.Regex,
			"substitution":       h.Substitution,
			"priority":           int(h.Priority),
			"request_condition":  h.RequestCondition,
			"cache_condition":    h.CacheCondition,
			"response_condition": h.ResponseCondition,
		}

		for k, v := range nh {
			if v == "" {
				delete(nh, k)
			}
		}

		hl = append(hl, nh)
	}
	return hl
}

func buildHeader(headerMap interface{}) (*gofastly.CreateHeaderInput, error) {
	df := headerMap.(map[string]interface{})
	opts := gofastly.CreateHeaderInput{
		Name:              df["name"].(string),
		IgnoreIfSet:       gofastly.CBool(df["ignore_if_set"].(bool)),
		Destination:       df["destination"].(string),
		Priority:          uint(df["priority"].(int)),
		Source:            df["source"].(string),
		Regex:             df["regex"].(string),
		Substitution:      df["substitution"].(string),
		RequestCondition:  df["request_condition"].(string),
		CacheCondition:    df["cache_condition"].(string),
		ResponseCondition: df["response_condition"].(string),
	}

	act := strings.ToLower(df["action"].(string))
	switch act {
	case "set":
		opts.Action = gofastly.HeaderActionSet
	case "append":
		opts.Action = gofastly.HeaderActionAppend
	case "delete":
		opts.Action = gofastly.HeaderActionDelete
	case "regex":
		opts.Action = gofastly.HeaderActionRegex
	case "regex_repeat":
		opts.Action = gofastly.HeaderActionRegexRepeat
	}

	ty := strings.ToLower(df["type"].(string))
	switch ty {
	case "request":
		opts.Type = gofastly.HeaderTypeRequest
	case "fetch":
		opts.Type = gofastly.HeaderTypeFetch
	case "cache":
		opts.Type = gofastly.HeaderTypeCache
	case "response":
		opts.Type = gofastly.HeaderTypeResponse
	}

	return &opts, nil
}

func buildCacheSetting(cacheMap interface{}) (*gofastly.CreateCacheSettingInput, error) {
	df := cacheMap.(map[string]interface{})
	opts := gofastly.CreateCacheSettingInput{
		Name:           df["name"].(string),
		StaleTTL:       uint(df["stale_ttl"].(int)),
		CacheCondition: df["cache_condition"].(string),
	}

	if v, ok := df["ttl"]; ok {
		opts.TTL = uint(v.(int))
	}

	act := strings.ToLower(df["action"].(string))
	switch act {
	case "cache":
		opts.Action = gofastly.CacheSettingActionCache
	case "pass":
		opts.Action = gofastly.CacheSettingActionPass
	case "restart":
		opts.Action = gofastly.CacheSettingActionRestart
	}

	return &opts, nil
}

func flattenGzips(gzipsList []*gofastly.Gzip) []map[string]interface{} {
	var gl []map[string]interface{}
	for _, g := range gzipsList {
		// Convert Gzip to a map for saving to state.
		ng := map[string]interface{}{
			"name":            g.Name,
			"cache_condition": g.CacheCondition,
		}

		if g.Extensions != "" {
			e := strings.Split(g.Extensions, " ")
			var et []interface{}
			for _, ev := range e {
				et = append(et, ev)
			}
			ng["extensions"] = schema.NewSet(schema.HashString, et)
		}

		if g.ContentTypes != "" {
			c := strings.Split(g.ContentTypes, " ")
			var ct []interface{}
			for _, cv := range c {
				ct = append(ct, cv)
			}
			ng["content_types"] = schema.NewSet(schema.HashString, ct)
		}

		// prune any empty values that come from the default string value in structs
		for k, v := range ng {
			if v == "" {
				delete(ng, k)
			}
		}

		gl = append(gl, ng)
	}

	return gl
}

func flattenHealthchecks(healthcheckList []*gofastly.HealthCheck) []map[string]interface{} {
	var hl []map[string]interface{}
	for _, h := range healthcheckList {
		// Convert HealthChecks to a map for saving to state.
		nh := map[string]interface{}{
			"name":              h.Name,
			"host":              h.Host,
			"path":              h.Path,
			"check_interval":    h.CheckInterval,
			"expected_response": h.ExpectedResponse,
			"http_version":      h.HTTPVersion,
			"initial":           h.Initial,
			"method":            h.Method,
			"threshold":         h.Threshold,
			"timeout":           h.Timeout,
			"window":            h.Window,
		}

		// prune any empty values that come from the default string value in structs
		for k, v := range nh {
			if v == "" {
				delete(nh, k)
			}
		}

		hl = append(hl, nh)
	}

	return hl
}

func flattenS3s(s3List []*gofastly.S3) []map[string]interface{} {
	var sl []map[string]interface{}
	for _, s := range s3List {
		// Convert S3s to a map for saving to state.
		ns := map[string]interface{}{
			"name":               s.Name,
			"bucket_name":        s.BucketName,
			"s3_access_key":      s.AccessKey,
			"s3_secret_key":      s.SecretKey,
			"path":               s.Path,
			"period":             s.Period,
			"domain":             s.Domain,
			"gzip_level":         s.GzipLevel,
			"format":             s.Format,
			"format_version":     s.FormatVersion,
			"timestamp_format":   s.TimestampFormat,
			"redundancy":         s.Redundancy,
			"response_condition": s.ResponseCondition,
			"message_type":       s.MessageType,
			"placement":          s.Placement,
		}

		// prune any empty values that come from the default string value in structs
		for k, v := range ns {
			if v == "" {
				delete(ns, k)
			}
		}

		sl = append(sl, ns)
	}

	return sl
}

func flattenPapertrails(papertrailList []*gofastly.Papertrail) []map[string]interface{} {
	var pl []map[string]interface{}
	for _, p := range papertrailList {
		// Convert Papertrails to a map for saving to state.
		ns := map[string]interface{}{
			"name":               p.Name,
			"address":            p.Address,
			"port":               p.Port,
			"format":             p.Format,
			"response_condition": p.ResponseCondition,
			"placement":          p.Placement,
		}

		// prune any empty values that come from the default string value in structs
		for k, v := range ns {
			if v == "" {
				delete(ns, k)
			}
		}

		pl = append(pl, ns)
	}

	return pl
}

func flattenSumologics(sumologicList []*gofastly.Sumologic) []map[string]interface{} {
	var l []map[string]interface{}
	for _, p := range sumologicList {
		// Convert Sumologic to a map for saving to state.
		ns := map[string]interface{}{
			"name":               p.Name,
			"url":                p.URL,
			"format":             p.Format,
			"response_condition": p.ResponseCondition,
			"message_type":       p.MessageType,
			"format_version":     int(p.FormatVersion),
			"placement":          p.Placement,
		}

		// prune any empty values that come from the default string value in structs
		for k, v := range ns {
			if v == "" {
				delete(ns, k)
			}
		}

		l = append(l, ns)
	}

	return l
}

func flattenGCS(gcsList []*gofastly.GCS) []map[string]interface{} {
	var GCSList []map[string]interface{}
	for _, currentGCS := range gcsList {
		// Convert gcs to a map for saving to state.
		GCSMapString := map[string]interface{}{
			"name":               currentGCS.Name,
			"email":              currentGCS.User,
			"bucket_name":        currentGCS.Bucket,
			"secret_key":         currentGCS.SecretKey,
			"path":               currentGCS.Path,
			"period":             int(currentGCS.Period),
			"gzip_level":         int(currentGCS.GzipLevel),
			"response_condition": currentGCS.ResponseCondition,
			"message_type":       currentGCS.MessageType,
			"format":             currentGCS.Format,
			"timestamp_format":   currentGCS.TimestampFormat,
			"placement":          currentGCS.Placement,
		}

		// prune any empty values that come from the default string value in structs
		for k, v := range GCSMapString {
			if v == "" {
				delete(GCSMapString, k)
			}
		}

		GCSList = append(GCSList, GCSMapString)
	}

	return GCSList
}

func flattenBigQuery(bqList []*gofastly.BigQuery) []map[string]interface{} {
	var BQList []map[string]interface{}
	for _, currentBQ := range bqList {
		// Convert gcs to a map for saving to state.
		BQMapString := map[string]interface{}{
			"name":               currentBQ.Name,
			"format":             currentBQ.Format,
			"email":              currentBQ.User,
			"secret_key":         currentBQ.SecretKey,
			"project_id":         currentBQ.ProjectID,
			"dataset":            currentBQ.Dataset,
			"table":              currentBQ.Table,
			"response_condition": currentBQ.ResponseCondition,
			"template":           currentBQ.Template,
			"placement":          currentBQ.Placement,
		}

		// prune any empty values that come from the default string value in structs
		for k, v := range BQMapString {
			if v == "" {
				delete(BQMapString, k)
			}
		}

		BQList = append(BQList, BQMapString)
	}

	return BQList
}

func flattenSyslogs(syslogList []*gofastly.Syslog) []map[string]interface{} {
	var pl []map[string]interface{}
	for _, p := range syslogList {
		// Convert Syslog to a map for saving to state.
		ns := map[string]interface{}{
			"name":               p.Name,
			"address":            p.Address,
			"port":               p.Port,
			"format":             p.Format,
			"format_version":     p.FormatVersion,
			"token":              p.Token,
			"use_tls":            p.UseTLS,
			"tls_hostname":       p.TLSHostname,
			"tls_ca_cert":        p.TLSCACert,
			"response_condition": p.ResponseCondition,
			"message_type":       p.MessageType,
			"placement":          p.Placement,
		}

		// prune any empty values that come from the default string value in structs
		for k, v := range ns {
			if v == "" {
				delete(ns, k)
			}
		}

		pl = append(pl, ns)
	}

	return pl
}

func flattenLogentries(logentriesList []*gofastly.Logentries) []map[string]interface{} {
	var LEList []map[string]interface{}
	for _, currentLE := range logentriesList {
		// Convert Logentries to a map for saving to state.
		LEMapString := map[string]interface{}{
			"name":               currentLE.Name,
			"port":               currentLE.Port,
			"use_tls":            currentLE.UseTLS,
			"token":              currentLE.Token,
			"format":             currentLE.Format,
			"format_version":     currentLE.FormatVersion,
			"response_condition": currentLE.ResponseCondition,
			"placement":          currentLE.Placement,
		}

		// prune any empty values that come from the default string value in structs
		for k, v := range LEMapString {
			if v == "" {
				delete(LEMapString, k)
			}
		}

		LEList = append(LEList, LEMapString)
	}

	return LEList
}

func flattenSplunks(splunkList []*gofastly.Splunk) []map[string]interface{} {
	var sl []map[string]interface{}
	for _, s := range splunkList {
		// Convert Splunk to a map for saving to state.
		nbs := map[string]interface{}{
			"name":               s.Name,
			"url":                s.URL,
			"format":             s.Format,
			"format_version":     s.FormatVersion,
			"response_condition": s.ResponseCondition,
			"placement":          s.Placement,
			"token":              s.Token,
		}

		// prune any empty values that come from the default string value in structs
		for k, v := range nbs {
			if v == "" {
				delete(nbs, k)
			}
		}

		sl = append(sl, nbs)
	}

	return sl
}

func flattenBlobStorages(blobStorageList []*gofastly.BlobStorage) []map[string]interface{} {
	var bsl []map[string]interface{}
	for _, bs := range blobStorageList {
		// Convert Blob Storages to a map for saving to state.
		nbs := map[string]interface{}{
			"name":               bs.Name,
			"path":               bs.Path,
			"account_name":       bs.AccountName,
			"container":          bs.Container,
			"sas_token":          bs.SASToken,
			"period":             bs.Period,
			"timestamp_format":   bs.TimestampFormat,
			"gzip_level":         bs.GzipLevel,
			"public_key":         bs.PublicKey,
			"format":             bs.Format,
			"format_version":     bs.FormatVersion,
			"message_type":       bs.MessageType,
			"placement":          bs.Placement,
			"response_condition": bs.ResponseCondition,
		}

		// prune any empty values that come from the default string value in structs
		for k, v := range nbs {
			if v == "" {
				delete(nbs, k)
			}
		}

		bsl = append(bsl, nbs)
	}

	return bsl
}

func flattenResponseObjects(responseObjectList []*gofastly.ResponseObject) []map[string]interface{} {
	var rol []map[string]interface{}
	for _, ro := range responseObjectList {
		// Convert ResponseObjects to a map for saving to state.
		nro := map[string]interface{}{
			"name":              ro.Name,
			"status":            ro.Status,
			"response":          ro.Response,
			"content":           ro.Content,
			"content_type":      ro.ContentType,
			"request_condition": ro.RequestCondition,
			"cache_condition":   ro.CacheCondition,
		}

		// prune any empty values that come from the default string value in structs
		for k, v := range nro {
			if v == "" {
				delete(nro, k)
			}
		}

		rol = append(rol, nro)
	}

	return rol
}

func flattenConditions(conditionList []*gofastly.Condition) []map[string]interface{} {
	var cl []map[string]interface{}
	for _, c := range conditionList {
		// Convert Conditions to a map for saving to state.
		nc := map[string]interface{}{
			"name":      c.Name,
			"statement": c.Statement,
			"type":      c.Type,
			"priority":  c.Priority,
		}

		// prune any empty values that come from the default string value in structs
		for k, v := range nc {
			if v == "" {
				delete(nc, k)
			}
		}

		cl = append(cl, nc)
	}

	return cl
}

func flattenRequestSettings(rsList []*gofastly.RequestSetting) []map[string]interface{} {
	var rl []map[string]interface{}
	for _, r := range rsList {
		// Convert Request Settings to a map for saving to state.
		nrs := map[string]interface{}{
			"name":              r.Name,
			"max_stale_age":     r.MaxStaleAge,
			"force_miss":        r.ForceMiss,
			"force_ssl":         r.ForceSSL,
			"action":            r.Action,
			"bypass_busy_wait":  r.BypassBusyWait,
			"hash_keys":         r.HashKeys,
			"xff":               r.XForwardedFor,
			"timer_support":     r.TimerSupport,
			"geo_headers":       r.GeoHeaders,
			"default_host":      r.DefaultHost,
			"request_condition": r.RequestCondition,
		}

		// prune any empty values that come from the default string value in structs
		for k, v := range nrs {
			if v == "" {
				delete(nrs, k)
			}
		}

		rl = append(rl, nrs)
	}

	return rl
}

func buildRequestSetting(requestSettingMap interface{}) (*gofastly.CreateRequestSettingInput, error) {
	df := requestSettingMap.(map[string]interface{})
	opts := gofastly.CreateRequestSettingInput{
		Name:             df["name"].(string),
		MaxStaleAge:      uint(df["max_stale_age"].(int)),
		ForceMiss:        gofastly.CBool(df["force_miss"].(bool)),
		ForceSSL:         gofastly.CBool(df["force_ssl"].(bool)),
		BypassBusyWait:   gofastly.CBool(df["bypass_busy_wait"].(bool)),
		HashKeys:         df["hash_keys"].(string),
		TimerSupport:     gofastly.CBool(df["timer_support"].(bool)),
		GeoHeaders:       gofastly.CBool(df["geo_headers"].(bool)),
		DefaultHost:      df["default_host"].(string),
		RequestCondition: df["request_condition"].(string),
	}

	act := strings.ToLower(df["action"].(string))
	switch act {
	case "lookup":
		opts.Action = gofastly.RequestSettingActionLookup
	case "pass":
		opts.Action = gofastly.RequestSettingActionPass
	}

	xff := strings.ToLower(df["xff"].(string))
	switch xff {
	case "clear":
		opts.XForwardedFor = gofastly.RequestSettingXFFClear
	case "leave":
		opts.XForwardedFor = gofastly.RequestSettingXFFLeave
	case "append":
		opts.XForwardedFor = gofastly.RequestSettingXFFAppend
	case "append_all":
		opts.XForwardedFor = gofastly.RequestSettingXFFAppendAll
	case "overwrite":
		opts.XForwardedFor = gofastly.RequestSettingXFFOverwrite
	}

	return &opts, nil
}

func flattenCacheSettings(csList []*gofastly.CacheSetting) []map[string]interface{} {
	var csl []map[string]interface{}
	for _, cl := range csList {
		// Convert Cache Settings to a map for saving to state.
		clMap := map[string]interface{}{
			"name":            cl.Name,
			"action":          cl.Action,
			"cache_condition": cl.CacheCondition,
			"stale_ttl":       cl.StaleTTL,
			"ttl":             cl.TTL,
		}

		// prune any empty values that come from the default string value in structs
		for k, v := range clMap {
			if v == "" {
				delete(clMap, k)
			}
		}

		csl = append(csl, clMap)
	}

	return csl
}

func flattenVCLs(vclList []*gofastly.VCL) []map[string]interface{} {
	var vl []map[string]interface{}
	for _, vcl := range vclList {
		// Convert VCLs to a map for saving to state.
		vclMap := map[string]interface{}{
			"name":    vcl.Name,
			"content": vcl.Content,
			"main":    vcl.Main,
		}

		// prune any empty values that come from the default string value in structs
		for k, v := range vclMap {
			if v == "" {
				delete(vclMap, k)
			}
		}

		vl = append(vl, vclMap)
	}

	return vl
}

func flattenACLs(aclList []*gofastly.ACL) []map[string]interface{} {
	var al []map[string]interface{}
	for _, acl := range aclList {
		// Convert VCLs to a map for saving to state.
		vclMap := map[string]interface{}{
			"acl_id": acl.ID,
			"name":   acl.Name,
		}

		// prune any empty values that come from the default string value in structs
		for k, v := range vclMap {
			if v == "" {
				delete(vclMap, k)
			}
		}

		al = append(al, vclMap)
	}

	return al
}

func buildSnippet(snippetMap interface{}) (*gofastly.CreateSnippetInput, error) {
	df := snippetMap.(map[string]interface{})
	opts := gofastly.CreateSnippetInput{
		Name:     df["name"].(string),
		Content:  df["content"].(string),
		Priority: df["priority"].(int),
	}

	snippetType := strings.ToLower(df["type"].(string))
	switch snippetType {
	case "init":
		opts.Type = gofastly.SnippetTypeInit
	case "recv":
		opts.Type = gofastly.SnippetTypeRecv
	case "hit":
		opts.Type = gofastly.SnippetTypeHit
	case "miss":
		opts.Type = gofastly.SnippetTypeMiss
	case "pass":
		opts.Type = gofastly.SnippetTypePass
	case "fetch":
		opts.Type = gofastly.SnippetTypeFetch
	case "error":
		opts.Type = gofastly.SnippetTypeError
	case "deliver":
		opts.Type = gofastly.SnippetTypeDeliver
	case "log":
		opts.Type = gofastly.SnippetTypeLog
	case "none":
		opts.Type = gofastly.SnippetTypeNone
	}

	return &opts, nil
}

func buildDynamicSnippet(dynamicSnippetMap interface{}) (*gofastly.CreateSnippetInput, error) {
	df := dynamicSnippetMap.(map[string]interface{})
	opts := gofastly.CreateSnippetInput{
		Name:     df["name"].(string),
		Priority: df["priority"].(int),
		Dynamic:  1,
	}

	snippetType := strings.ToLower(df["type"].(string))
	switch snippetType {
	case "init":
		opts.Type = gofastly.SnippetTypeInit
	case "recv":
		opts.Type = gofastly.SnippetTypeRecv
	case "hit":
		opts.Type = gofastly.SnippetTypeHit
	case "miss":
		opts.Type = gofastly.SnippetTypeMiss
	case "pass":
		opts.Type = gofastly.SnippetTypePass
	case "fetch":
		opts.Type = gofastly.SnippetTypeFetch
	case "error":
		opts.Type = gofastly.SnippetTypeError
	case "deliver":
		opts.Type = gofastly.SnippetTypeDeliver
	case "log":
		opts.Type = gofastly.SnippetTypeLog
	case "none":
		opts.Type = gofastly.SnippetTypeNone
	}

	return &opts, nil
}

func flattenSnippets(snippetList []*gofastly.Snippet) []map[string]interface{} {
	var sl []map[string]interface{}
	for _, snippet := range snippetList {
		// Skip dynamic snippets
		if snippet.Dynamic == 1 {
			continue
		}

		// Convert VCLs to a map for saving to state.
		snippetMap := map[string]interface{}{
			"name":     snippet.Name,
			"type":     snippet.Type,
			"priority": int(snippet.Priority),
			"content":  snippet.Content,
		}

		// prune any empty values that come from the default string value in structs
		for k, v := range snippetMap {
			if v == "" {
				delete(snippetMap, k)
			}
		}

		sl = append(sl, snippetMap)
	}

	return sl
}

<<<<<<< HEAD
func flattenDynamicSnippets(dynamicSnippetList []*gofastly.Snippet) []map[string]interface{} {
	var sl []map[string]interface{}
	for _, dynamicSnippet := range dynamicSnippetList {
		// Skip non-dynamic snippets
		if dynamicSnippet.Dynamic == 0 {
			continue
		}

		// Convert VCLs to a map for saving to state.
		dynamicSnippetMap := map[string]interface{}{
			"snippet_id": dynamicSnippet.ID,
			"name":       dynamicSnippet.Name,
			"type":       dynamicSnippet.Type,
			"priority":   int(dynamicSnippet.Priority),
		}

		// prune any empty values that come from the default string value in structs
		for k, v := range dynamicSnippetMap {
			if v == "" {
				delete(dynamicSnippetMap, k)
			}
		}

		sl = append(sl, dynamicSnippetMap)
	}

	return sl
=======
func buildDictionary(dictMap interface{}) (*gofastly.CreateDictionaryInput, error) {
	df := dictMap.(map[string]interface{})
	opts := gofastly.CreateDictionaryInput{
		Name: df["name"].(string),
	}

	return &opts, nil
}

func flattenDictionaries(dictList []*gofastly.Dictionary) []map[string]interface{} {
	var dl []map[string]interface{}
	for _, currentDict := range dictList {

		dictMapString := map[string]interface{}{
			"dictionary_id": currentDict.ID,
			"name":          currentDict.Name,
		}

		// prune any empty values that come from the default string value in structs
		for k, v := range dictMapString {
			if v == "" {
				delete(dictMapString, k)
			}
		}

		dl = append(dl, dictMapString)
	}

	return dl
>>>>>>> ce080688
}

func validateVCLs(d *schema.ResourceData) error {
	// TODO: this would be nice to move into a resource/collection validation function, once that is available
	// (see https://github.com/hashicorp/terraform/pull/4348 and https://github.com/hashicorp/terraform/pull/6508)
	vcls, exists := d.GetOk("vcl")
	if !exists {
		return nil
	}

	numberOfMainVCLs, numberOfIncludeVCLs := 0, 0
	for _, vclElem := range vcls.(*schema.Set).List() {
		vcl := vclElem.(map[string]interface{})
		if mainVal, hasMain := vcl["main"]; hasMain && mainVal.(bool) {
			numberOfMainVCLs++
		} else {
			numberOfIncludeVCLs++
		}
	}
	if numberOfMainVCLs == 0 && numberOfIncludeVCLs > 0 {
		return errors.New("if you include VCL configurations, one of them should have main = true")
	}
	if numberOfMainVCLs > 1 {
		return errors.New("you cannot have more than one VCL configuration with main = true")
	}
	return nil
}<|MERGE_RESOLUTION|>--- conflicted
+++ resolved
@@ -1385,22 +1385,11 @@
 					},
 				},
 			},
-
-<<<<<<< HEAD
 			"dynamicsnippet": {
-=======
-			"acl": {
->>>>>>> ce080688
 				Type:     schema.TypeSet,
 				Optional: true,
 				Elem: &schema.Resource{
-					Schema: map[string]*schema.Schema{
-<<<<<<< HEAD
-						"snippet_id": {
-							Type:        schema.TypeString,
-							Computed:    true,
-							Description: "Generated VCL snippet Id",
-						},
+					Schema: map[string]*schema.Schema{        
 						"name": {
 							Type:        schema.TypeString,
 							Required:    true,
@@ -1416,8 +1405,20 @@
 							Type:        schema.TypeInt,
 							Optional:    true,
 							Default:     100,
-							Description: "Determines ordering for multiple snippets. Lower priorities execute first. (Default: 100)",
-=======
+							Description: "Determines ordering for multiple snippets. Lower priorities execute first. (Default: 100)",        
+        		"snippet_id": {
+							Type:        schema.TypeString,
+							Computed:    true,
+							Description: "Generated VCL snippet Id",
+						},
+					},
+				},
+			},
+			"acl": {
+				Type:     schema.TypeSet,
+				Optional: true,
+				Elem: &schema.Resource{
+					Schema: map[string]*schema.Schema{
 						// Required fields
 						"name": {
 							Type:        schema.TypeString,
@@ -1449,7 +1450,6 @@
 							Type:        schema.TypeString,
 							Computed:    true,
 							Description: "Generated dictionary ID",
->>>>>>> ce080688
 						},
 					},
 				},
@@ -4530,7 +4530,6 @@
 	return sl
 }
 
-<<<<<<< HEAD
 func flattenDynamicSnippets(dynamicSnippetList []*gofastly.Snippet) []map[string]interface{} {
 	var sl []map[string]interface{}
 	for _, dynamicSnippet := range dynamicSnippetList {
@@ -4558,7 +4557,8 @@
 	}
 
 	return sl
-=======
+}
+  
 func buildDictionary(dictMap interface{}) (*gofastly.CreateDictionaryInput, error) {
 	df := dictMap.(map[string]interface{})
 	opts := gofastly.CreateDictionaryInput{
@@ -4588,7 +4588,6 @@
 	}
 
 	return dl
->>>>>>> ce080688
 }
 
 func validateVCLs(d *schema.ResourceData) error {
