--- conflicted
+++ resolved
@@ -611,11 +611,9 @@
 				Check: resource.ComposeTestCheckFunc(
 					testAccCheckServiceV1Exists("fastly_service_v1.foo", &service),
 					resource.TestCheckResourceAttr(
-<<<<<<< HEAD
 						"fastly_service_v1.foo", "default_ttl", "3400"),
 					resource.TestCheckResourceAttr(
 						"fastly_service_v1.foo", "stale_if_error_ttl", "43200"),
-=======
 						"fastly_service_v1.foo", "default_host", defaultHost),
 				),
 			},
@@ -628,7 +626,6 @@
 						"fastly_service_v1.foo", "default_host", ""),
 					resource.TestCheckResourceAttr(
 						"fastly_service_v1.foo", "active_version", "2"),
->>>>>>> 59b7a3a4
 				),
 			},
 		},
@@ -676,7 +673,6 @@
 	})
 }
 
-<<<<<<< HEAD
 func TestAccFastlyServiceV1_createZeroDefaultTTL(t *testing.T) {
 	var service gofastly.ServiceDetail
 	name := fmt.Sprintf("tf-test-%s", acctest.RandString(10))
@@ -705,8 +701,6 @@
 	})
 }
 
-=======
->>>>>>> 59b7a3a4
 func testAccCheckServiceV1Destroy(s *terraform.State) error {
 	for _, rs := range s.RootModule().Resources {
 		if rs.Type != "fastly_service_v1" {
