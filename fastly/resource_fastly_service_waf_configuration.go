--- conflicted
+++ resolved
@@ -263,7 +263,7 @@
 	// If any attributes other than Computed (unconfigurable) or "activate" have changed, clone a new firewall version.
 	// Otherwise, don't clone but activate a draft version that was previously created with "activate = false".
 	var needsChange bool
-	for k, v := range resourceServiceWAFConfigurationV1().Schema {
+	for k, v := range resourceServiceWAFConfiguration().Schema {
 		if (v.Computed && !v.Optional) || k == "activate" {
 			continue
 		}
@@ -352,21 +352,7 @@
 		}
 	}
 
-<<<<<<< HEAD
-	statusCheck := &WAFDeploymentChecker{
-		Timeout:    d.Timeout(schema.TimeoutCreate),
-		Delay:      WAFStatusCheckDelay,
-		MinTimeout: WAFStatusCheckMinTimeout,
-		Check:      DefaultWAFDeploymentChecker(conn),
-	}
-	err = statusCheck.waitForDeployment(ctx, wafID, latestVersion)
-	if err != nil {
-		return diag.FromErr(err)
-	}
 	return resourceServiceWAFConfigurationRead(ctx, d, meta)
-=======
-	return resourceServiceWAFConfigurationV1Read(ctx, d, meta)
->>>>>>> 87e7e240
 }
 
 func resourceServiceWAFConfigurationRead(_ context.Context, d *schema.ResourceData, meta interface{}) diag.Diagnostics {
