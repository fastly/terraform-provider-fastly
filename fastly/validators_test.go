--- conflicted
+++ resolved
@@ -1,11 +1,8 @@
 package fastly
 
 import (
-<<<<<<< HEAD
-=======
 	"fmt"
 	gofastly "github.com/fastly/go-fastly/fastly"
->>>>>>> 7e25a31f
 	"testing"
 )
 
