--- conflicted
+++ resolved
@@ -84,13 +84,8 @@
 	golang.org/x/exp v0.0.0-20230626212559-97b1e661b5df // indirect
 	golang.org/x/mod v0.24.0 // indirect
 	golang.org/x/sync v0.13.0 // indirect
-<<<<<<< HEAD
-	golang.org/x/sys v0.31.0 // indirect
-	golang.org/x/text v0.23.0 // indirect
-=======
 	golang.org/x/sys v0.32.0 // indirect
 	golang.org/x/text v0.24.0 // indirect
->>>>>>> 0a0207e2
 	golang.org/x/tools v0.31.0 // indirect
 	google.golang.org/appengine v1.6.8 // indirect
 	google.golang.org/genproto/googleapis/rpc v0.0.0-20241015192408-796eee8c2d53 // indirect
