module github.com/fastly/terraform-provider-fastly

go 1.23.0

toolchain go1.23.7

require (
	github.com/bflad/tfproviderlint v0.31.0
	github.com/deckarep/golang-set/v2 v2.8.0
	github.com/fastly/go-fastly/v10 v10.0.1
	github.com/google/go-cmp v0.7.0
	github.com/hashicorp/go-cty v1.5.0
	github.com/hashicorp/terraform-plugin-docs v0.21.0
	github.com/hashicorp/terraform-plugin-sdk/v2 v2.36.1
	github.com/stretchr/testify v1.10.0
	golang.org/x/net v0.39.0
)

require (
	github.com/BurntSushi/toml v1.5.0 // indirect
	github.com/Kunde21/markdownfmt/v3 v3.1.0 // indirect
	github.com/Masterminds/goutils v1.1.1 // indirect
	github.com/Masterminds/semver/v3 v3.2.0 // indirect
	github.com/Masterminds/sprig/v3 v3.2.3 // indirect
	github.com/ProtonMail/go-crypto v1.1.3 // indirect
	github.com/agext/levenshtein v1.2.2 // indirect
	github.com/apparentlymart/go-textseg/v15 v15.0.0 // indirect
	github.com/armon/go-radix v1.0.0 // indirect
	github.com/bflad/gopaniccheck v0.1.0 // indirect
	github.com/bgentry/speakeasy v0.1.0 // indirect
	github.com/bmatcuk/doublestar/v4 v4.8.1 // indirect
	github.com/cloudflare/circl v1.3.7 // indirect
	github.com/davecgh/go-spew v1.1.1 // indirect
	github.com/dnaeon/go-vcr v1.2.0 // indirect
	github.com/fatih/color v1.16.0 // indirect
	github.com/golang/protobuf v1.5.4 // indirect
	github.com/google/go-querystring v1.1.0 // indirect
	github.com/google/jsonapi v1.0.0 // indirect
	github.com/google/uuid v1.6.0 // indirect
	github.com/hashicorp/cli v1.1.7 // indirect
	github.com/hashicorp/errwrap v1.1.0 // indirect
	github.com/hashicorp/go-checkpoint v0.5.0 // indirect
	github.com/hashicorp/go-cleanhttp v0.5.2 // indirect
	github.com/hashicorp/go-hclog v1.6.3 // indirect
	github.com/hashicorp/go-multierror v1.1.1 // indirect
	github.com/hashicorp/go-plugin v1.6.2 // indirect
	github.com/hashicorp/go-retryablehttp v0.7.7 // indirect
	github.com/hashicorp/go-uuid v1.0.3 // indirect
	github.com/hashicorp/go-version v1.7.0 // indirect
	github.com/hashicorp/hc-install v0.9.1 // indirect
	github.com/hashicorp/hcl/v2 v2.23.0 // indirect
	github.com/hashicorp/logutils v1.0.0 // indirect
	github.com/hashicorp/terraform-exec v0.22.0 // indirect
	github.com/hashicorp/terraform-json v0.24.0 // indirect
	github.com/hashicorp/terraform-plugin-go v0.26.0 // indirect
	github.com/hashicorp/terraform-plugin-log v0.9.0 // indirect
	github.com/hashicorp/terraform-registry-address v0.2.4 // indirect
	github.com/hashicorp/terraform-svchost v0.1.1 // indirect
	github.com/hashicorp/yamux v0.1.1 // indirect
	github.com/huandu/xstrings v1.3.3 // indirect
	github.com/imdario/mergo v0.3.15 // indirect
	github.com/mattn/go-colorable v0.1.14 // indirect
	github.com/mattn/go-isatty v0.0.20 // indirect
	github.com/mattn/go-runewidth v0.0.9 // indirect
	github.com/mitchellh/copystructure v1.2.0 // indirect
	github.com/mitchellh/go-testing-interface v1.14.1 // indirect
	github.com/mitchellh/go-wordwrap v1.0.0 // indirect
	github.com/mitchellh/mapstructure v1.5.0 // indirect
	github.com/mitchellh/reflectwalk v1.0.2 // indirect
	github.com/oklog/run v1.0.0 // indirect
	github.com/peterhellberg/link v1.2.0 // indirect
	github.com/pmezard/go-difflib v1.0.0 // indirect
	github.com/posener/complete v1.2.3 // indirect
	github.com/shopspring/decimal v1.3.1 // indirect
	github.com/spf13/cast v1.5.0 // indirect
	github.com/vmihailenco/msgpack v4.0.4+incompatible // indirect
	github.com/vmihailenco/msgpack/v5 v5.4.1 // indirect
	github.com/vmihailenco/tagparser/v2 v2.0.0 // indirect
	github.com/yuin/goldmark v1.7.7 // indirect
	github.com/yuin/goldmark-meta v1.1.0 // indirect
	github.com/zclconf/go-cty v1.16.2 // indirect
	go.abhg.dev/goldmark/frontmatter v0.2.0 // indirect
	golang.org/x/crypto v0.37.0 // indirect
	golang.org/x/exp v0.0.0-20230626212559-97b1e661b5df // indirect
	golang.org/x/mod v0.24.0 // indirect
	golang.org/x/sync v0.13.0 // indirect
	golang.org/x/sys v0.32.0 // indirect
	golang.org/x/text v0.24.0 // indirect
<<<<<<< HEAD
	golang.org/x/tools v0.31.0 // indirect
=======
	golang.org/x/tools v0.32.0 // indirect
>>>>>>> cc3d75b2
	google.golang.org/appengine v1.6.8 // indirect
	google.golang.org/genproto/googleapis/rpc v0.0.0-20241015192408-796eee8c2d53 // indirect
	google.golang.org/grpc v1.69.4 // indirect
	google.golang.org/protobuf v1.36.3 // indirect
	gopkg.in/yaml.v2 v2.4.0 // indirect
	gopkg.in/yaml.v3 v3.0.1 // indirect
)<|MERGE_RESOLUTION|>--- conflicted
+++ resolved
@@ -86,11 +86,7 @@
 	golang.org/x/sync v0.13.0 // indirect
 	golang.org/x/sys v0.32.0 // indirect
 	golang.org/x/text v0.24.0 // indirect
-<<<<<<< HEAD
-	golang.org/x/tools v0.31.0 // indirect
-=======
 	golang.org/x/tools v0.32.0 // indirect
->>>>>>> cc3d75b2
 	google.golang.org/appengine v1.6.8 // indirect
 	google.golang.org/genproto/googleapis/rpc v0.0.0-20241015192408-796eee8c2d53 // indirect
 	google.golang.org/grpc v1.69.4 // indirect
