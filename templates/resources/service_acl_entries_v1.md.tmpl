---
layout: "fastly"
page_title: "Fastly: service_acl_entries_v1"
sidebar_current: "docs-fastly-resource-service-acl-entries-v1"
description: |-
  Defines a set of Fastly ACL entries that can be used to populate a service ACL.
---

# fastly_service_acl_entries_v1

Defines a set of Fastly ACL entries that can be used to populate a service ACL.  This resource will populate an ACL with the entries and will track their state.

~> **Warning:** Terraform will take precedence over any changes you make in the UI or API. Such changes are likely to be reversed if you run Terraform again.

If Terraform is being used to populate the initial content of an ACL which you intend to manage via API or UI, then the lifecycle `ignore_changes` field can be used with the resource.  An example of this configuration is provided below.


## Example Usage (Terraform >= 0.12.6)

Basic usage:

<<<<<<< HEAD
{{ tffile "examples/resources/service_acl_entries_v1_basic_usage.tf" }}
=======
```hcl
variable "myacl_name" {
	type = string
	default = "My ACL"
}

resource "fastly_service_v1" "myservice" {
  name = "demofastly"

  domain {
      name = "demo.notexample.com"
      comment = "demo"
  }

  backend {
      address = "demo.notexample.com.s3-website-us-west-2.amazonaws.com"
      name = "AWS S3 hosting"
      port = 80
    }

  acl {
	name = var.myacl_name
  }

  force_destroy = true
}

resource "fastly_service_acl_entries_v1" "entries" {
  for_each = {
    for d in fastly_service_v1.myservice.acl : d.name => d if d.name == var.myacl_name
  }
  service_id = fastly_service_v1.myservice.id
  acl_id = each.value.acl_id
  entry {
    ip = "127.0.0.1"
    subnet = "24"
    negated = false
    comment = "ACL Entry 1"
  }
}
```
>>>>>>> 86b90419

Complex object usage:

The following example demonstrates the use of dynamic nested blocks to create ACL entries.

{{ tffile "examples/resources/service_acl_entries_v1_complex_usage.tf" }}

## Example Usage (Terraform >= 0.12.0 && < 0.12.6)

`for_each` attributes were not available in Terraform before 0.12.6, however, users can still use `for` expressions to achieve
similar behaviour as seen in the example below.

~> **Warning:** Terraform might not properly calculate implicit dependencies on computed attributes when using `for` expressions

For scenarios such as adding an ACL to a service and at the same time, creating the ACL entries (`fastly_service_acl_entries_v1`)
resource, Terraform will not calculate implicit dependencies correctly on `for` expressions. This will result in index lookup
problems and the execution will fail.

For those scenarios, it's recommended to split the changes into two distinct steps:

1. Add the `acl` block to the `fastly_service_v1` and apply the changes
2. Add the `fastly_service_acl_entries_v1` resource with the `for` expressions to the HCL and apply the changes

Usage:

<<<<<<< HEAD
{{ tffile "examples/resources/service_acl_entries_v1_with_service.tf" }}
=======
```hcl
variable "myacl_name" {
	type = string
	default = "My ACL"
}

resource "fastly_service_v1" "myservice" {
  ...
  acl {
	name = var.myacl_name
  }
  ...
}

resource "fastly_service_acl_entries_v1" "entries" {
  service_id = fastly_service_v1.myservice.id
  acl_id = {for d in fastly_service_v1.myservice.acl : d.name => d.acl_id}[var.myacl_name]
  entry {
    ip = "127.0.0.1"
    subnet = "24"
    negated = false
    comment = "ACL Entry 1"
  }
}
```
>>>>>>> 86b90419

### Supporting API and UI ACL updates with ignore_changes

The following example demonstrates how the lifecycle `ignore_changes` field can be used to suppress updates against the
entries in an ACL.  If, after your first deploy, the Fastly API or UI is to be used to manage entries in an ACL, then this will stop Terraform realigning the remote state with the initial set of ACL entries defined in your HCL.

<<<<<<< HEAD
{{ tffile "examples/resources/service_acl_entries_v1_ignore_changes.tf" }}
=======
```hcl
...

resource "fastly_service_acl_entries_v1" "entries" {
  for_each = {
    for d in fastly_service_v1.myservice.acl : d.name => d if d.name == var.myacl_name
  }
  service_id = fastly_service_v1.myservice.id
  acl_id = each.value.acl_id
  entry {
    ip = "127.0.0.1"
    subnet = "24"
    negated = false
    comment = "ACL Entry 1"
  }

  lifecycle {
    ignore_changes = [entry,]
  }

}
```
>>>>>>> 86b90419

## Attributes Reference

* [fastly-acl](https://developer.fastly.com/reference/api/acls/acl/)
* [fastly-acl_entry](https://developer.fastly.com/reference/api/acls/acl-entry/)

## Import

This is an example of the import command being applied to the resource named `fastly_service_acl_entries_v1.entries`
The resource ID is a combined value of the `service_id` and `acl_id` separated by a forward slash.

{{ codefile "txt" "examples/resources/service_acl_entries_v1_import_with_id.txt" }}

If Terraform is already managing remote acl entries against a resource being imported then the user will be asked to remove it from the existing Terraform state.
The following is an example of the Terraform state command to remove the resource named `fastly_service_acl_entries_v1.entries` from the Terraform state file.

<<<<<<< HEAD
{{ codefile "txt" "examples/resources/service_acl_entries_v1_rm_from_state.txt" }}
=======
```
$ terraform state rm fastly_service_acl_entries_v1.entries
```

{{end}}
>>>>>>> 86b90419
<|MERGE_RESOLUTION|>--- conflicted
+++ resolved
@@ -19,51 +19,7 @@
 
 Basic usage:
 
-<<<<<<< HEAD
 {{ tffile "examples/resources/service_acl_entries_v1_basic_usage.tf" }}
-=======
-```hcl
-variable "myacl_name" {
-	type = string
-	default = "My ACL"
-}
-
-resource "fastly_service_v1" "myservice" {
-  name = "demofastly"
-
-  domain {
-      name = "demo.notexample.com"
-      comment = "demo"
-  }
-
-  backend {
-      address = "demo.notexample.com.s3-website-us-west-2.amazonaws.com"
-      name = "AWS S3 hosting"
-      port = 80
-    }
-
-  acl {
-	name = var.myacl_name
-  }
-
-  force_destroy = true
-}
-
-resource "fastly_service_acl_entries_v1" "entries" {
-  for_each = {
-    for d in fastly_service_v1.myservice.acl : d.name => d if d.name == var.myacl_name
-  }
-  service_id = fastly_service_v1.myservice.id
-  acl_id = each.value.acl_id
-  entry {
-    ip = "127.0.0.1"
-    subnet = "24"
-    negated = false
-    comment = "ACL Entry 1"
-  }
-}
-```
->>>>>>> 86b90419
 
 Complex object usage:
 
@@ -89,67 +45,14 @@
 
 Usage:
 
-<<<<<<< HEAD
 {{ tffile "examples/resources/service_acl_entries_v1_with_service.tf" }}
-=======
-```hcl
-variable "myacl_name" {
-	type = string
-	default = "My ACL"
-}
-
-resource "fastly_service_v1" "myservice" {
-  ...
-  acl {
-	name = var.myacl_name
-  }
-  ...
-}
-
-resource "fastly_service_acl_entries_v1" "entries" {
-  service_id = fastly_service_v1.myservice.id
-  acl_id = {for d in fastly_service_v1.myservice.acl : d.name => d.acl_id}[var.myacl_name]
-  entry {
-    ip = "127.0.0.1"
-    subnet = "24"
-    negated = false
-    comment = "ACL Entry 1"
-  }
-}
-```
->>>>>>> 86b90419
 
 ### Supporting API and UI ACL updates with ignore_changes
 
 The following example demonstrates how the lifecycle `ignore_changes` field can be used to suppress updates against the
 entries in an ACL.  If, after your first deploy, the Fastly API or UI is to be used to manage entries in an ACL, then this will stop Terraform realigning the remote state with the initial set of ACL entries defined in your HCL.
 
-<<<<<<< HEAD
 {{ tffile "examples/resources/service_acl_entries_v1_ignore_changes.tf" }}
-=======
-```hcl
-...
-
-resource "fastly_service_acl_entries_v1" "entries" {
-  for_each = {
-    for d in fastly_service_v1.myservice.acl : d.name => d if d.name == var.myacl_name
-  }
-  service_id = fastly_service_v1.myservice.id
-  acl_id = each.value.acl_id
-  entry {
-    ip = "127.0.0.1"
-    subnet = "24"
-    negated = false
-    comment = "ACL Entry 1"
-  }
-
-  lifecycle {
-    ignore_changes = [entry,]
-  }
-
-}
-```
->>>>>>> 86b90419
 
 ## Attributes Reference
 
@@ -166,12 +69,4 @@
 If Terraform is already managing remote acl entries against a resource being imported then the user will be asked to remove it from the existing Terraform state.
 The following is an example of the Terraform state command to remove the resource named `fastly_service_acl_entries_v1.entries` from the Terraform state file.
 
-<<<<<<< HEAD
-{{ codefile "txt" "examples/resources/service_acl_entries_v1_rm_from_state.txt" }}
-=======
-```
-$ terraform state rm fastly_service_acl_entries_v1.entries
-```
-
-{{end}}
->>>>>>> 86b90419
+{{ codefile "txt" "examples/resources/service_acl_entries_v1_rm_from_state.txt" }}